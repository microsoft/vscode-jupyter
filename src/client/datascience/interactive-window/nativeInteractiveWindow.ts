// Copyright (c) Microsoft Corporation. All rights reserved.
// Licensed under the MIT License.
import type { nbformat } from '@jupyterlab/coreutils';
import * as path from 'path';
import {
    CancellationError,
    ConfigurationTarget,
    Event,
    EventEmitter,
    NotebookCell,
    NotebookCellData,
    NotebookCellKind,
    NotebookDocument,
    NotebookEditorRevealType,
    NotebookRange,
    Uri,
    window,
    workspace,
    WorkspaceEdit,
    notebooks,
    Position,
    Range,
    Selection,
    commands,
    TextEditorRevealType,
    ViewColumn
} from 'vscode';
import { IPythonExtensionChecker } from '../../api/types';
import {
    IApplicationShell,
    ICommandManager,
    IDocumentManager,
    IWorkspaceService
} from '../../common/application/types';
import { JVSC_EXTENSION_ID, MARKDOWN_LANGUAGE, PYTHON_LANGUAGE } from '../../common/constants';
import { ContextKey } from '../../common/contextKey';
import '../../common/extensions';
import { traceError, traceInfo } from '../../common/logger';
import { IFileSystem } from '../../common/platform/types';
import * as uuid from 'uuid/v4';

import {
    IConfigurationService,
    IDisposable,
    IDisposableRegistry,
    InteractiveWindowMode,
    Resource
} from '../../common/types';
import { createDeferred, Deferred } from '../../common/utils/async';
import * as localize from '../../common/utils/localize';
import { noop } from '../../common/utils/misc';
import { generateCellsFromNotebookDocument } from '../cellFactory';
import { CellMatcher } from '../cellMatcher';
import { Commands, defaultNotebookFormat, EditorContexts, Identifiers } from '../constants';
import { ExportFormat, IExportDialog } from '../export/types';
import {
    INotebookIdentity,
    InteractiveWindowMessages,
    ISubmitNewCell
} from '../interactive-common/interactiveWindowTypes';
import { JupyterKernelPromiseFailedError } from '../jupyter/kernels/jupyterKernelPromiseFailedError';
import { IKernel, IKernelProvider, KernelConnectionMetadata } from '../jupyter/kernels/types';
import { INotebookControllerManager } from '../notebook/types';
import { VSCodeNotebookController } from '../notebook/vscodeNotebookController';
import { updateNotebookMetadata } from '../notebookStorage/baseModel';
import {
    CellState,
    ICell,
    IInteractiveWindow,
    IInteractiveWindowInfo,
    IInteractiveWindowLoadable,
    IJupyterDebugger,
    INotebookExporter,
    InterruptResult,
    IStatusProvider,
    WebViewViewChangeEventArgs
} from '../types';
import { createInteractiveIdentity } from './identity';
import { cellOutputToVSCCellOutput } from '../notebook/helpers/helpers';
import { generateMarkdownFromCodeLines } from '../../../datascience-ui/common';
import { chainWithPendingUpdates } from '../notebook/helpers/notebookUpdater';
import { LineQueryRegex, linkCommandAllowList } from '../interactive-common/linkProvider';
import { INativeInteractiveWindow } from './types';

export class NativeInteractiveWindow implements IInteractiveWindowLoadable {
    public get onDidChangeViewState(): Event<void> {
        return this._onDidChangeViewState.event;
    }
    public get visible(): boolean {
        return true; // TODO VS Code needs to provide an API for this
    }
    public get active(): boolean {
        return true; // TODO VS Code needs to provide an API for this
    }
    // Promise that resolves when the interactive window is ready to handle code execution.
    public get readyPromise(): Promise<NotebookDocument> {
        return this._documentReadyPromise;
    }

    public get closed(): Event<IInteractiveWindow> {
        return this.closedEvent.event;
    }
    public get owner(): Resource {
        return this._owner;
    }
    public get submitters(): Uri[] {
        return this._submitters;
    }
    public get identity(): Uri {
        return this._identity;
    }
    public get notebookUri(): Uri | undefined {
        return this.notebookDocument?.uri;
    }
    public isInteractive = true;
    public notebookController: VSCodeNotebookController | undefined;
    private _onDidChangeViewState = new EventEmitter<void>();
    private closedEvent: EventEmitter<IInteractiveWindow> = new EventEmitter<IInteractiveWindow>();
    private _owner: Uri | undefined;
    private _identity: Uri = createInteractiveIdentity();
    private _submitters: Uri[] = [];
    private mode: InteractiveWindowMode = 'multiple';
    private _kernelConnection?: KernelConnectionMetadata;
    protected fileInKernel: string | undefined;

    private isDisposed = false;
    private restartingKernel = false;
    private kernel: IKernel | undefined;
    private kernelLoadPromise: Promise<void> | undefined;
    private initialControllerSelected: Deferred<void>;
    private _documentReadyPromise: Promise<NotebookDocument>;
    private notebookDocument: NotebookDocument | undefined;

    constructor(
        private readonly applicationShell: IApplicationShell,
        private readonly documentManager: IDocumentManager,
        private readonly statusProvider: IStatusProvider,
        private readonly fs: IFileSystem,
        private readonly configuration: IConfigurationService,
        private readonly commandManager: ICommandManager,
        private readonly jupyterExporter: INotebookExporter,
        private readonly workspaceService: IWorkspaceService,
        owner: Resource,
        mode: InteractiveWindowMode,
        private readonly extensionChecker: IPythonExtensionChecker,
        private readonly exportDialog: IExportDialog,
        private readonly notebookControllerManager: INotebookControllerManager,
        private readonly kernelProvider: IKernelProvider,
        private readonly disposables: IDisposableRegistry,
        private readonly jupyterDebugger: IJupyterDebugger
    ) {
        // Set our owner and first submitter
        this._owner = owner;
        this.mode = mode;
        if (owner) {
            this._submitters.push(owner);
        }

        // Wait for a controller to get selected
        this.initialControllerSelected = createDeferred<void>();

        // Request creation of the interactive window from VS Code
        this._documentReadyPromise = this.createReadyPromise();

        workspace.onDidCloseNotebookDocument((notebookDocument) => {
            if (notebookDocument === this.notebookDocument) {
                this.closedEvent.fire(this);
            }
        });
    }

    private async createReadyPromise(): Promise<NotebookDocument> {
        const preferredController = await this.notebookControllerManager.getInteractiveController();
        const controllerId = preferredController ? `${JVSC_EXTENSION_ID}/${preferredController.id}` : undefined;
        const hasOwningFile = this.owner !== undefined;
        const { notebookUri } = (await this.commandManager.executeCommand(
            'interactive.open',
            // Keep focus on the owning file if there is one
            { viewColumn: ViewColumn.Beside, preserveFocus: hasOwningFile },
            undefined,
            controllerId
        ) as unknown) as INativeInteractiveWindow;
        const notebookDocument = workspace.notebookDocuments.find(
            (doc) => doc.uri.toString() === notebookUri.toString()
        );
        if (!notebookDocument) {
            // This means VS Code failed to create an interactive window.
            // This should never happen.
            throw new Error('Failed to request creation of interactive window from VS Code.');
        }
        this.notebookDocument = notebookDocument;
        this.loadController(notebookDocument);
        this.initializeRendererCommunication();
        return notebookDocument;
    }

    private initializeRendererCommunication() {
        const messageChannel = notebooks.createRendererMessaging('jupyter-error-renderer');
        this.disposables.push(
            messageChannel.onDidReceiveMessage(async (e) => {
                const message = e.message;
                if (message.message === InteractiveWindowMessages.OpenLink) {
                    const href = message.payload;
                    if (href.startsWith('file')) {
                        await this.openFile(href);
                    } else if (href.startsWith('https://command:')) {
                        const temp: string = href.split(':')[2];
                        const params: string[] = temp.includes('/?') ? temp.split('/?')[1].split(',') : [];
                        let command = temp.split('/?')[0];
                        if (command.endsWith('/')) {
                            command = command.substring(0, command.length - 1);
                        }
                        if (linkCommandAllowList.includes(command)) {
                            await commands.executeCommand(command, params);
                        }
                    } else {
                        this.applicationShell.openUrl(href);
                    }
                }
            })
        );
    }

    private async openFile(fileUri: string) {
        const uri = Uri.parse(fileUri);
        let selection: Range = new Range(new Position(0, 0), new Position(0, 0));
        if (uri.query) {
            // Might have a line number query on the file name
            const lineMatch = LineQueryRegex.exec(uri.query);
            if (lineMatch) {
                const lineNumber = parseInt(lineMatch[1], 10);
                selection = new Range(new Position(lineNumber, 0), new Position(lineNumber, 0));
            }
        }

        // Show the matching editor if there is one
        let editor = this.documentManager.visibleTextEditors.find((e) => this.fs.arePathsSame(e.document.uri, uri));
        if (editor) {
            return this.documentManager
                .showTextDocument(editor.document, { selection, viewColumn: editor.viewColumn })
                .then((e) => {
                    e.revealRange(selection, TextEditorRevealType.InCenter);
                });
        } else {
            // Not a visible editor, try opening otherwise
            return this.commandManager.executeCommand('vscode.open', uri).then(() => {
                // See if that opened a text document
                editor = this.documentManager.visibleTextEditors.find((e) => this.fs.arePathsSame(e.document.uri, uri));
                if (editor) {
                    // Force the selection to change
                    editor.revealRange(selection);
                    editor.selection = new Selection(selection.start, selection.start);
                }
            });
        }
    }

    private loadController(notebookDocument: NotebookDocument) {
        // Immediately try to find a selected controller for our NotebookDocument,
        // as it's possible that a selection event fired before our ctor was able to run
        const controller = this.notebookControllerManager.getSelectedNotebookController(notebookDocument);
        if (controller !== undefined) {
            this.registerKernel(notebookDocument, controller);
            this.initialControllerSelected.resolve();
        }

        // Ensure we hear about any controller changes so we can update our cache accordingly
        this.notebookControllerManager.onNotebookControllerSelected(
            (e: { notebook: NotebookDocument; controller: VSCodeNotebookController }) => {
                if (e.notebook !== this.notebookDocument) {
                    return;
                }

                // Clear cached kernel when the selected controller for this document changes
                const controllerChangeListener = (
                    this.notebookController || e.controller
                ).controller.onDidChangeSelectedNotebooks(
                    (selectedEvent: { notebook: NotebookDocument; selected: boolean }) => {
                        // Controller was deselected for this InteractiveWindow's NotebookDocument
                        if (selectedEvent.selected === false && selectedEvent.notebook === notebookDocument) {
                            this.kernelLoadPromise = undefined;
                            this.kernel = undefined;
                            this.notebookController = undefined;
                            controllerChangeListener.dispose();
                        }
                    },
                    this,
                    this.disposables
                );

                this.registerKernel(e.notebook, e.controller);
                this.initialControllerSelected.resolve();
            },
            this,
            this.disposables
        );
    }

    private registerKernel(notebookDocument: NotebookDocument, controller: VSCodeNotebookController) {
        const kernel = this.kernelProvider.getOrCreate(notebookDocument, {
            metadata: controller.connection,
            controller: controller.controller,
            resourceUri: this.owner
        });
        this.kernelLoadPromise = kernel?.start({ disableUI: false, document: notebookDocument });
        this.kernel = kernel;
        this.notebookController = controller;
    }

    public async show(): Promise<void> {
        await this.commandManager.executeCommand(
            'interactive.open',
            { preserveFocus: true },
            this.notebookUri,
            undefined
        );
    }

    public dispose() {
        if (this.kernel) {
            this.kernel.dispose().ignoreErrors();
        }
        if (this.closedEvent) {
            this.closedEvent.fire(this);
        }
        this.isDisposed = true;
    }

    // Add message to the notebook document in a markdown cell
    public async addMessage(message: string): Promise<void> {
        const notebookDocument = await this._documentReadyPromise;
        const edit = new WorkspaceEdit();
        const markdownCell = new NotebookCellData(NotebookCellKind.Markup, message, MARKDOWN_LANGUAGE);
        markdownCell.metadata = { isInteractiveWindowMessageCell: true };
        edit.replaceNotebookCells(
            notebookDocument.uri,
            new NotebookRange(notebookDocument.cellCount, notebookDocument.cellCount),
            [markdownCell]
        );
        await workspace.applyEdit(edit);
    }

    public changeMode(mode: InteractiveWindowMode): void {
        if (this.mode !== mode) {
            this.mode = mode;
        }
    }

    public async addCode(code: string, file: Uri, line: number): Promise<boolean> {
        return this.submitCodeImpl(code, file, line, false);
    }

    public async debugCode(code: string, fileUri: Uri, line: number): Promise<boolean> {
        let saved = true;
        const file = fileUri.fsPath;
        // Make sure the file is saved before debugging
        const doc = this.documentManager.textDocuments.find((d) => this.fs.areLocalPathsSame(d.fileName, file));
        if (doc && doc.isUntitled) {
            // Before we start, get the list of documents
            const beforeSave = [...this.documentManager.textDocuments];

            saved = await doc.save();

            // If that worked, we have to open the new document. It should be
            // the new entry in the list
            if (saved) {
                const diff = this.documentManager.textDocuments.filter((f) => beforeSave.indexOf(f) === -1);
                if (diff && diff.length > 0) {
                    fileUri = diff[0].uri;

                    // Open the new document
                    await this.documentManager.openTextDocument(fileUri);
                }
            }
        }

        let result = true;

        // Call the internal method if we were able to save
        if (saved) {
            return this.submitCodeImpl(code, fileUri, line, true);
        }

        return result;
    }

    private async submitCodeImpl(code: string, fileUri: Uri, line: number, isDebug: boolean) {
        const notebookDocument = await this._documentReadyPromise;
        await this.updateOwners(fileUri);
        const id = uuid();
        const editor = window.visibleNotebookEditors.find((editor) => editor.document === notebookDocument);

        // Compute isAtBottom based on last notebook cell before adding a notebook cell,
        // since the notebook cell we're going to add is by definition not visible
        const isLastCellVisible = editor?.visibleRanges.find((r) => {
            return r.end === notebookDocument.cellCount - 1;
        });
        const notebookCell = await this.addNotebookCell(notebookDocument, code, fileUri, line, id);
        const settings = this.configuration.getSettings();
        // The default behavior is to scroll to the last cell if the user is already at the bottom
        // of the history, but not to scroll if the user has scrolled somewhere in the middle
        // of the history. The jupyter.alwaysScrollOnNewCell setting overrides this to always scroll
        // to newly-inserted cells.
        if (settings.alwaysScrollOnNewCell || isLastCellVisible) {
            this.revealCell(notebookCell);
        }

        const notebook = this.kernel?.notebook;
        if (!notebook) {
            return false;
        }
        const file = fileUri.fsPath;
        let result = true;
        try {
            const finishedAddingCode = createDeferred<void>();

            // Before we try to execute code make sure that we have an initial directory set
            // Normally set via the workspace, but we might not have one here if loading a single loose file
            if (file !== Identifiers.EmptyFileName) {
                await notebook.setLaunchingFile(file);
            }

            if (isDebug) {
                await this.kernel!.executeHidden(
                    `import os;os.environ["IPYKERNEL_CELL_NAME"] = '${file.replace(/\\/g, '\\\\')}'`,
                    file,
                    notebookDocument
                );
                await this.jupyterDebugger.startDebugging(notebook);
            }

            // If the file isn't unknown, set the active kernel's __file__ variable to point to that same file.
            await this.setFileInKernel(file, notebookDocument);

            const owningResource = this.owningResource;
            const observable = this.kernel!.notebook!.executeObservable(code, file, line, id, false);
            const temporaryExecution = this.notebookController!.controller.createNotebookCellExecution(notebookCell);
            temporaryExecution?.start();

            // Sign up for cell changes
            observable.subscribe(
                (cells: ICell[]) => {
<<<<<<< HEAD
                    // Then send the combined output to the UI
                    const converted = (cells[0].data as nbformat.ICodeCell).outputs.map(cellOutputToVSCCellOutput);
                    void temporaryExecution.replaceOutput(converted).then(() => {
                        // Scroll to the newly added output. First recompute visibility.
                        // User might have scrolled away while cell was executing.
                        // We don't want to force them back down unless they configured
                        // alwaysScrollOnNewCell.
                        const isInsertedCellVisible = editor?.visibleRanges.find((r) => {
                            return r.end === notebookDocument.cellCount - 1;
=======
                    const cell = cells[0].data;
                    if (cell.cell_type === 'code') {
                        // Then send the combined output to the UI
                        const converted = cell.outputs.map(cellOutputToVSCCellOutput);
                        void temporaryExecution.replaceOutput(converted).then(() => {
                            // Scroll to the newly added output. First recompute visibility.
                            // User might have scrolled away while cell was executing.
                            // We don't want to force them back down unless they configured
                            // alwaysScrollOnNewCell.
                            const isInsertedCellVisible = editor?.visibleRanges.find((r) => {
                                return r.end === this.notebookDocument.cellCount - 1;
                            });
                            if (settings.alwaysScrollOnNewCell || isInsertedCellVisible) {
                                this.revealCell(notebookCell);
                            }
>>>>>>> adde5480
                        });
                        const executionCount = cell.execution_count;
                        if (executionCount) {
                            temporaryExecution.executionOrder = parseInt(executionCount.toString(), 10);
                        }

                        // Any errors will move our result to false (if allowed)
                        if (this.configuration.getSettings(owningResource).stopOnError) {
                            result = result && cells.find((c) => c.state === CellState.error) === undefined;
                        }
                    }
                },
                (error) => {
                    traceError(`Error executing a cell: `, error);
                    if (!(error instanceof CancellationError)) {
                        this.applicationShell.showErrorMessage(error.toString()).then(noop, noop);
                    }
                },
                () => {
                    temporaryExecution.end(result);
                    finishedAddingCode.resolve();
                }
            );

            // Wait for the cell to finish
            await finishedAddingCode.promise;
            traceInfo(`Finished execution for ${id}`);
        } finally {
            if (isDebug) {
                await this.jupyterDebugger.stopDebugging(notebook);
            }
        }
        return result;
    }

    // TODO Migrate all of this code into a common command handler
    public async interruptKernel(): Promise<void> {
        // trackKernelResourceInformation(this._notebook?.resource, { interruptKernel: true });
        const notebookDocument = await this._documentReadyPromise;
        if (this.kernel && !this.restartingKernel) {
            const status = this.statusProvider.set(
                localize.DataScience.interruptKernelStatus(),
                true,
                undefined,
                undefined,
                this
            );

            try {
                const result = await this.kernel.interrupt(notebookDocument);
                status.dispose();

                // We timed out, ask the user if they want to restart instead.
                if (result === InterruptResult.TimedOut && !this.restartingKernel) {
                    const message = localize.DataScience.restartKernelAfterInterruptMessage();
                    const yes = localize.DataScience.restartKernelMessageYes();
                    const no = localize.DataScience.restartKernelMessageNo();
                    const v = await this.applicationShell.showInformationMessage(message, yes, no);
                    if (v === yes) {
                        await this.restartKernelInternal();
                    }
                } else if (result === InterruptResult.Restarted) {
                    // Uh-oh, keyboard interrupt crashed the kernel.
                    // this.addSysInfo(SysInfoReason.Interrupt).ignoreErrors(); // This should be handled in kernel.ts
                }
            } catch (err) {
                status.dispose();
                traceError(err);
                this.applicationShell.showErrorMessage(err).then(noop, noop);
            }
        }
    }

    // TODO Migrate all of this code into a common command handler
    public async restartKernel(): Promise<void> {
        if (this.kernel && !this.restartingKernel) {
            this.restartingKernel = true;
            this.startProgress();

            try {
                if (await this.shouldAskForRestart()) {
                    // Ask the user if they want us to restart or not.
                    const message = localize.DataScience.restartKernelMessage();
                    const yes = localize.DataScience.restartKernelMessageYes();
                    const dontAskAgain = localize.DataScience.restartKernelMessageDontAskAgain();
                    const no = localize.DataScience.restartKernelMessageNo();

                    const v = await this.applicationShell.showInformationMessage(message, yes, dontAskAgain, no);
                    if (v === dontAskAgain) {
                        await this.disableAskForRestart();
                        await this.restartKernelInternal();
                    } else if (v === yes) {
                        await this.restartKernelInternal();
                    }
                } else {
                    await this.restartKernelInternal();
                }
            } finally {
                this.restartingKernel = false;
                this.stopProgress();
            }
        }
    }

    private async shouldAskForRestart(): Promise<boolean> {
        const settings = this.configuration.getSettings(this.owningResource);
        return settings && settings.askForKernelRestart === true;
    }

    private async disableAskForRestart(): Promise<void> {
        const settings = this.configuration.getSettings(this.owningResource);
        if (settings) {
            this.configuration
                .updateSetting('askForKernelRestart', false, undefined, ConfigurationTarget.Global)
                .ignoreErrors();
        }
    }

    private async restartKernelInternal(): Promise<void> {
        this.restartingKernel = true;
        const notebookDocument = await this._documentReadyPromise;

        // Set our status
        const status = this.statusProvider.set(
            localize.DataScience.restartingKernelStatus(),
            true,
            undefined,
            undefined,
            this
        );

        try {
            if (this.kernel && notebookDocument) {
                await this.kernel.restart(notebookDocument);

                // Reset our file in the kernel.
                const fileInKernel = this.fileInKernel;
                this.fileInKernel = undefined;
                if (fileInKernel) {
                    // TODO this should really be done in the IKernel itself
                    await this.setFileInKernel(fileInKernel, notebookDocument);
                }

                // // Compute if dark or not.
                // const knownDark = await this.isDark();

                // // Before we run any cells, update the dark setting
                // await this.kernel?.notebook?.setMatplotLibStyle(knownDark);
            }
        } catch (exc) {
            // If we get a kernel promise failure, then restarting timed out. Just shutdown and restart the entire server
            if (exc instanceof JupyterKernelPromiseFailedError && this.kernel) {
                await this.kernel.dispose();
                await this.kernel.restart(notebookDocument!);
            } else {
                // Show the error message
                this.applicationShell.showErrorMessage(exc).then(noop, noop);
                traceError(exc);
            }
        } finally {
            status.dispose();
            this.restartingKernel = false;
        }
    }

    public undoCells() {
        throw new Error('Method not implemented.');
    }

    public redoCells() {
        throw new Error('Method not implemented.');
    }

    public removeAllCells() {
        throw new Error('Method not implemented.');
    }

    public async exportCells() {
        throw new Error('Method not implemented.');
    }

    public async expandAllCells() {
        const target = await this._documentReadyPromise;
        const edit = new WorkspaceEdit();
        target.getCells().forEach((cell, index) => {
            const metadata = {
                ...(cell.metadata || {}),
                inputCollapsed: false,
                outputCollapsed: false
            };
            edit.replaceNotebookCellMetadata(target.uri, index, metadata);
        });
        await workspace.applyEdit(edit);
    }

    public async collapseAllCells() {
        const target = await this._documentReadyPromise;
        const edit = new WorkspaceEdit();
        target.getCells().forEach((cell, index) => {
            if (cell.kind !== NotebookCellKind.Code) {
                return;
            }
            const metadata = { ...(cell.metadata || {}), inputCollapsed: true, outputCollapsed: false };
            edit.replaceNotebookCellMetadata(target.uri, index, metadata);
        });
        await workspace.applyEdit(edit);
    }

    public async scrollToCell(id: string): Promise<void> {
        const target = await this._documentReadyPromise;
        const matchingCell = target.getCells().find((cell) => cell.metadata.executionId === id);
        if (matchingCell) {
            this.revealCell(matchingCell);
        }
    }

    // This function's implementation is temporary and will change.
    // It looks at all visibleNotebookEditors to find a matching notebookDocument,
    // since currently the only way to scroll to a particular cell is to use
    // NotebookEditor.revealRange, and the interactive window at this point may be
    // visible but not active, so we can't use activeNotebookEditor.
    // Note that this implementation only reveals the cell editor, and in fact we want
    // to reveal the output. This is therefore an incomplete solution that requires further
    // upstream changes, which are nontrivial due to the fact that cell output is
    // asynchronously rendered, so we cannot guarantee that the output exists at the
    // time that we try to reveal the output.
    private revealCell(notebookCell: NotebookCell) {
        const editor = window.visibleNotebookEditors.find(
            (editor) => editor.document === notebookCell.document.notebook
        );
        if (editor) {
            const notebookRange = new NotebookRange(notebookCell.index, notebookCell.index + 1);
            // This will always try to reveal the whole cell--input + output combined
            setTimeout(() => {
                editor.revealRange(notebookRange, NotebookEditorRevealType.Default);
            }, 200); // Rendering output is async so the output is not guaranteed to immediately exist
        }
    }

    // TODO this does not need to be async since we no longer need to roundtrip to the UI
    public async hasCell(id: string): Promise<boolean> {
        const target = await this._documentReadyPromise;
        if (!target) {
            return false;
        }
        return target.getCells().find((cell) => cell.metadata.executionId === id) !== undefined;
    }

    public get owningResource(): Resource {
        if (this.owner) {
            return this.owner;
        }
        const root = this.workspaceService.rootPath;
        if (root) {
            return Uri.file(root);
        }
        return undefined;
    }

    protected async onViewStateChanged(_args: WebViewViewChangeEventArgs) {
        this._onDidChangeViewState.fire();
    }

    protected get notebookMetadata(): Readonly<nbformat.INotebookMetadata> | undefined {
        return undefined;
    }

    protected get kernelConnection(): Readonly<KernelConnectionMetadata> | undefined {
        return this._kernelConnection;
    }

    protected async updateNotebookOptions(kernelConnection: KernelConnectionMetadata): Promise<void> {
        this._kernelConnection = kernelConnection;
    }

    protected get notebookIdentity(): INotebookIdentity {
        // Use this identity for the lifetime of the notebook
        return {
            resource: this._identity,
            type: 'interactive'
        };
    }

    protected updateContexts(info: IInteractiveWindowInfo | undefined) {
        // This should be called by the python interactive window every
        // time state changes. We use this opportunity to update our
        // extension contexts
        const interactiveContext = new ContextKey(EditorContexts.HaveInteractive, this.commandManager);
        interactiveContext.set(!this.isDisposed).catch(noop);
        const interactiveCellsContext = new ContextKey(EditorContexts.HaveInteractiveCells, this.commandManager);
        const redoableContext = new ContextKey(EditorContexts.HaveRedoableCells, this.commandManager);
        const hasCellSelectedContext = new ContextKey(EditorContexts.HaveCellSelected, this.commandManager);
        if (info) {
            interactiveCellsContext.set(info.cellCount > 0).catch(noop);
            redoableContext.set(info.redoCount > 0).catch(noop);
            hasCellSelectedContext.set(info.selectedCell ? true : false).catch(noop);
        } else {
            interactiveCellsContext.set(false).catch(noop);
            redoableContext.set(false).catch(noop);
            hasCellSelectedContext.set(false).catch(noop);
        }
    }

    protected async setFileInKernel(file: string, notebookDocument: NotebookDocument): Promise<void> {
        // If in perFile mode, set only once
        if (this.mode === 'perFile' && !this.fileInKernel && this.kernel && file !== Identifiers.EmptyFileName) {
            this.fileInKernel = file;
            await this.kernel.executeHidden(`__file__ = '${file.replace(/\\/g, '\\\\')}'`, file, notebookDocument);
        } else if (
            (!this.fileInKernel || !this.fs.areLocalPathsSame(this.fileInKernel, file)) &&
            this.mode !== 'perFile' &&
            this.kernel &&
            file !== Identifiers.EmptyFileName
        ) {
            // Otherwise we need to reset it every time
            this.fileInKernel = file;
            await this.kernel.executeHidden(`__file__ = '${file.replace(/\\/g, '\\\\')}'`, file, notebookDocument);
        }
    }

    private async updateOwners(file: Uri) {
        // Update the owner for this window if not already set
        if (!this._owner) {
            this._owner = file;
        }

        // Add to the list of 'submitters' for this window.
        if (!this._submitters.find((s) => this.fs.areLocalPathsSame(s.fsPath, file.fsPath))) {
            this._submitters.push(file);
        }

        // Make sure our web panel opens.
        await this.show();
    }

    private async addNotebookCell(
        notebookDocument: NotebookDocument,
        code: string,
        file: Uri,
        line: number,
        id: string
    ): Promise<NotebookCell> {
        // Ensure we have a controller to execute code against
        if (!this.notebookController) {
            await this.commandManager.executeCommand('notebook.selectKernel');
        }
        await this.initialControllerSelected.promise;
        await this.kernelLoadPromise;

        // ensure editor is opened but not focused
        await this.commandManager.executeCommand(
            'interactive.open',
            { preserveFocus: true },
            notebookDocument.uri,
            this.notebookController?.id
        );

        // Strip #%% and store it in the cell metadata so we can reconstruct the cell structure when exporting to Python files
        const settings = this.configuration.getSettings();
        const cellMatcher = new CellMatcher(settings);
        const isMarkdown = cellMatcher.getCellType(code) === MARKDOWN_LANGUAGE;
        const strippedCode = isMarkdown
            ? generateMarkdownFromCodeLines(code.splitLines()).join('\n')
            : cellMatcher.stripFirstMarker(code).trim();
        const interactiveWindowCellMarker = cellMatcher.getFirstMarker(code);

        // Insert code cell into NotebookDocument
        const language =
            workspace.textDocuments.find((document) => document.uri.toString() === this.owner?.toString())
                ?.languageId ?? PYTHON_LANGUAGE;
        const notebookCellData = new NotebookCellData(
            isMarkdown ? NotebookCellKind.Markup : NotebookCellKind.Code,
            strippedCode,
            isMarkdown ? MARKDOWN_LANGUAGE : language
        );
        notebookCellData.metadata = {
            inputCollapsed: true,
            interactiveWindowCellMarker,
            interactive: {
                file: file.fsPath,
                line: line
            },
            executionId: id
        };
        await chainWithPendingUpdates(notebookDocument, (edit) => {
            edit.replaceNotebookCells(
                notebookDocument.uri,
                new NotebookRange(notebookDocument.cellCount, notebookDocument.cellCount),
                [notebookCellData]
            );
        });
        return notebookDocument.cellAt(notebookDocument.cellCount - 1);
    }

    // eslint-disable-next-line @typescript-eslint/no-explicit-any, no-empty,@typescript-eslint/no-empty-function
    public async export() {
        const notebookDocument = await this._documentReadyPromise;
        // Export requires the python extension
        if (!this.extensionChecker.isPythonExtensionInstalled) {
            return this.extensionChecker.showPythonExtensionInstallRequiredPrompt();
        }

        const { magicCommandsAsComments } = this.configuration.getSettings();
        const cells = generateCellsFromNotebookDocument(notebookDocument, magicCommandsAsComments);

        // Should be an array of cells
        if (cells && this.exportDialog) {
            // Bring up the export file dialog box
            const uri = await this.exportDialog.showDialog(ExportFormat.ipynb, this.owningResource);
            if (uri) {
                await this.jupyterExporter.exportToFile(cells, uri.fsPath);
            }
        }
    }

    public async exportAs() {
        const notebookDocument = await this._documentReadyPromise;
        // Export requires the python extension
        if (!this.extensionChecker.isPythonExtensionInstalled) {
            return this.extensionChecker.showPythonExtensionInstallRequiredPrompt();
        }

        const { magicCommandsAsComments } = this.configuration.getSettings();
        const cells = generateCellsFromNotebookDocument(notebookDocument, magicCommandsAsComments);

        // Pull out the metadata from our active notebook
        const metadata: nbformat.INotebookMetadata = { orig_nbformat: defaultNotebookFormat.major };
        if (this.kernel) {
            updateNotebookMetadata(metadata, this.kernel.kernelConnectionMetadata);
        }

        // Turn the cells into a json object
        const json = await this.jupyterExporter.translateToNotebook(cells, undefined, metadata.kernelspec);

        // Turn this into a string
        const contents = JSON.stringify(json, undefined, 4);

        let defaultFileName;
        if (this.submitters && this.submitters.length) {
            const lastSubmitter = this.submitters[this.submitters.length - 1];
            defaultFileName = path.basename(lastSubmitter.fsPath, path.extname(lastSubmitter.fsPath));
        }

        // Then run the export command with these contents
        this.commandManager
            .executeCommand(
                Commands.Export,
                contents,
                this.owningResource,
                defaultFileName,
                this.kernel?.kernelConnectionMetadata.interpreter
            )
            .then(noop, noop);
    }

    /// The following are implemented only for compliance with the IInteractiveWindow
    /// interface and can be deleted once the native notebooks API migration is complete.

    public get title() {
        return '';
    }

    public startProgress() {
        noop();
    }

    public stopProgress() {
        noop();
    }

    // eslint-disable-next-line @typescript-eslint/no-explicit-any
    public onMessage(_message: string, _payload: any) {
        noop();
    }

    // eslint-disable-next-line @typescript-eslint/no-explicit-any
    protected async submitNewCell(_info: ISubmitNewCell) {
        noop();
    }

    public createWebviewCellButton(
        _buttonId: string,
        _callback: (cell: NotebookCell, isInteractive: boolean, resource: Uri) => Promise<void>,
        _codicon: string,
        _statusToEnable: CellState[],
        _tooltip: string
    ): IDisposable {
        return { dispose: noop };
    }
}<|MERGE_RESOLUTION|>--- conflicted
+++ resolved
@@ -440,17 +440,6 @@
             // Sign up for cell changes
             observable.subscribe(
                 (cells: ICell[]) => {
-<<<<<<< HEAD
-                    // Then send the combined output to the UI
-                    const converted = (cells[0].data as nbformat.ICodeCell).outputs.map(cellOutputToVSCCellOutput);
-                    void temporaryExecution.replaceOutput(converted).then(() => {
-                        // Scroll to the newly added output. First recompute visibility.
-                        // User might have scrolled away while cell was executing.
-                        // We don't want to force them back down unless they configured
-                        // alwaysScrollOnNewCell.
-                        const isInsertedCellVisible = editor?.visibleRanges.find((r) => {
-                            return r.end === notebookDocument.cellCount - 1;
-=======
                     const cell = cells[0].data;
                     if (cell.cell_type === 'code') {
                         // Then send the combined output to the UI
@@ -461,12 +450,11 @@
                             // We don't want to force them back down unless they configured
                             // alwaysScrollOnNewCell.
                             const isInsertedCellVisible = editor?.visibleRanges.find((r) => {
-                                return r.end === this.notebookDocument.cellCount - 1;
+                                return r.end === notebookDocument.cellCount - 1;
                             });
                             if (settings.alwaysScrollOnNewCell || isInsertedCellVisible) {
                                 this.revealCell(notebookCell);
                             }
->>>>>>> adde5480
                         });
                         const executionCount = cell.execution_count;
                         if (executionCount) {
@@ -843,7 +831,7 @@
             isMarkdown ? MARKDOWN_LANGUAGE : language
         );
         notebookCellData.metadata = {
-            inputCollapsed: true,
+            inputCollapsed: !isMarkdown,
             interactiveWindowCellMarker,
             interactive: {
                 file: file.fsPath,
