// Copyright (c) Microsoft Corporation. All rights reserved.
// Licensed under the MIT License.
'use strict';

import * as path from 'path';
import { EXTENSION_ROOT_DIR, JVSC_EXTENSION_ID } from '../common/constants';
import { IS_WINDOWS } from '../common/platform/constants';

export const DefaultTheme = 'Default Light+';
// Identifier for the output panel that will display the output from the Jupyter Server.
export const JUPYTER_OUTPUT_CHANNEL = 'JUPYTER_OUTPUT_CHANNEL';

// Python Module to be used when instantiating the Python Daemon.
export const JupyterDaemonModule = 'vscode_datascience_helpers.jupyter_daemon';
export const KernelLauncherDaemonModule = 'vscode_datascience_helpers.kernel_launcher_daemon';

export const PythonExtension = 'ms-python.python';

export const LanguagesSupportedByPythonkernel = [
    'python',
    'html', // %%html
    'xml', // %%svg as svg is same as `xml`
    'javascript', // %%javascript, %%js
    'markdown', // %%markdown, %%latex
    'latex', // %%latex (some extensions register such languages)
    'shellscript', // %%script, %%bash, %%sh
    'bat', // %%script, %%bash, %%sh
    'powershell', // %%script powershell, %%script pwsh
    'kusto', // %%kqlmagic
    'ruby', // %%ruby
    'sql', // %%sql
    'perl', // %%perl
    'raw' // raw cells (no formatting)
];

// List of 'language' names that we know about. All should be lower case as that's how we compare.
export const KnownKernelLanguageAliases = new Map<string, string>([
    ['qsharp', 'q#'],
    ['csharp', 'c#'],
    ['fsharp', 'f#'],
    ['c++11', 'c++'],
    ['c++12', 'c++'],
    ['c++14', 'c++']
]);
export const jupyterLanguageToMonacoLanguageMapping = new Map([
    ['c#', 'csharp'],
    ['f#', 'fsharp'],
    ['q#', 'qsharp'],
    ['c++11', 'c++'],
    ['c++12', 'c++'],
    ['c++14', 'c++']
]);
/**
 * This will get updated with the list of VS Code languages.
 * This way, we can send those via telemetry, instead of having to hardcode the languages.
 */
export const VSCodeKnownNotebookLanguages: string[] = [
    'python',
    'r',
    'julia',
    'c++',
    'c#',
    'f#',
    'q#',
    'powershell',
    'java',
    'scala',
    'haskell',
    'bash',
    'cling',
    'rust',
    'sas',
    'sos'
];

export namespace Commands {
    export const RunAllCells = 'jupyter.runallcells';
    export const RunAllCellsAbove = 'jupyter.runallcellsabove';
    export const RunCellAndAllBelow = 'jupyter.runcellandallbelow';
    export const SetJupyterKernel = 'jupyter.setKernel';
    export const SwitchJupyterKernel = 'jupyter.switchKernel';
    export const RunAllCellsAbovePalette = 'jupyter.runallcellsabove.palette';
    export const RunCellAndAllBelowPalette = 'jupyter.runcurrentcellandallbelow.palette';
    export const RunToLine = 'jupyter.runtoline';
    export const RunFromLine = 'jupyter.runfromline';
    export const RunCell = 'jupyter.runcell';
    export const RunCurrentCell = 'jupyter.runcurrentcell';
    export const RunCurrentCellAdvance = 'jupyter.runcurrentcelladvance';
    export const CreateNewInteractive = 'jupyter.createnewinteractive';
    export const ImportNotebook = 'jupyter.importnotebook';
    export const ImportNotebookFile = 'jupyter.importnotebookfile';
    export const OpenNotebook = 'jupyter.opennotebook';
    export const OpenNotebookInPreviewEditor = 'jupyter.opennotebookInPreviewEditor';
    export const SelectJupyterURI = 'jupyter.selectjupyteruri';
    export const SelectNativeJupyterUriFromToolBar = 'jupyter.selectNativeJupyterUriFromToolBar';
    export const SelectJupyterCommandLine = 'jupyter.selectjupytercommandline';
    export const ExportFileAsNotebook = 'jupyter.exportfileasnotebook';
    export const ExportFileAndOutputAsNotebook = 'jupyter.exportfileandoutputasnotebook';
    export const UndoCells = 'jupyter.undocells';
    export const RedoCells = 'jupyter.redocells';
    export const RemoveAllCells = 'jupyter.removeallcells';
    export const InterruptKernel = 'jupyter.interruptkernel';
    export const RestartKernel = 'jupyter.restartkernel';
    export const NotebookEditorUndoCells = 'jupyter.notebookeditor.undocells';
    export const NotebookEditorRedoCells = 'jupyter.notebookeditor.redocells';
    export const NotebookEditorRemoveAllCells = 'jupyter.notebookeditor.removeallcells';
    export const NotebookEditorInterruptKernel = 'jupyter.notebookeditor.interruptkernel';
    export const NotebookEditorRestartKernel = 'jupyter.notebookeditor.restartkernel';
    export const NotebookEditorRunAllCells = 'jupyter.notebookeditor.runallcells';
    export const NotebookEditorRunSelectedCell = 'jupyter.notebookeditor.runselectedcell';
    export const NotebookEditorAddCellBelow = 'jupyter.notebookeditor.addcellbelow';
    export const ExpandAllCells = 'jupyter.expandallcells';
    export const CollapseAllCells = 'jupyter.collapseallcells';
    export const ExportOutputAsNotebook = 'jupyter.exportoutputasnotebook';
    export const ExecSelectionInInteractiveWindow = 'jupyter.execSelectionInteractive';
    export const RunFileInInteractiveWindows = 'jupyter.runFileInteractive';
    export const DebugFileInInteractiveWindows = 'jupyter.debugFileInteractive';
    export const AddCellBelow = 'jupyter.addcellbelow';
    export const DebugCurrentCellPalette = 'jupyter.debugcurrentcell.palette';
    export const DebugCell = 'jupyter.debugcell';
    export const DebugStepOver = 'jupyter.debugstepover';
    export const DebugContinue = 'jupyter.debugcontinue';
    export const DebugStop = 'jupyter.debugstop';
    export const RunCurrentCellAndAddBelow = 'jupyter.runcurrentcellandaddbelow';
    export const InsertCellBelowPosition = 'jupyter.insertCellBelowPosition';
    export const InsertCellBelow = 'jupyter.insertCellBelow';
    export const InsertCellAbove = 'jupyter.insertCellAbove';
    export const DeleteCells = 'jupyter.deleteCells';
    export const SelectCell = 'jupyter.selectCell';
    export const SelectCellContents = 'jupyter.selectCellContents';
    export const ExtendSelectionByCellAbove = 'jupyter.extendSelectionByCellAbove';
    export const ExtendSelectionByCellBelow = 'jupyter.extendSelectionByCellBelow';
    export const MoveCellsUp = 'jupyter.moveCellsUp';
    export const MoveCellsDown = 'jupyter.moveCellsDown';
    export const ChangeCellToMarkdown = 'jupyter.changeCellToMarkdown';
    export const ChangeCellToCode = 'jupyter.changeCellToCode';
    export const GotoNextCellInFile = 'jupyter.gotoNextCellInFile';
    export const GotoPrevCellInFile = 'jupyter.gotoPrevCellInFile';
    export const ScrollToCell = 'jupyter.scrolltocell';
    export const CreateNewNotebook = 'jupyter.createnewnotebook';
    export const ViewJupyterOutput = 'jupyter.viewOutput';
    export const ExportAsPythonScript = 'jupyter.exportAsPythonScript';
    export const ExportToHTML = 'jupyter.exportToHTML';
    export const ExportToPDF = 'jupyter.exportToPDF';
    export const Export = 'jupyter.export';
    export const NativeNotebookExport = 'jupyter.notebookeditor.export';
    export const SaveNotebookNonCustomEditor = 'jupyter.notebookeditor.save';
    export const SaveAsNotebookNonCustomEditor = 'jupyter.notebookeditor.saveAs';
    export const OpenNotebookNonCustomEditor = 'jupyter.notebookeditor.open';
    export const LatestExtension = 'jupyter.latestExtension';
    export const EnableLoadingWidgetsFrom3rdPartySource = 'jupyter.enableLoadingWidgetScriptsFromThirdPartySource';
    export const NotebookEditorExpandAllCells = 'jupyter.notebookeditor.expandallcells';
    export const NotebookEditorCollapseAllCells = 'jupyter.notebookeditor.collapseallcells';
    export const EnableDebugLogging = 'jupyter.enableDebugLogging';
    export const ResetLoggingLevel = 'jupyter.resetLoggingLevel';
    export const CreateGitHubIssue = 'jupyter.createGitHubIssue';
    export const SubmitGitHubIssue = 'jupyter.submitGitHubIssue';
    export const ShowDataViewer = 'jupyter.showDataViewer';
    export const RefreshDataViewer = 'jupyter.refreshDataViewer';
    export const ClearSavedJupyterUris = 'jupyter.clearSavedJupyterUris';
    export const OpenVariableView = 'jupyter.openVariableView';
    export const NotebookEditorKeybindSave = 'jupyter.notebookeditor.keybind.save';
    export const NotebookEditorKeybindUndo = 'jupyter.notebookeditor.keybind.undo';
    export const NotebookEditorKeybindRenderMarkdownAndSelectBelow =
        'jupyter.notebookeditor.keybind.renderMarkdownAndSelectBelow';
    export const NotebookEditorKeybindExecuteCell = 'jupyter.notebookeditor.keybind.executeCell';
    export const NotebookEditorToggleOutput = 'jupyter.notebookeditor.keybind.toggleOutput';
<<<<<<< HEAD

    // Data Wrangler
    export const OpenDataWrangler = 'jupyter.openDataWrangler';
    export const UpdateOrCreateDataWrangler = 'jupyter.openDataFrameInDataWrangler';
    export const RefreshDataWrangler = 'jupyter.refreshDataWrangler';
=======
    export const InteractiveClearAll = 'jupyter.interactive.clearAllCells';
    export const InteractiveRemoveCell = 'jupyter.interactive.removeCell';
    export const InteractiveGoToCode = 'jupyter.interactive.goToCode';
    export const InteractiveExportAsNotebook = 'jupyter.interactive.exportasnotebook';
    export const InteractiveExportAs = 'jupyter.interactive.exportas';
>>>>>>> a127a52f
}

export namespace CodeLensCommands {
    // If not specified in the options this is the default set of commands in our design time code lenses
    export const DefaultDesignLenses = [Commands.RunCurrentCell, Commands.RunAllCellsAbove, Commands.DebugCell];
    // If not specified in the options this is the default set of commands in our debug time code lenses
    export const DefaultDebuggingLenses = [Commands.DebugContinue, Commands.DebugStop, Commands.DebugStepOver];
    // These are the commands that are allowed at debug time
    export const DebuggerCommands = [Commands.DebugContinue, Commands.DebugStop, Commands.DebugStepOver];
}

export namespace EditorContexts {
    export const HasCodeCells = 'jupyter.hascodecells';
    export const HaveInteractiveCells = 'jupyter.haveinteractivecells';
    export const HaveRedoableCells = 'jupyter.haveredoablecells';
    export const HaveInteractive = 'jupyter.haveinteractive';
    export const IsInteractiveActive = 'jupyter.isinteractiveactive';
    export const OwnsSelection = 'jupyter.ownsSelection';
    export const HaveNativeCells = 'jupyter.havenativecells';
    export const HaveNativeRedoableCells = 'jupyter.havenativeredoablecells';
    export const HaveNative = 'jupyter.havenative';
    export const IsNativeActive = 'jupyter.isnativeactive';
    export const UsingWebviewNotebook = 'jupyter.usingwebviewnotebook';
    export const IsInteractiveOrNativeActive = 'jupyter.isinteractiveornativeactive';
    export const IsPythonOrNativeActive = 'jupyter.ispythonornativeactive';
    export const IsPythonOrInteractiveActive = 'jupyter.ispythonorinteractiveeactive';
    export const IsPythonOrInteractiveOrNativeActive = 'jupyter.ispythonorinteractiveornativeeactive';
    export const HaveCellSelected = 'jupyter.havecellselected';
    export const CanRestartNotebookKernel = 'jupyter.notebookeditor.canrestartNotebookkernel';
    export const CanInterruptNotebookKernel = 'jupyter.notebookeditor.canInterruptNotebookKernel';
    export const IsPythonNotebook = 'jupyter.ispythonnotebook';
    export const IsVSCodeNotebookActive = 'jupyter.isvscodenotebookactive';
    export const IsDataViewerActive = 'jupyter.dataViewerActive';
    export const IsDataWranglerActive = 'jupyter.dataWranglerActive';
    export const HasNativeNotebookOpen = 'jupyter.hasNativeNotebookOpen';
}

export namespace RegExpValues {
    export const PythonCellMarker = /^(#\s*%%|#\s*\<codecell\>|#\s*In\[\d*?\]|#\s*In\[ \])/;
    export const PythonMarkdownCellMarker = /^(#\s*%%\s*\[markdown\]|#\s*\<markdowncell\>)/;
    export const CheckJupyterRegEx = IS_WINDOWS ? /^jupyter?\.exe$/ : /^jupyter?$/;
    export const PyKernelOutputRegEx = /.*\s+(.+)$/m;
    export const KernelSpecOutputRegEx = /^\s*(\S+)\s+(\S+)$/;
    // This next one has to be a string because uglifyJS isn't handling the groups. We use named-js-regexp to parse it
    // instead.
    export const UrlPatternRegEx =
        '(?<PREFIX>https?:\\/\\/)((\\(.+\\s+or\\s+(?<IP>.+)\\))|(?<LOCAL>[^\\s]+))(?<REST>:.+)';
    export interface IUrlPatternGroupType {
        LOCAL: string | undefined;
        PREFIX: string | undefined;
        REST: string | undefined;
        IP: string | undefined;
    }
    export const HttpPattern = /https?:\/\//;
    export const ExtractPortRegex = /https?:\/\/[^\s]+:(\d+)[^\s]+/;
    export const ConvertToRemoteUri = /(https?:\/\/)([^\s])+(:\d+[^\s]*)/;
    export const ParamsExractorRegEx = /\S+\((.*)\)\s*{/;
    export const ArgsSplitterRegEx = /([^\s,]+)/;
    export const ShapeSplitterRegEx = /.*,\s*(\d+).*/;
    export const SvgHeightRegex = /(\<svg.*height=\")(.*?)\"/;
    export const SvgWidthRegex = /(\<svg.*width=\")(.*?)\"/;
    export const SvgSizeTagRegex = /\<svg.*tag=\"sizeTag=\{(.*),\s*(.*)\}\"/;
    export const StyleTagRegex = /\<style[\s\S]*\<\/style\>/m;
}

export enum Telemetry {
    ImportNotebook = 'DATASCIENCE.IMPORT_NOTEBOOK',
    RunCell = 'DATASCIENCE.RUN_CELL',
    RunCurrentCell = 'DATASCIENCE.RUN_CURRENT_CELL',
    RunCurrentCellAndAdvance = 'DATASCIENCE.RUN_CURRENT_CELL_AND_ADVANCE',
    RunAllCells = 'DATASCIENCE.RUN_ALL_CELLS',
    RunAllCellsAbove = 'DATASCIENCE.RUN_ALL_CELLS_ABOVE',
    RunCellAndAllBelow = 'DATASCIENCE.RUN_CELL_AND_ALL_BELOW',
    AddEmptyCellToBottom = 'DATASCIENCE.RUN_ADD_EMPTY_CELL_TO_BOTTOM',
    RunCurrentCellAndAddBelow = 'DATASCIENCE.RUN_CURRENT_CELL_AND_ADD_BELOW',
    InsertCellBelowPosition = 'DATASCIENCE.RUN_INSERT_CELL_BELOW_POSITION',
    InsertCellBelow = 'DATASCIENCE.RUN_INSERT_CELL_BELOW',
    InsertCellAbove = 'DATASCIENCE.RUN_INSERT_CELL_ABOVE',
    DeleteCells = 'DATASCIENCE.RUN_DELETE_CELLS',
    SelectCell = 'DATASCIENCE.RUN_SELECT_CELL',
    SelectCellContents = 'DATASCIENCE.RUN_SELECT_CELL_CONTENTS',
    ExtendSelectionByCellAbove = 'DATASCIENCE.RUN_EXTEND_SELECTION_BY_CELL_ABOVE',
    ExtendSelectionByCellBelow = 'DATASCIENCE.RUN_EXTEND_SELECTION_BY_CELL_BELOW',
    MoveCellsUp = 'DATASCIENCE.RUN_MOVE_CELLS_UP',
    MoveCellsDown = 'DATASCIENCE.RUN_MOVE_CELLS_DOWN',
    ChangeCellToMarkdown = 'DATASCIENCE.RUN_CHANGE_CELL_TO_MARKDOWN',
    ChangeCellToCode = 'DATASCIENCE.RUN_CHANGE_CELL_TO_CODE',
    GotoNextCellInFile = 'DATASCIENCE.GOTO_NEXT_CELL_IN_FILE',
    GotoPrevCellInFile = 'DATASCIENCE.GOTO_PREV_CELL_IN_FILE',
    RunSelectionOrLine = 'DATASCIENCE.RUN_SELECTION_OR_LINE',
    RunToLine = 'DATASCIENCE.RUN_TO_LINE',
    RunFromLine = 'DATASCIENCE.RUN_FROM_LINE',
    DeleteAllCells = 'DATASCIENCE.DELETE_ALL_CELLS',
    DeleteCell = 'DATASCIENCE.DELETE_CELL',
    GotoSourceCode = 'DATASCIENCE.GOTO_SOURCE',
    CopySourceCode = 'DATASCIENCE.COPY_SOURCE',
    RestartKernel = 'DS_INTERNAL.RESTART_KERNEL',
    RestartKernelCommand = 'DATASCIENCE.RESTART_KERNEL_COMMAND',
    ExportNotebookInteractive = 'DATASCIENCE.EXPORT_NOTEBOOK',
    Undo = 'DATASCIENCE.UNDO',
    Redo = 'DATASCIENCE.REDO',
    /**
     * Saving a notebook
     */
    Save = 'DATASCIENCE.SAVE',
    CellCount = 'DS_INTERNAL.CELL_COUNT',
    /**
     * Whether auto save feature in VS Code is enabled or not.
     */
    CreateNewInteractive = 'DATASCIENCE.CREATE_NEW_INTERACTIVE',
    ExpandAll = 'DATASCIENCE.EXPAND_ALL',
    CollapseAll = 'DATASCIENCE.COLLAPSE_ALL',
    SelectJupyterURI = 'DATASCIENCE.SELECT_JUPYTER_URI',
    SelectLocalJupyterKernel = 'DATASCIENCE.SELECT_LOCAL_JUPYTER_KERNEL',
    SelectRemoteJupyterKernel = 'DATASCIENCE.SELECT_REMOTE_JUPYTER_KERNEL',
    SetJupyterURIToLocal = 'DATASCIENCE.SET_JUPYTER_URI_LOCAL',
    SetJupyterURIToUserSpecified = 'DATASCIENCE.SET_JUPYTER_URI_USER_SPECIFIED',
    SetJupyterURIUIDisplayed = 'DATASCIENCE.SET_JUPYTER_URI_UI_DISPLAYED',
    Interrupt = 'DATASCIENCE.INTERRUPT',
    /**
     * Exporting from the interactive window
     */
    ExportPythonFileInteractive = 'DATASCIENCE.EXPORT_PYTHON_FILE',
    ExportPythonFileAndOutputInteractive = 'DATASCIENCE.EXPORT_PYTHON_FILE_AND_OUTPUT',
    /**
     * User clicked export as quick pick button
     */
    ClickedExportNotebookAsQuickPick = 'DATASCIENCE.CLICKED_EXPORT_NOTEBOOK_AS_QUICK_PICK',
    /**
     * exported a notebook
     */
    ExportNotebookAs = 'DATASCIENCE.EXPORT_NOTEBOOK_AS',
    /**
     * User invokes export as format from command pallet
     */
    ExportNotebookAsCommand = 'DATASCIENCE.EXPORT_NOTEBOOK_AS_COMMAND',
    /**
     * An export to a specific format failed
     */
    ExportNotebookAsFailed = 'DATASCIENCE.EXPORT_NOTEBOOK_AS_FAILED',
    FailedToCreateNotebookController = 'DATASCIENCE.FAILED_TO_CREATE_CONTROLLER',
    FailedToFindKernelSpecInterpreterForInteractive = 'DATASCIENCE.FAILED_TO_FIND_INTERPRETER_KERNEL_CONNECTION_FOR_INTERACTIVE',

    StartJupyter = 'DS_INTERNAL.JUPYTERSTARTUPCOST',
    SubmitCellThroughInput = 'DATASCIENCE.SUBMITCELLFROMREPL',
    ConnectLocalJupyter = 'DS_INTERNAL.CONNECTLOCALJUPYTER',
    ConnectRemoteJupyter = 'DS_INTERNAL.CONNECTREMOTEJUPYTER',
    ConnectRemoteJupyterViaLocalHost = 'DS_INTERNAL.CONNECTREMOTEJUPYTER_VIA_LOCALHOST',
    ConnectFailedJupyter = 'DS_INTERNAL.CONNECTFAILEDJUPYTER',
    ConnectRemoteFailedJupyter = 'DS_INTERNAL.CONNECTREMOTEFAILEDJUPYTER',
    StartSessionFailedJupyter = 'DS_INTERNAL.START_SESSION_FAILED_JUPYTER',
    ConnectRemoteSelfCertFailedJupyter = 'DS_INTERNAL.CONNECTREMOTESELFCERTFAILEDJUPYTER',
    RegisterAndUseInterpreterAsKernel = 'DS_INTERNAL.REGISTER_AND_USE_INTERPRETER_AS_KERNEL',
    UseInterpreterAsKernel = 'DS_INTERNAL.USE_INTERPRETER_AS_KERNEL',
    UseExistingKernel = 'DS_INTERNAL.USE_EXISTING_KERNEL',
    SwitchToInterpreterAsKernel = 'DS_INTERNAL.SWITCH_TO_INTERPRETER_AS_KERNEL',
    SwitchToExistingKernel = 'DS_INTERNAL.SWITCH_TO_EXISTING_KERNEL',
    SelfCertsMessageEnabled = 'DATASCIENCE.SELFCERTSMESSAGEENABLED',
    SelfCertsMessageClose = 'DATASCIENCE.SELFCERTSMESSAGECLOSE',
    RemoteAddCode = 'DATASCIENCE.LIVESHARE.ADDCODE',
    RemoteReexecuteCode = 'DATASCIENCE.LIVESHARE.REEXECUTECODE',
    ShiftEnterBannerShown = 'DS_INTERNAL.SHIFTENTER_BANNER_SHOWN',
    EnableInteractiveShiftEnter = 'DATASCIENCE.ENABLE_INTERACTIVE_SHIFT_ENTER',
    DisableInteractiveShiftEnter = 'DATASCIENCE.DISABLE_INTERACTIVE_SHIFT_ENTER',
    StartShowDataViewer = 'DATASCIENCE.START_SHOW_DATA_EXPLORER', // Called by the factory when attempting to load the data viewer
    ShowDataViewer = 'DATASCIENCE.SHOW_DATA_EXPLORER', // Called by the data viewer itself when it is actually loaded
    FailedShowDataViewer = 'DATASCIENCE.FAILED_SHOW_DATA_EXPLORER', // Called by the factory when the data viewer fails to load
    RefreshDataViewer = 'DATASCIENCE.REFRESH_DATA_VIEWER',
    RunFileInteractive = 'DATASCIENCE.RUN_FILE_INTERACTIVE',
    DebugFileInteractive = 'DATASCIENCE.DEBUG_FILE_INTERACTIVE',
    PandasNotInstalled = 'DS_INTERNAL.SHOW_DATA_NO_PANDAS',
    PandasTooOld = 'DS_INTERNAL.SHOW_DATA_PANDAS_TOO_OLD',
    DataScienceSettings = 'DS_INTERNAL.SETTINGS',
    VariableExplorerToggled = 'DATASCIENCE.VARIABLE_EXPLORER_TOGGLE',
    VariableExplorerVariableCount = 'DS_INTERNAL.VARIABLE_EXPLORER_VARIABLE_COUNT',
    AddCellBelow = 'DATASCIENCE.ADD_CELL_BELOW',
    GetPasswordAttempt = 'DATASCIENCE.GET_PASSWORD_ATTEMPT',
    GetPasswordFailure = 'DS_INTERNAL.GET_PASSWORD_FAILURE',
    GetPasswordSuccess = 'DS_INTERNAL.GET_PASSWORD_SUCCESS',
    OpenPlotViewer = 'DATASCIENCE.OPEN_PLOT_VIEWER',
    DebugCurrentCell = 'DATASCIENCE.DEBUG_CURRENT_CELL',
    CodeLensAverageAcquisitionTime = 'DS_INTERNAL.CODE_LENS_ACQ_TIME',
    FindJupyterCommand = 'DS_INTERNAL.FIND_JUPYTER_COMMAND',
    /**
     * Telemetry sent when user selects an interpreter to be used for starting of Jupyter server.
     */
    SelectJupyterInterpreter = 'DS_INTERNAL.SELECT_JUPYTER_INTERPRETER',
    SelectJupyterInterpreterMessageDisplayed = 'DS_INTERNAL.SELECT_JUPYTER_INTERPRETER_MESSAGE_DISPLAYED',
    /**
     * User used command to select an intrepreter for the jupyter server.
     */
    SelectJupyterInterpreterCommand = 'DATASCIENCE.SELECT_JUPYTER_INTERPRETER_Command',
    StartJupyterProcess = 'DS_INTERNAL.START_JUPYTER_PROCESS',
    NumberOfSavedRemoteKernelIds = 'DS_INTERNAL.NUMBER_OF_REMOTE_KERNEL_IDS_SAVED',
    WaitForIdleJupyter = 'DS_INTERNAL.WAIT_FOR_IDLE_JUPYTER',
    HiddenCellTime = 'DS_INTERNAL.HIDDEN_EXECUTION_TIME',
    RestartJupyterTime = 'DS_INTERNAL.RESTART_JUPYTER_TIME',
    InterruptJupyterTime = 'DS_INTERNAL.INTERRUPT_JUPYTER_TIME',
    ExecuteCellTime = 'DATASCIENCE.EXECUTE_CELL_TIME',
    ExecuteCellPerceivedCold = 'DS_INTERNAL.EXECUTE_CELL_PERCEIVED_COLD',
    ExecuteCellPerceivedWarm = 'DS_INTERNAL.EXECUTE_CELL_PERCEIVED_WARM',
    PerceivedJupyterStartupNotebook = 'DS_INTERNAL.PERCEIVED_JUPYTER_STARTUP_NOTEBOOK',
    StartExecuteNotebookCellPerceivedCold = 'DS_INTERNAL.START_EXECUTE_NOTEBOOK_CELL_PERCEIVED_COLD',
    WebviewStartup = 'DS_INTERNAL.WEBVIEW_STARTUP',
    VariableExplorerFetchTime = 'DS_INTERNAL.VARIABLE_EXPLORER_FETCH_TIME',
    WebviewStyleUpdate = 'DS_INTERNAL.WEBVIEW_STYLE_UPDATE',
    WebviewMonacoStyleUpdate = 'DS_INTERNAL.WEBVIEW_MONACO_STYLE_UPDATE',
    FindJupyterKernelSpec = 'DS_INTERNAL.FIND_JUPYTER_KERNEL_SPEC',
    FailedToUpdateKernelSpec = 'DS_INTERNAL.FAILED_TO_UPDATE_JUPYTER_KERNEL_SPEC',
    HashedCellOutputMimeType = 'DS_INTERNAL.HASHED_OUTPUT_MIME_TYPE',
    HashedCellOutputMimeTypePerf = 'DS_INTERNAL.HASHED_OUTPUT_MIME_TYPE_PERF',
    HashedNotebookCellOutputMimeTypePerf = 'DS_INTERNAL.HASHED_NOTEBOOK_OUTPUT_MIME_TYPE_PERF',
    JupyterInstalledButNotKernelSpecModule = 'DS_INTERNAL.JUPYTER_INTALLED_BUT_NO_KERNELSPEC_MODULE',
    DebugpyPromptToInstall = 'DATASCIENCE.DEBUGPY_PROMPT_TO_INSTALL',
    DebugpySuccessfullyInstalled = 'DATASCIENCE.DEBUGPY_SUCCESSFULLY_INSTALLED',
    DebugpyInstallFailed = 'DATASCIENCE.DEBUGPY_INSTALL_FAILED',
    DebugpyInstallCancelled = 'DATASCIENCE.DEBUGPY_INSTALL_CANCELLED',
    ScrolledToCell = 'DATASCIENCE.SCROLLED_TO_CELL',
    ExecuteNativeCell = 'DATASCIENCE.NATIVE.EXECUTE_NATIVE_CELL',
    CreateNewNotebook = 'DATASCIENCE.NATIVE.CREATE_NEW_NOTEBOOK',
    DebugStepOver = 'DATASCIENCE.DEBUG_STEP_OVER',
    DebugContinue = 'DATASCIENCE.DEBUG_CONTINUE',
    DebugStop = 'DATASCIENCE.DEBUG_STOP',
    OpenNotebook = 'DATASCIENCE.NATIVE.OPEN_NOTEBOOK',
    OpenNotebookAll = 'DATASCIENCE.NATIVE.OPEN_NOTEBOOK_ALL',
    OpenNotebookSelection = 'DATASCIENCE.NATIVE.OPEN_NOTEBOOK_SELECTION',
    OpenNotebookSelectionRegistered = 'DATASCIENCE.NATIVE.OPEN_NOTEBOOK_SELECTION_REGISTERED',
    ConvertToPythonFile = 'DATASCIENCE.NATIVE.CONVERT_NOTEBOOK_TO_PYTHON',
    NotebookWorkspaceCount = 'DS_INTERNAL.NATIVE.WORKSPACE_NOTEBOOK_COUNT',
    NotebookRunCount = 'DS_INTERNAL.NATIVE.NOTEBOOK_RUN_COUNT',
    NotebookOpenCount = 'DS_INTERNAL.NATIVE.NOTEBOOK_OPEN_COUNT',
    NotebookOpenTime = 'DS_INTERNAL.NATIVE.NOTEBOOK_OPEN_TIME',
    SessionIdleTimeout = 'DS_INTERNAL.JUPYTER_IDLE_TIMEOUT',
    JupyterStartTimeout = 'DS_INTERNAL.JUPYTER_START_TIMEOUT',
    JupyterNotInstalledErrorShown = 'DATASCIENCE.JUPYTER_NOT_INSTALLED_ERROR_SHOWN',
    JupyterCommandSearch = 'DATASCIENCE.JUPYTER_COMMAND_SEARCH',
    RegisterInterpreterAsKernel = 'DS_INTERNAL.JUPYTER_REGISTER_INTERPRETER_AS_KERNEL',
    UserInstalledJupyter = 'DATASCIENCE.USER_INSTALLED_JUPYTER',
    UserInstalledPandas = 'DATASCIENCE.USER_INSTALLED_PANDAS',
    UserDidNotInstallJupyter = 'DATASCIENCE.USER_DID_NOT_INSTALL_JUPYTER',
    UserDidNotInstallPandas = 'DATASCIENCE.USER_DID_NOT_INSTALL_PANDAS',
    OpenedInteractiveWindow = 'DATASCIENCE.OPENED_INTERACTIVE',
    OpenNotebookFailure = 'DS_INTERNAL.NATIVE.OPEN_NOTEBOOK_FAILURE',
    FindKernelForLocalConnection = 'DS_INTERNAL.FIND_KERNEL_FOR_LOCAL_CONNECTION',
    CompletionTimeFromLS = 'DS_INTERNAL.COMPLETION_TIME_FROM_LS',
    CompletionTimeFromJupyter = 'DS_INTERNAL.COMPLETION_TIME_FROM_JUPYTER',
    NotebookLanguage = 'DATASCIENCE.NOTEBOOK_LANGUAGE',
    NumberOfLocalKernelSpecs = 'DS_INTERNAL.LOCAL_KERNEL_SPEC_COUNT',
    NumberOfRemoteKernelSpecs = 'DS_INTERNAL.REMOTE_KERNEL_SPEC_COUNT',
    KernelSpecNotFound = 'DS_INTERNAL.KERNEL_SPEC_NOT_FOUND',
    KernelRegisterFailed = 'DS_INTERNAL.KERNEL_REGISTER_FAILED',
    KernelEnumeration = 'DS_INTERNAL.KERNEL_ENUMERATION',
    KernelLauncherPerf = 'DS_INTERNAL.KERNEL_LAUNCHER_PERF',
    KernelProviderPerf = 'DS_INTERNAL.KERNEL_PROVIDER_PERF',
    GetPreferredKernelPerf = 'DS_INTERNAL.GET_PREFERRED_KERNEL_PERF',
    PreferredKernel = 'DS_INTERNAL.PREFERRED_KERNEL',
    KernelFinderPerf = 'DS_INTERNAL.KERNEL_FINDER_PERF',
    KernelListingPerf = 'DS_INTERNAL.KERNEL_LISTING_PERF',
    JupyterInstallFailed = 'DS_INTERNAL.JUPYTER_INSTALL_FAILED',
    UserInstalledModule = 'DATASCIENCE.USER_INSTALLED_MODULE',
    PythonModuleInstal = 'DS_INTERNAL.PYTHON_MODULE_INSTALL',
    PythonNotInstalled = 'DS_INTERNAL.PYTHON_NOT_INSTALLED',
    PythonExtensionNotInstalled = 'DS_INTERNAL.PYTHON_EXTENSION_NOT_INSTALLED',
    KernelNotInstalled = 'DS_INTERNAL.KERNEL_NOT_INSTALLED',
    JupyterCommandLineNonDefault = 'DS_INTERNAL.JUPYTER_CUSTOM_COMMAND_LINE',
    NewFileForInteractiveWindow = 'DS_INTERNAL.NEW_FILE_USED_IN_INTERACTIVE',
    KernelInvalid = 'DS_INTERNAL.INVALID_KERNEL_USED',
    ZMQSupported = 'DS_INTERNAL.ZMQ_NATIVE_BINARIES_LOADING',
    ZMQNotSupported = 'DS_INTERNAL.ZMQ_NATIVE_BINARIES_NOT_LOADING',
    IPyWidgetLoadSuccess = 'DS_INTERNAL.IPYWIDGET_LOAD_SUCCESS',
    IPyWidgetLoadFailure = 'DS_INTERNAL.IPYWIDGET_LOAD_FAILURE',
    IPyWidgetWidgetVersionNotSupportedLoadFailure = 'DS_INTERNAL.IPYWIDGET_WIDGET_VERSION_NOT_SUPPORTED_LOAD_FAILURE',
    IPyWidgetLoadDisabled = 'DS_INTERNAL.IPYWIDGET_LOAD_DISABLED',
    HashedIPyWidgetNameUsed = 'DS_INTERNAL.IPYWIDGET_USED_BY_USER',
    VSCNotebookCellTranslationFailed = 'DS_INTERNAL.VSCNOTEBOOK_CELL_TRANSLATION_FAILED',
    HashedIPyWidgetNameDiscovered = 'DS_INTERNAL.IPYWIDGET_DISCOVERED',
    HashedIPyWidgetScriptDiscoveryError = 'DS_INTERNAL.IPYWIDGET_DISCOVERY_ERRORED',
    DiscoverIPyWidgetNamesLocalPerf = 'DS_INTERNAL.IPYWIDGET_TEST_AVAILABILITY_ON_LOCAL',
    DiscoverIPyWidgetNamesCDNPerf = 'DS_INTERNAL.IPYWIDGET_TEST_AVAILABILITY_ON_CDN',
    IPyWidgetPromptToUseCDN = 'DS_INTERNAL.IPYWIDGET_PROMPT_TO_USE_CDN',
    IPyWidgetPromptToUseCDNSelection = 'DS_INTERNAL.IPYWIDGET_PROMPT_TO_USE_CDN_SELECTION',
    IPyWidgetOverhead = 'DS_INTERNAL.IPYWIDGET_OVERHEAD',
    IPyWidgetRenderFailure = 'DS_INTERNAL.IPYWIDGET_RENDER_FAILURE',
    IPyWidgetUnhandledMessage = 'DS_INTERNAL.IPYWIDGET_UNHANDLED_MESSAGE',
    RawKernelCreatingNotebook = 'DS_INTERNAL.RAWKERNEL_CREATING_NOTEBOOK',
    JupyterCreatingNotebook = 'DS_INTERNAL.JUPYTER_CREATING_NOTEBOOK',
    KernelStartFailedAndUIDisabled = 'DS_INTERNAL.START_RAW_FAILED_UI_DISABLED',
    RawKernelSessionConnect = 'DS_INTERNAL.RAWKERNEL_SESSION_CONNECT',
    RawKernelStartRawSession = 'DS_INTERNAL.RAWKERNEL_START_RAW_SESSION',
    RawKernelSessionStartSuccess = 'DS_INTERNAL.RAWKERNEL_SESSION_START_SUCCESS',
    RawKernelSessionStart = 'DS_INTERNAL.RAWKERNEL_SESSION_START',
    RawKernelSessionStartUserCancel = 'DS_INTERNAL.RAWKERNEL_SESSION_START_USER_CANCEL',
    RawKernelSessionStartTimeout = 'DS_INTERNAL.RAWKERNEL_SESSION_START_TIMEOUT',
    RawKernelSessionStartException = 'DS_INTERNAL.RAWKERNEL_SESSION_START_EXCEPTION',
    RawKernelSessionStartNoIpykernel = 'DS_INTERNAL.RAWKERNEL_SESSION_NO_IPYKERNEL',
    RawKernelProcessLaunch = 'DS_INTERNAL.RAWKERNEL_PROCESS_LAUNCH',
    RawKernelSessionShutdown = 'DS_INTERNAL.RAWKERNEL_SESSION_SHUTDOWN',
    RawKernelSessionKernelProcessExited = 'DS_INTERNAL.RAWKERNEL_SESSION_KERNEL_PROCESS_EXITED',
    RawKernelSessionDisposed = 'DS_INTERNAL.RAWKERNEL_SESSION_DISPOSED',
    AttemptedToLaunchRawKernelWithoutInterpreter = 'DS_INTERNAL.ERROR_START_RAWKERNEL_WITHOUT_INTERPRETER',
    RunByLineStart = 'DATASCIENCE.RUN_BY_LINE',
    RunByLineStep = 'DATASCIENCE.RUN_BY_LINE_STEP',
    RunByLineStop = 'DATASCIENCE.RUN_BY_LINE_STOP',
    RunByLineVariableHover = 'DATASCIENCE.RUN_BY_LINE_VARIABLE_HOVER',
    SyncAllCells = 'DS_INTERNAL.SYNC_ALL_CELLS',
    SyncSingleCell = 'DS_INTERNAL.SYNC_SINGLE_CELL',
    InteractiveFileTooltipsPerf = 'DS_INTERNAL.INTERACTIVE_FILE_TOOLTIPS_PERF',
    NativeVariableViewLoaded = 'DS_INTERNAL.NATIVE_VARIABLE_VIEW_LOADED',
    NativeVariableViewMadeVisible = 'DS_INTERNAL.NATIVE_VARIABLE_VIEW_MADE_VISIBLE',
    NotebookStart = 'DATASCIENCE.NOTEBOOK_START',
    NotebookInterrupt = 'DATASCIENCE.NOTEBOOK_INTERRUPT',
    NotebookRestart = 'DATASCIENCE.NOTEBOOK_RESTART',
    SwitchKernel = 'DS_INTERNAL.SWITCH_KERNEL',
    KernelCount = 'DS_INTERNAL.KERNEL_COUNT',
    KernelSpecNotFoundError = 'DATASCIENCE.KERNEL_SPEC_NOT_FOUND_ERROR',
    ExecuteCell = 'DATASCIENCE.EXECUTE_CELL',
    PythonKerneExecutableMatches = 'DS_INTERNAL.PYTHON_KERNEL_EXECUTABLE_MATCHES',
    /**
     * Sent when a jupyter kernel cannot start for some reason and we're asking the user to pick another.
     */
    AskUserForNewJupyterKernel = 'DS_INTERNAL.ASK_USER_FOR_NEW_KERNEL_JUPYTER',
    /**
     * Sent when a command we register is executed.
     */
    CommandExecuted = 'DS_INTERNAL.COMMAND_EXECUTED',
    /**
     * Telemetry event sent whenever the user toggles the checkbox
     * controlling whether a slice is currently being applied to an
     * n-dimensional variable.
     */
    DataViewerSliceEnablementStateChanged = 'DATASCIENCE.DATA_VIEWER_SLICE_ENABLEMENT_STATE_CHANGED',
    /**
     * Telemetry event sent when a slice is first applied in a
     * data viewer instance to a sliceable Python variable.
     */
    DataViewerDataDimensionality = 'DATASCIENCE.DATA_VIEWER_DATA_DIMENSIONALITY',
    /**
     * Telemetry event sent whenever the user applies a valid slice
     * to a sliceable Python variable in the data viewer.
     */
    DataViewerSliceOperation = 'DATASCIENCE.DATA_VIEWER_SLICE_OPERATION',
    RecommendExtension = 'DATASCIENCE.RECOMMENT_EXTENSION',
    UpdateCustomEditorAssociation = 'DS_INTERNAL.UPDATE_CUSTOM_EDITOR_ASSOCIATION'
}

export enum NativeKeyboardCommandTelemetry {
    ArrowDown = 'DATASCIENCE.NATIVE.KEYBOARD.ARROW_DOWN',
    ArrowUp = 'DATASCIENCE.NATIVE.KEYBOARD.ARROW_UP',
    ChangeToCode = 'DATASCIENCE.NATIVE.KEYBOARD.CHANGE_TO_CODE',
    ChangeToMarkdown = 'DATASCIENCE.NATIVE.KEYBOARD.CHANGE_TO_MARKDOWN',
    DeleteCell = 'DATASCIENCE.NATIVE.KEYBOARD.DELETE_CELL',
    InsertAbove = 'DATASCIENCE.NATIVE.KEYBOARD.INSERT_ABOVE',
    InsertBelow = 'DATASCIENCE.NATIVE.KEYBOARD.INSERT_BELOW',
    Redo = 'DATASCIENCE.NATIVE.KEYBOARD.REDO',
    Run = 'DATASCIENCE.NATIVE.KEYBOARD.RUN',
    Save = 'DATASCIENCE.NATIVE.KEYBOARD.SAVE',
    RunAndAdd = 'DATASCIENCE.NATIVE.KEYBOARD.RUN_AND_ADD',
    RunAndMove = 'DATASCIENCE.NATIVE.KEYBOARD.RUN_AND_MOVE',
    ToggleLineNumbers = 'DATASCIENCE.NATIVE.KEYBOARD.TOGGLE_LINE_NUMBERS',
    ToggleOutput = 'DATASCIENCE.NATIVE.KEYBOARD.TOGGLE_OUTPUT',
    Undo = 'DATASCIENCE.NATIVE.KEYBOARD.UNDO',
    Unfocus = 'DATASCIENCE.NATIVE.KEYBOARD.UNFOCUS'
}

export enum NativeMouseCommandTelemetry {
    AddToEnd = 'DATASCIENCE.NATIVE.MOUSE.ADD_TO_END',
    ChangeToCode = 'DATASCIENCE.NATIVE.MOUSE.CHANGE_TO_CODE',
    ChangeToMarkdown = 'DATASCIENCE.NATIVE.MOUSE.CHANGE_TO_MARKDOWN',
    DeleteCell = 'DATASCIENCE.NATIVE.MOUSE.DELETE_CELL',
    InsertBelow = 'DATASCIENCE.NATIVE.MOUSE.INSERT_BELOW',
    MoveCellDown = 'DATASCIENCE.NATIVE.MOUSE.MOVE_CELL_DOWN',
    MoveCellUp = 'DATASCIENCE.NATIVE.MOUSE.MOVE_CELL_UP',
    Run = 'DATASCIENCE.NATIVE.MOUSE.RUN',
    RunAbove = 'DATASCIENCE.NATIVE.MOUSE.RUN_ABOVE',
    RunAll = 'DATASCIENCE.NATIVE.MOUSE.RUN_ALL',
    RunBelow = 'DATASCIENCE.NATIVE.MOUSE.RUN_BELOW',
    SelectKernel = 'DATASCIENCE.NATIVE.MOUSE.SELECT_KERNEL',
    SelectServer = 'DATASCIENCE.NATIVE.MOUSE.SELECT_SERVER',
    Save = 'DATASCIENCE.NATIVE.MOUSE.SAVE',
    ToggleVariableExplorer = 'DATASCIENCE.NATIVE.MOUSE.TOGGLE_VARIABLE_EXPLORER'
}

/**
 * Notebook editing in VS Code Notebooks is handled by VSC.
 * There's no way for us to know whether user added a cell using keyboard or not.
 * Similarly a cell could have been added as part of an undo operation.
 * All we know is previously user had n # of cells and now they have m # of cells.
 */
export enum VSCodeNativeTelemetry {
    AddCell = 'DATASCIENCE.VSCODE_NATIVE.INSERT_CELL',
    RunAllCells = 'DATASCIENCE.VSCODE_NATIVE.RUN_ALL',
    DeleteCell = 'DATASCIENCE.VSCODE_NATIVE.DELETE_CELL',
    MoveCell = 'DATASCIENCE.VSCODE_NATIVE.MOVE_CELL',
    ChangeToCode = 'DATASCIENCE.VSCODE_NATIVE.CHANGE_TO_CODE', // Not guaranteed to work see, https://github.com/microsoft/vscode/issues/100042
    ChangeToMarkdown = 'DATASCIENCE.VSCODE_NATIVE.CHANGE_TO_MARKDOWN' // Not guaranteed to work see, https://github.com/microsoft/vscode/issues/100042
}

export namespace HelpLinks {
    export const PythonInteractiveHelpLink = 'https://aka.ms/pyaiinstall';
    export const JupyterDataRateHelpLink = 'https://aka.ms/AA5ggm0'; // This redirects here: https://jupyter-notebook.readthedocs.io/en/stable/config.html
}

export namespace Settings {
    export const JupyterServerLocalLaunch = 'local';
    export const JupyterServerRemoteLaunch = 'remote';
    export const JupyterServerUriList = 'jupyter.jupyterServer.uriList';
    export const JupyterServerRemoteLaunchUriListKey = 'remote-uri-list';
    export const JupyterServerRemoteLaunchUriSeparator = '\r';
    export const JupyterServerRemoteLaunchNameSeparator = '\n';
    export const JupyterServerRemoteLaunchUriEqualsDisplayName = 'same';
    export const JupyterServerRemoteLaunchService = JVSC_EXTENSION_ID;
    export const JupyterServerUriListMax = 10;
    // If this timeout expires, ignore the completion request sent to Jupyter.
    export const IntellisenseTimeout = 500;
    // If this timeout expires, ignore the completions requests. (don't wait for it to complete).
    export const MaxIntellisenseTimeout = 30_000;
    export const RemoteDebuggerPortBegin = 8889;
    export const RemoteDebuggerPortEnd = 9000;
}

export namespace DataFrameLoading {
    export const SysPath = path.join(EXTENSION_ROOT_DIR, 'pythonFiles', 'vscode_datascience_helpers', 'dataframes');
    export const DataFrameSysImport = `import sys\nsys.path.append("${SysPath.replace(/\\/g, '\\\\')}")`;
    export const ScriptPath = path.join(SysPath, 'vscodeDataFrame.py');

    export const DataFrameInfoFunc = '_VSCODE_getDataFrameInfo';
    export const DataFrameRowFunc = '_VSCODE_getDataFrameRows';
    export const DataFrameColFunc = '_VSCODE_getDataFrameColumn';

    // Constants for the debugger which imports the script files
    export const DataFrameImport = `__import__('vscodeDataFrame')`;
    export const DataFrameInfoImportFunc = `${DataFrameImport}._VSCODE_getDataFrameInfo`;
    export const DataFrameRowImportFunc = `${DataFrameImport}._VSCODE_getDataFrameRows`;
}

export namespace GetVariableInfo {
    export const SysPath = path.join(
        EXTENSION_ROOT_DIR,
        'pythonFiles',
        'vscode_datascience_helpers',
        'getVariableInfo'
    );
    export const GetVariableInfoSysImport = `import sys\nsys.path.append("${SysPath.replace(/\\/g, '\\\\')}")`;
    export const ScriptPath = path.join(SysPath, 'vscodeGetVariableInfo.py');
    export const VariableInfoFunc = '_VSCODE_getVariableInfo';
    export const VariablePropertiesFunc = '_VSCODE_getVariableProperties';
    export const VariableTypesFunc = '_VSCODE_getVariableTypes';

    // Constants for the debugger which imports the script files
    export const VariableInfoImportName = `__import__('vscodeGetVariableInfo')`;
    export const VariableInfoImportFunc = `${VariableInfoImportName}._VSCODE_getVariableInfo`;
}

export namespace Identifiers {
    export const EmptyFileName = '2DB9B899-6519-4E1B-88B0-FA728A274115';
    export const GeneratedThemeName = 'ipython-theme'; // This needs to be all lower class and a valid class name.
    export const HistoryPurpose = 'history';
    export const RawPurpose = 'raw';
    export const PingPurpose = 'ping';
    export const MatplotLibDefaultParams = '_VSCode_defaultMatplotlib_Params';
    export const EditCellId = '3D3AB152-ADC1-4501-B813-4B83B49B0C10';
    export const SvgSizeTag = 'sizeTag={{0}, {1}}';
    export const InteractiveWindowIdentityScheme = 'history';
    export const DefaultCodeCellMarker = '# %%';
    export const DefaultCommTarget = 'jupyter.widget';
    export const ALL_VARIABLES = 'ALL_VARIABLES';
    export const KERNEL_VARIABLES = 'KERNEL_VARIABLES';
    export const DEBUGGER_VARIABLES = 'DEBUGGER_VARIABLES';
    export const PYTHON_VARIABLES_REQUESTER = 'PYTHON_VARIABLES_REQUESTER';
    export const MULTIPLEXING_DEBUGSERVICE = 'MULTIPLEXING_DEBUGSERVICE';
    export const RUN_BY_LINE_DEBUGSERVICE = 'RUN_BY_LINE_DEBUGSERVICE';
    export const REMOTE_URI = 'https://remote/';
    export const REMOTE_URI_ID_PARAM = 'id';
    export const REMOTE_URI_HANDLE_PARAM = 'uriHandle';
}

export namespace CodeSnippets {
    export const ChangeDirectory = [
        '{0}',
        '{1}',
        'import os',
        'try:',
        "\tos.chdir(os.path.join(os.getcwd(), '{2}'))",
        '\tprint(os.getcwd())',
        'except:',
        '\tpass',
        ''
    ];
    export const ChangeDirectoryCommentIdentifier = '# ms-toolsai.jupyter added'; // Not translated so can compare.
    export const ImportIPython = '{0}\nfrom IPython import get_ipython\n\n{1}';
    export const MatplotLibInitSvg = `import matplotlib\n%matplotlib inline\n${Identifiers.MatplotLibDefaultParams} = dict(matplotlib.rcParams)\n%config InlineBackend.figure_formats = {'svg', 'png'}`;
    export const MatplotLibInitPng = `import matplotlib\n%matplotlib inline\n${Identifiers.MatplotLibDefaultParams} = dict(matplotlib.rcParams)\n%config InlineBackend.figure_formats = {'png'}`;
    export const ConfigSvg = `%config InlineBackend.figure_formats = {'svg', 'png'}`;
    export const ConfigPng = `%config InlineBackend.figure_formats = {'png'}`;
    export const UpdateCWDAndPath =
        'import os\nimport sys\n%cd "{0}"\nif os.getcwd() not in sys.path:\n    sys.path.insert(0, os.getcwd())';
    export const disableJedi = '%config Completer.use_jedi = False';
}

export enum JupyterCommands {
    NotebookCommand = 'notebook',
    ConvertCommand = 'nbconvert',
    KernelSpecCommand = 'kernelspec'
}

export namespace LiveShare {
    export const JupyterExecutionService = 'jupyterExecutionService';
    export const JupyterServerSharedService = 'jupyterServerSharedService';
    export const JupyterNotebookSharedService = 'jupyterNotebookSharedService';
    export const CommandBrokerService = 'commmandBrokerService';
    export const WebPanelMessageService = 'webPanelMessageService';
    export const InteractiveWindowProviderService = 'interactiveWindowProviderService';
    export const GuestCheckerService = 'guestCheckerService';
    export const LiveShareBroadcastRequest = 'broadcastRequest';
    export const RawNotebookProviderService = 'rawNotebookProviderSharedService';
    export const ResponseLifetime = 15000;
    export const ResponseRange = 1000; // Range of time alloted to check if a response matches or not
    export const InterruptDefaultTimeout = 10000;
}

export namespace LiveShareCommands {
    export const isNotebookSupported = 'isNotebookSupported';
    export const connectToNotebookServer = 'connectToNotebookServer';
    export const getUsableJupyterPython = 'getUsableJupyterPython';
    export const executeObservable = 'executeObservable';
    export const getSysInfo = 'getSysInfo';
    export const requestKernelInfo = 'requestKernelInfo';
    export const serverResponse = 'serverResponse';
    export const catchupRequest = 'catchupRequest';
    export const syncRequest = 'synchRequest';
    export const restart = 'restart';
    export const interrupt = 'interrupt';
    export const interactiveWindowCreate = 'interactiveWindowCreate';
    export const interactiveWindowCreateSync = 'interactiveWindowCreateSync';
    export const disposeServer = 'disposeServer';
    export const guestCheck = 'guestCheck';
    export const createNotebook = 'createNotebook';
    export const inspect = 'inspect';
    export const rawKernelSupported = 'rawKernelSupported';
    export const createRawNotebook = 'createRawNotebook';
}

export const VSCodeNotebookProvider = 'VSCodeNotebookProvider';
export const OurNotebookProvider = 'OurNotebookProvider';
export const DataScienceStartupTime = Symbol('DataScienceStartupTime');

// Default for notebook version (major & minor) used when creating notebooks.
export const defaultNotebookFormat = { major: 4, minor: 2 };<|MERGE_RESOLUTION|>--- conflicted
+++ resolved
@@ -165,19 +165,16 @@
         'jupyter.notebookeditor.keybind.renderMarkdownAndSelectBelow';
     export const NotebookEditorKeybindExecuteCell = 'jupyter.notebookeditor.keybind.executeCell';
     export const NotebookEditorToggleOutput = 'jupyter.notebookeditor.keybind.toggleOutput';
-<<<<<<< HEAD
-
-    // Data Wrangler
-    export const OpenDataWrangler = 'jupyter.openDataWrangler';
-    export const UpdateOrCreateDataWrangler = 'jupyter.openDataFrameInDataWrangler';
-    export const RefreshDataWrangler = 'jupyter.refreshDataWrangler';
-=======
     export const InteractiveClearAll = 'jupyter.interactive.clearAllCells';
     export const InteractiveRemoveCell = 'jupyter.interactive.removeCell';
     export const InteractiveGoToCode = 'jupyter.interactive.goToCode';
     export const InteractiveExportAsNotebook = 'jupyter.interactive.exportasnotebook';
     export const InteractiveExportAs = 'jupyter.interactive.exportas';
->>>>>>> a127a52f
+
+    // Data Wrangler
+    export const OpenDataWrangler = 'jupyter.openDataWrangler';
+    export const UpdateOrCreateDataWrangler = 'jupyter.openDataFrameInDataWrangler';
+    export const RefreshDataWrangler = 'jupyter.refreshDataWrangler';
 }
 
 export namespace CodeLensCommands {
