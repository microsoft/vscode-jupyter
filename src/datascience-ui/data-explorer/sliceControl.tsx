--- conflicted
+++ resolved
@@ -5,10 +5,7 @@
 import './sliceControl.css';
 
 const sliceRegEx = /^\s*((?<StartRange>-?\d+:)|(?<StopRange>-?:\d+)|(?:(?<Start>-?\d+)(?::(?<Stop>-?\d+))?(?::(?<Step>-?\d+))?))\s*$/;
-<<<<<<< HEAD
-=======
 // These styles are passed to the FluentUI dropdown controls
->>>>>>> 762429ae
 const textFieldStyles = {
     errorMessage: {
         border: '1px solid var(--vscode-inputValidation-errorBorder)',
@@ -81,12 +78,7 @@
 interface ISliceControlState {
     sliceExpression: string;
     inputValue: string;
-<<<<<<< HEAD
     isEnabled: boolean;
-=======
-    isExpanded: boolean;
-    isActive: boolean;
->>>>>>> 762429ae
     [key: string]: number | boolean | string;
 }
 
@@ -100,7 +92,6 @@
         this.handleSubmit = this.handleSubmit.bind(this);
     }
 
-<<<<<<< HEAD
     public componentDidUpdate(prevProps: ISliceControlProps) {
         if (this.props.originalVariableShape !== prevProps.originalVariableShape) {
             let slice = this.preselectedSliceExpression();
@@ -116,8 +107,6 @@
         }
     }
 
-=======
->>>>>>> 762429ae
     public render() {
         return (
             <details className="slicing-control">
@@ -196,11 +185,7 @@
                         label="Axis"
                         style={{ marginRight: '10px' }}
                         styles={dropdownStyles}
-<<<<<<< HEAD
                         disabled={!this.state.isEnabled}
-=======
-                        disabled={!this.state.isActive}
->>>>>>> 762429ae
                         selectedKey={axisKey}
                         key={`axis${i}`}
                         options={axisOptions}
@@ -211,11 +196,7 @@
                         label="Index"
                         styles={dropdownStyles}
                         disabled={
-<<<<<<< HEAD
                             !this.state.isEnabled ||
-=======
-                            !this.state.isActive ||
->>>>>>> 762429ae
                             this.state[`selectedAxis${i}`] === undefined ||
                             this.state[`selectedAxis${i}`] === null
                         }
@@ -237,21 +218,12 @@
     };
 
     private toggleEnablement = () => {
-<<<<<<< HEAD
         const willBeEnabled = !this.state.isEnabled;
         const newState = { isEnabled: willBeEnabled };
         const fullVariableSlice = this.fullSliceExpression();
         // Don't send slice request unless necessary
         if (this.state.sliceExpression !== fullVariableSlice) {
             const slice = willBeEnabled ? this.state.sliceExpression : fullVariableSlice;
-=======
-        const willBeActive = !this.state.isActive;
-        const newState = { isActive: willBeActive };
-        const fullVariableSlice = '[' + this.props.originalVariableShape.map(() => ':').join(', ') + ']';
-        // Don't send slice request unless necessary
-        if (this.state.sliceExpression !== fullVariableSlice) {
-            const slice = willBeActive ? this.state.sliceExpression : fullVariableSlice;
->>>>>>> 762429ae
             this.props.handleSliceRequest({ slice });
         }
         this.applyInputBoxToDropdowns();
