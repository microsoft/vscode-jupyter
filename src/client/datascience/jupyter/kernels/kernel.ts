--- conflicted
+++ resolved
@@ -10,17 +10,10 @@
     Event,
     EventEmitter,
     NotebookCell,
-<<<<<<< HEAD
-    NotebookCellKind,
-    NotebookController,
-    NotebookDocument,
-    ColorThemeKind
-=======
     NotebookController,
     NotebookDocument,
     ColorThemeKind,
     Disposable
->>>>>>> 522612a8
 } from 'vscode';
 import { IApplicationShell, IWorkspaceService } from '../../../common/application/types';
 import { traceError, traceInfo, traceInfoIfCI, traceVerbose, traceWarning } from '../../../common/logger';
@@ -36,12 +29,6 @@
     trackKernelResourceInformation
 } from '../../telemetry/telemetry';
 import {
-<<<<<<< HEAD
-    DisplayErrorFunc,
-    HandleKernelErrorResult,
-    IDataScienceErrorHandler,
-=======
->>>>>>> 522612a8
     IJupyterSession,
     INotebook,
     INotebookProvider,
@@ -172,15 +159,7 @@
         private readonly workspaceService: IWorkspaceService,
         readonly cellHashProviderFactory: CellHashProviderFactory,
         private readonly pythonExecutionFactory: IPythonExecutionFactory,
-<<<<<<< HEAD
-        notebookControllerManager: INotebookControllerManager,
-        private statusProvider: IStatusProvider,
-        private commandManager: ICommandManager,
-        pythonChecker: IPythonExtensionChecker,
-        private serviceContainer: IServiceContainer
-=======
         private statusProvider: IStatusProvider
->>>>>>> 522612a8
     ) {
         this.kernelExecution = new KernelExecution(
             this,
@@ -243,26 +222,8 @@
         const status = this.statusProvider.set(DataScience.interruptKernelStatus());
         let result: InterruptResult | undefined;
         try {
-<<<<<<< HEAD
-            try {
-                traceInfo(
-                    `Interrupt requested & sent for ${getDisplayPath(this.notebookDocument.uri)} in notebookEditor.`
-                );
-                result = await interruptResultPromise;
-            } catch (err) {
-                traceError('Failed to interrupt kernel', err);
-                void this.errorHandler.handleKernelError(
-                    err,
-                    errorContext,
-                    this.kernelConnectionMetadata,
-                    this.resourceUri,
-                    () => undefined
-                );
-            }
-=======
             traceInfo(`Interrupt requested & sent for ${getDisplayPath(this.notebookDocument.uri)} in notebookEditor.`);
             result = await interruptResultPromise;
->>>>>>> 522612a8
             if (result === InterruptResult.TimedOut) {
                 const message = DataScience.restartKernelAfterInterruptMessage();
                 const yes = DataScience.restartKernelMessageYes();
@@ -343,16 +304,6 @@
             sendKernelTelemetryEvent(this.resourceUri, Telemetry.NotebookRestart, stopWatch.elapsedTime, undefined, ex);
             await notebook?.session.dispose().catch(noop);
             this._ignoreNotebookDisposedErrors = false;
-<<<<<<< HEAD
-            void this.errorHandler.handleKernelError(
-                ex,
-                'restart',
-                this.kernelConnectionMetadata,
-                this.resourceUri,
-                () => undefined
-            );
-=======
->>>>>>> 522612a8
             throw ex;
         } finally {
             status.dispose();
@@ -419,75 +370,22 @@
         }
         if (!this._notebookPromise) {
             this.startCancellation = new CancellationTokenSource();
-<<<<<<< HEAD
-            this._notebookPromise = new Promise<INotebook>(async (resolve, reject) => {
-                const stopWatch = new StopWatch();
-                const disposables: IDisposable[] = [];
-                this.createProgressIndicator(disposables);
-                let retryState = 'retry';
-                const errorDisplay = (ex: Error | string, moreInfoLink?: string) => {
-                    if (options.displayError) {
-                        options.displayError(ex, moreInfoLink);
-                    } else {
-                        this.displayErrorInLastCell(ex, moreInfoLink);
-                    }
-                };
-
-                // Loop while the user handles kernel errors
-                while (retryState === 'retry') {
-                    try {
-                        const notebook = await this.createNotebook(stopWatch);
-                        disposeAllDisposables(disposables);
-                        retryState = 'stop';
-                        resolve(notebook);
-                        this._onStarted.fire();
-                    } catch (ex) {
-                        retryState = await this.handleKernelStartFailure(ex, stopWatch, errorDisplay);
-                        if (retryState !== 'retry') {
-                            this.startCancellation.cancel();
-                            this._notebookPromise = undefined;
-                            disposeAllDisposables(disposables);
-                            reject(ex);
-                        }
-                    }
-                }
-=======
             this._notebookPromise = this.createNotebook(new StopWatch()).catch((ex) => {
                 // If we fail also clear the promise.
                 this.startCancellation.cancel();
                 this._notebookPromise = undefined;
                 throw ex;
->>>>>>> 522612a8
             });
         }
         return this._notebookPromise;
     }
 
-<<<<<<< HEAD
-    private displayErrorInLastCell(ex: Error | string, moreInfoLink?: string) {
-        // Ask for the cell to stick the error in when we get the error
-        const cellForErrorDisplay = this.kernelExecution.queue.length
-            ? this.kernelExecution.queue[0]
-            : this.notebookDocument
-                  .getCells()
-                  .filter((c) => c.kind === NotebookCellKind.Code)
-                  .reverse()[0];
-
-        void displayErrorsInCell(this.serviceContainer, ex.toString(), cellForErrorDisplay, moreInfoLink);
-    }
-
-    private async createNotebook(stopWatch: StopWatch): Promise<INotebook> {
-        try {
-            // No need to block kernel startup on UI updates.
-            traceInfo(`Starting Notebook in kernel.ts id = ${this.kernelConnectionMetadata.id}`);
-=======
     private async createNotebook(stopWatch: StopWatch): Promise<INotebook> {
         let disposables: Disposable[] = [];
         try {
             // No need to block kernel startup on UI updates.
             traceInfo(`Starting Notebook in kernel.ts id = ${this.kernelConnectionMetadata.id}`);
             this.createProgressIndicator(disposables);
->>>>>>> 522612a8
             this.isKernelDead = false;
             this._onStatusChanged.fire('starting');
             const notebook = await this.notebookProvider.createNotebook({
@@ -509,11 +407,8 @@
                 Telemetry.PerceivedJupyterStartupNotebook,
                 stopWatch.elapsedTime
             );
-<<<<<<< HEAD
-=======
             this.notebook = notebook;
             this._onStarted.fire();
->>>>>>> 522612a8
             return notebook;
         } catch (ex) {
             traceError(`failed to create INotebook in kernel, UI Disabled = ${this.startupUI.disableUI}`, ex);
@@ -525,52 +420,11 @@
                 getDisplayNameOrNameOfKernelConnection(this.kernelConnectionMetadata)
             );
             throw WrappedError.from(message + ' ' + ('message' in ex ? ex.message : ex.toString()), ex);
-<<<<<<< HEAD
-        }
-    }
-
-    // eslint-disable-next-line @typescript-eslint/no-explicit-any
-    private async handleKernelStartFailure(
-        ex: Error,
-        stopWatch: StopWatch,
-        displayError: DisplayErrorFunc
-    ): Promise<HandleKernelErrorResult> {
-        sendKernelTelemetryEvent(
-            this.resourceUri,
-            Telemetry.NotebookStart,
-            stopWatch.elapsedTime,
-            undefined,
-            // eslint-disable-next-line @typescript-eslint/no-explicit-any
-            ex as any
-        );
-        traceError(`failed to start INotebook in kernel, UI Disabled = ${this.startupUI.disableUI}`, ex);
-        if (this.startupUI.disableUI) {
-            sendTelemetryEvent(Telemetry.KernelStartFailedAndUIDisabled);
-        } else if (this._disposing) {
-            // If the kernel was killed for any reason, then no point displaying
-            // errors about startup failures.
-            traceWarning(`Ignoring kernel startup failure as kernel was disposed`, ex);
-        } else {
-            return this.errorHandler.handleKernelError(
-                // eslint-disable-next-line @typescript-eslint/no-explicit-any
-                ex as any,
-                'start',
-                this.kernelConnectionMetadata,
-                this.resourceUri,
-                displayError
-            );
-        }
-
-        return 'stop';
-    }
-
-=======
         } finally {
             disposeAllDisposables(disposables);
         }
     }
 
->>>>>>> 522612a8
     private createProgressIndicator(disposables: IDisposable[]) {
         // Even if we're not supposed to display the progress indicator,
         // create it and keep it hidden.
@@ -598,52 +452,6 @@
             );
         }
     }
-<<<<<<< HEAD
-    private async notifyAndRestartDeadKernel(): Promise<boolean> {
-        if (this.isPromptingForRestart) {
-            return this.isPromptingForRestart;
-        }
-
-        const checkWhetherToRestart = async () => {
-            const selection = await this.appShell.showErrorMessage(
-                DataScience.cannotRunCellKernelIsDead().format(
-                    getDisplayNameOrNameOfKernelConnection(this.kernelConnectionMetadata)
-                ),
-                { modal: true },
-                DataScience.showJupyterLogs(),
-                DataScience.restartKernel()
-            );
-            let restartedKernel = false;
-            switch (selection) {
-                case DataScience.restartKernel(): {
-                    // Set our status
-                    const status = this.statusProvider.set(DataScience.restartingKernelStatus());
-                    try {
-                        await this.restart();
-                        restartedKernel = true;
-                    } finally {
-                        status.dispose();
-                    }
-                    break;
-                }
-                case DataScience.showJupyterLogs(): {
-                    void this.commandManager.executeCommand(Commands.ViewJupyterOutput);
-                }
-            }
-            return restartedKernel;
-        };
-        // Ensure we don't display this prompt multiple times,
-        // if we are running multiple cells together.
-        // Also clear this once the prompt has been dismissed.
-        this.isPromptingForRestart = checkWhetherToRestart();
-        this.isPromptingForRestart.finally(() => {
-            this.isPromptingForRestart = undefined;
-        });
-        return this.isPromptingForRestart;
-    }
-=======
-
->>>>>>> 522612a8
     private async initializeAfterStart(notebook: INotebook | undefined, notebookDocument: NotebookDocument) {
         traceVerbose('Started running kernel initialization');
         if (!notebook) {
