--- conflicted
+++ resolved
@@ -154,12 +154,9 @@
             1,
             instance(kernelService),
             1,
-<<<<<<< HEAD
             backingFileCreator,
-            requestCreator
-=======
+            requestCreator,
             'jupyterExtension'
->>>>>>> 02148a23
         );
     }
     setup(() => createJupyterSession());
