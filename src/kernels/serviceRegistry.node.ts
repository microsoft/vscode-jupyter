// Copyright (c) Microsoft Corporation. All rights reserved.
// Licensed under the MIT License.
'use strict';
import * as vscode from 'vscode';
import { IExtensionSingleActivationService, IExtensionSyncActivationService } from '../platform/activation/types';
import { IPythonExtensionChecker } from '../platform/api/types';
import { IApplicationEnvironment } from '../platform/common/application/types';
import { Identifiers, JVSC_EXTENSION_ID } from '../platform/common/constants';
import { ProtocolParser } from '../platform/debugger/extension/helpers/protocolParser.node';
import { IProtocolParser } from '../platform/debugger/extension/types.node';
import { IServiceManager } from '../platform/ioc/types';
import { setSharedProperty } from '../telemetry';
import { registerInstallerTypes } from './installer/serviceRegistry.node';
import { KernelDependencyService } from './kernelDependencyService.node';
import { JupyterPaths } from './raw/finder/jupyterPaths.node';
import { LocalKernelFinder } from './raw/finder/localKernelFinder.node';
import { LocalKnownPathKernelSpecFinder } from './raw/finder/localKnownPathKernelSpecFinder.node';
import { LocalPythonAndRelatedNonPythonKernelSpecFinder } from './raw/finder/localPythonAndRelatedNonPythonKernelSpecFinder.node';
import { PreferredRemoteKernelIdProvider } from './jupyter/preferredRemoteKernelIdProvider';
import { KernelEnvironmentVariablesService } from './raw/launcher/kernelEnvVarsService.node';
import { KernelLauncher } from './raw/launcher/kernelLauncher.node';
import { HostRawNotebookProvider } from './raw/session/hostRawNotebookProvider.node';
import { RawNotebookSupportedService } from './raw/session/rawNotebookSupportedService.node';
import { IKernelLauncher, ILocalKernelFinder, IRawNotebookProvider, IRawNotebookSupportedService } from './raw/types';
import { DebuggerVariableRegistration } from './variables/debuggerVariableRegistration.node';
import { DebuggerVariables } from './variables/debuggerVariables';
import { JupyterVariables } from './variables/jupyterVariables';
import { KernelVariables } from './variables/kernelVariables';
import { PreWarmActivatedJupyterEnvironmentVariables } from './variables/preWarmVariables.node';
import { PythonVariablesRequester } from './variables/pythonVariableRequester';
import { MultiplexingDebugService } from './debugger/multiplexingDebugService';
import { IDebugLocationTracker, IDebugLocationTrackerFactory, IJupyterDebugService } from './debugger/types';
<<<<<<< HEAD
import { IKernelDependencyService, IKernelFinder, IKernelProvider, IStartupCodeProvider } from './types';
=======
import { IKernelDependencyService, IKernelFinder, IKernelProvider, IThirdPartyKernelProvider } from './types';
>>>>>>> 4910e9b8
import { IJupyterVariables, IKernelVariableRequester } from './variables/types';
import { KernelCrashMonitor } from './kernelCrashMonitor';
import { KernelAutoRestartMonitor } from './kernelAutoRestartMonitor.node';
import { registerTypes as registerWidgetTypes } from './ipywidgets/serviceRegistry.node';
import { registerTypes as registerJupyterTypes } from './jupyter/serviceRegistry.node';
import { KernelProvider, ThirdPartyKernelProvider } from './kernelProvider.node';
import { KernelFinder } from './kernelFinder.node';
import { CellOutputDisplayIdTracker } from './execution/cellDisplayIdTracker';
import { DebugLocationTrackerFactory } from './debugger/debugLocationTrackerFactory';
import { Activation } from './activation.node';
import { PortAttributesProviders } from './port/portAttributeProvider.node';
import { IServerConnectionType } from './jupyter/types';
import { KernelStartupCodeProvider } from './kernelStartupCodeProvider.node';

export function registerTypes(serviceManager: IServiceManager, isDevMode: boolean) {
    serviceManager.addSingleton<IExtensionSingleActivationService>(IExtensionSingleActivationService, Activation);
    serviceManager.addSingleton<IExtensionSyncActivationService>(
        IExtensionSyncActivationService,
        PortAttributesProviders
    );
    serviceManager.addSingleton<IRawNotebookSupportedService>(
        IRawNotebookSupportedService,
        RawNotebookSupportedService
    );
    serviceManager.addSingleton<PreferredRemoteKernelIdProvider>(
        PreferredRemoteKernelIdProvider,
        PreferredRemoteKernelIdProvider
    );
    serviceManager.addSingleton<IRawNotebookProvider>(IRawNotebookProvider, HostRawNotebookProvider);
    serviceManager.addSingleton<IKernelLauncher>(IKernelLauncher, KernelLauncher);
    serviceManager.addSingleton<KernelEnvironmentVariablesService>(
        KernelEnvironmentVariablesService,
        KernelEnvironmentVariablesService
    );
    serviceManager.addSingleton<ILocalKernelFinder>(ILocalKernelFinder, LocalKernelFinder);
    serviceManager.addSingleton<JupyterPaths>(JupyterPaths, JupyterPaths);
    serviceManager.addSingleton<LocalKnownPathKernelSpecFinder>(
        LocalKnownPathKernelSpecFinder,
        LocalKnownPathKernelSpecFinder
    );
    serviceManager.addSingleton<LocalPythonAndRelatedNonPythonKernelSpecFinder>(
        LocalPythonAndRelatedNonPythonKernelSpecFinder,
        LocalPythonAndRelatedNonPythonKernelSpecFinder
    );
    serviceManager.addSingleton<IExtensionSingleActivationService>(
        IExtensionSingleActivationService,
        PreWarmActivatedJupyterEnvironmentVariables
    );
    serviceManager.addSingleton<IExtensionSingleActivationService>(
        IExtensionSingleActivationService,
        DebuggerVariableRegistration
    );
    serviceManager.addSingleton<IJupyterVariables>(IJupyterVariables, JupyterVariables, Identifiers.ALL_VARIABLES);
    serviceManager.addSingleton<IJupyterVariables>(IJupyterVariables, KernelVariables, Identifiers.KERNEL_VARIABLES);
    serviceManager.addSingleton<IJupyterVariables>(
        IJupyterVariables,
        DebuggerVariables,
        Identifiers.DEBUGGER_VARIABLES
    );
    serviceManager.addSingleton<IKernelVariableRequester>(
        IKernelVariableRequester,
        PythonVariablesRequester,
        Identifiers.PYTHON_VARIABLES_REQUESTER
    );
    serviceManager.addSingleton<IKernelDependencyService>(IKernelDependencyService, KernelDependencyService);
    serviceManager.add<IProtocolParser>(IProtocolParser, ProtocolParser);
    serviceManager.addSingleton<IJupyterDebugService>(
        IJupyterDebugService,
        MultiplexingDebugService,
        Identifiers.MULTIPLEXING_DEBUGSERVICE
    );
    serviceManager.addSingleton<IExtensionSyncActivationService>(IExtensionSyncActivationService, KernelCrashMonitor);
    serviceManager.addSingleton<IExtensionSyncActivationService>(
        IExtensionSyncActivationService,
        KernelAutoRestartMonitor
    );
    serviceManager.addSingleton<IKernelProvider>(IKernelProvider, KernelProvider);
    serviceManager.addSingleton<IThirdPartyKernelProvider>(IThirdPartyKernelProvider, ThirdPartyKernelProvider);
    serviceManager.addSingleton<IKernelFinder>(IKernelFinder, KernelFinder);

    // Subdirectories
    registerJupyterTypes(serviceManager, isDevMode);
    registerInstallerTypes(serviceManager);
    registerWidgetTypes(serviceManager, isDevMode);

    const isVSCInsiders = serviceManager.get<IApplicationEnvironment>(IApplicationEnvironment).channel === 'insiders';
    const packageJson: { engines: { vscode: string } } | undefined =
        vscode.extensions.getExtension(JVSC_EXTENSION_ID)?.packageJSON;
    const isInsiderVersion = packageJson?.engines?.vscode?.toLowerCase()?.endsWith('insider');
    setSharedProperty('isInsiderExtension', isVSCInsiders && isInsiderVersion ? 'true' : 'false');

    // This will ensure all subsequent telemetry will get the context of whether it is a custom/native/old notebook editor.
    // This is temporary, and once we ship native editor this needs to be removed.
    setSharedProperty('ds_notebookeditor', 'native');
    const isLocalConnection = serviceManager.get<IServerConnectionType>(IServerConnectionType).isLocalLaunch;
    setSharedProperty('localOrRemoteConnection', isLocalConnection ? 'local' : 'remote');
    const isPythonExtensionInstalled = serviceManager.get<IPythonExtensionChecker>(IPythonExtensionChecker);
    setSharedProperty(
        'isPythonExtensionInstalled',
        isPythonExtensionInstalled.isPythonExtensionInstalled ? 'true' : 'false'
    );
    const rawService = serviceManager.get<IRawNotebookSupportedService>(IRawNotebookSupportedService);
    setSharedProperty('rawKernelSupported', rawService.isSupported ? 'true' : 'false');
    serviceManager.addSingleton<CellOutputDisplayIdTracker>(CellOutputDisplayIdTracker, CellOutputDisplayIdTracker);

    serviceManager.addSingleton<IDebugLocationTracker>(IDebugLocationTracker, DebugLocationTrackerFactory, undefined, [
        IDebugLocationTrackerFactory
    ]);
    serviceManager.addSingleton<IStartupCodeProvider>(IStartupCodeProvider, KernelStartupCodeProvider);
}<|MERGE_RESOLUTION|>--- conflicted
+++ resolved
@@ -30,11 +30,13 @@
 import { PythonVariablesRequester } from './variables/pythonVariableRequester';
 import { MultiplexingDebugService } from './debugger/multiplexingDebugService';
 import { IDebugLocationTracker, IDebugLocationTrackerFactory, IJupyterDebugService } from './debugger/types';
-<<<<<<< HEAD
-import { IKernelDependencyService, IKernelFinder, IKernelProvider, IStartupCodeProvider } from './types';
-=======
-import { IKernelDependencyService, IKernelFinder, IKernelProvider, IThirdPartyKernelProvider } from './types';
->>>>>>> 4910e9b8
+import {
+    IKernelDependencyService,
+    IKernelFinder,
+    IKernelProvider,
+    IStartupCodeProvider,
+    IThirdPartyKernelProvider
+} from './types';
 import { IJupyterVariables, IKernelVariableRequester } from './variables/types';
 import { KernelCrashMonitor } from './kernelCrashMonitor';
 import { KernelAutoRestartMonitor } from './kernelAutoRestartMonitor.node';
