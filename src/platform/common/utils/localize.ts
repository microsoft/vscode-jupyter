// Copyright (c) Microsoft Corporation. All rights reserved.
// Licensed under the MIT License.

'use strict';

import * as vscode from 'vscode';

// Embed all known translations so we can use them on the web too
const packageBaseNlsJson = require('../../../../package.nls.json');
// eslint-disable-next-line @typescript-eslint/no-explicit-any
const packageNlsJsons: Record<string, any> = {
    en: require('../../../../package.nls.json'),
    it: require('../../../../package.nls.it.json'),
    nl: require('../../../../package.nls.nl.json'),
    pl: require('../../../../package.nls.pl.json'),
    ru: require('../../../../package.nls.ru.json'),
    'zh-cn': require('../../../../package.nls.zh-cn.json'),
    'zh-tw': require('../../../../package.nls.zh-tw.json')
};

// External callers of localize use these tables to retrieve localized values.

export namespace Common {
    export const bannerLabelYes = localize('Common.bannerLabelYes', 'Yes');
    export const bannerLabelNo = localize('Common.bannerLabelNo', 'No');
    export const yesPlease = localize('Common.yesPlease', 'Yes, please');
    export const canceled = localize('Common.canceled', 'Canceled');
    export const cancel = localize('Common.cancel', 'Cancel');
    export const ok = localize('Common.ok', 'Ok');
    export const download = localize('Common.download', 'Download');
    export const gotIt = localize('Common.gotIt', 'Got it!');
    export const install = localize('Common.install', 'Install');
    export const loadingExtension = localize('Common.loadingExtension', 'Jupyter extension loading...');
    export const openOutputPanel = localize('Common.openOutputPanel', 'Show output');
    export const noIWillDoItLater = localize('Common.noIWillDoItLater', 'No, I will do it later');
    export const notNow = localize('Common.notNow', 'Not now');
    export const doNotShowAgain = localize('Common.doNotShowAgain', 'Do not show again');
    export const reload = localize('Common.reload', 'Reload');
    export const moreInfo = localize('Common.moreInfo', 'More Info');
    export const learnMore = localize('Common.learnMore', 'Learn more');
    export const and = localize('Common.and', 'and');
    export const reportThisIssue = localize('Common.reportThisIssue', 'Report this issue');
    export const clickHereForMoreInfoWithHtml = localize(
        'Common.clickHereForMoreInfoWithHtml',
        "Click <a href='{0}'>here</a> for more info."
    );
}

export namespace CommonSurvey {
    export const remindMeLaterLabel = localize('CommonSurvey.remindMeLaterLabel', 'Remind me later');
    export const yesLabel = localize('CommonSurvey.yesLabel', 'Yes, take survey now');
    export const noLabel = localize('CommonSurvey.noLabel', 'No, thanks');
}

export namespace Http {
    export const downloadingFile = localize('downloading.file', 'Downloading {0}...');
    export const downloadingFileProgress = localize('downloading.file.progress', '{0}{1} of {2} KB ({3}%)');
}
export namespace Experiments {
    export const inGroup = localize('Experiments.inGroup', "User belongs to experiment group '{0}'");
}
export namespace OutputChannelNames {
    export const jupyter = localize('OutputChannelNames.jupyter', 'Jupyter');
}

export namespace GitHubIssue {
    export const failure = localize(
        'GitHubIssue.Failure',
        'We encountered an error while submitting your GitHub issue. Would you still like to report an issue?'
    );
    export const copyContentToClipboardAndOpenIssue = localize(
        'GitHubIssue.copyToClipboardAndOpenIssue',
        'Yes, copy content to clipboard and open issue'
    );
    export const askForIssueTitle = localize(
        'GitHubIssue.askForIssueTitle',
        'Please provide a descriptive title summarizing your issue.'
    );
    export const titlePlaceholder = localize(
        'GitHubIssue.titlePlaceholder',
        'E.g.: Unable to start a local kernel session'
    );
    export const pleaseFillThisOut = localize(
        'GitHubIssue.pleaseFillThisOut',
        'Please fill this section out and delete this comment before submitting an issue!'
    );
    export const missingFields = localize(
        'GitHubIssue.missingFields',
        'Please provide details of the issue you encountered before clicking Submit GitHub Issue.'
    );
    export const submitGitHubIssue = localize('GitHubIssue.submitGitHubIssue', '✅ Submit GitHub Issue');
}

export namespace Logging {
    export const currentWorkingDirectory = localize('Logging.CurrentWorkingDirectory', 'cwd:');
    export const warnUserAboutDebugLoggingSetting = localize(
        'Logging.WarnUserAboutDebugLoggingSetting',
        'You have enabled debug logging for the Jupyter extension, which will continue to write logs to disk. Would you like to turn debug logging off?.'
    );
    export const bannerYesTurnOffDebugLogging = localize(
        'Logging.YesTurnOffDebugLogging',
        'Yes, turn off debug logging'
    );
    export const NoResponse = localize('Logging.NoResponse', 'No');
    export const NoAndDontAskAgain = localize('Logging.NoAndDontAskAgain', "No, and don't ask again");
}

export namespace InteractiveShiftEnterBanner {
    export const bannerMessage = localize(
        'InteractiveShiftEnterBanner.bannerMessage',
        'Would you like shift-enter to send code to the new Interactive Window experience?'
    );
}

export namespace InsidersNativeNotebooksSurveyBanner {
    export const bannerMessage = localize(
        'InsidersNativeNotebooksSurveyBanner.bannerMessage',
        'Can you please take a minute to tell us about your notebooks experience in VS Code?'
    );
}

export namespace DataScienceSurveyBanner {
    export const bannerMessage = localize(
        'DataScienceSurveyBanner.bannerMessage',
        'Can you please take 2 minutes to tell us how the Python Data Science features are working for you?'
    );
    export const bannerLabelYes = localize('DataScienceSurveyBanner.bannerLabelYes', 'Yes, take survey now');
    export const bannerLabelNo = localize('DataScienceSurveyBanner.bannerLabelNo', 'No, thanks');
}
export namespace DataScienceRendererExtension {
    export const installingExtension = localize(
        'DataScienceRendererExtension.installingExtension',
        'Installing Notebook Renderers extension... '
    );
    export const installationCompleteMessage = localize(
        'DataScienceRendererExtension.installationCompleteMessage',
        'complete.'
    );
    export const startingDownloadOutputMessage = localize(
        'DataScienceRendererExtension.startingDownloadOutputMessage',
        'Starting download of Notebook Renderers extension.'
    );
    export const downloadingMessage = localize(
        'DataScienceRendererExtension.downloadingMessage',
        'Downloading Notebook Renderers Extension... '
    );
    export const downloadCompletedOutputMessage = localize(
        'DataScienceRendererExtension.downloadCompletedOutputMessage',
        'Notebook Renderers extension download complete.'
    );
}
export namespace ExtensionSurveyBanner {
    export const bannerMessage = localize(
        'ExtensionSurveyBanner.bannerMessage',
        'Can you please take 2 minutes to tell us how the Python extension is working for you?'
    );
    export const bannerLabelYes = localize('ExtensionSurveyBanner.bannerLabelYes', 'Yes, take survey now');
    export const bannerLabelNo = localize('ExtensionSurveyBanner.bannerLabelNo', 'No, thanks');
    export const maybeLater = localize('ExtensionSurveyBanner.maybeLater', 'Maybe later');
}

export namespace DataScience {
    export const installingModule = localize('products.installingModule', 'Installing {0}');
    export const warnWhenSelectingKernelWithUnSupportedPythonVersion = localize(
        'DataScience.warnWhenSelectingKernelWithUnSupportedPythonVersion',
        'The version of Python associated with the selected kernel is no longer supported. Please consider selecting a different kernel.'
    );
    export const pythonExtensionRequiredToRunNotebook = localize(
        'DataScience.pythonExtensionRequiredToRunNotebook',
        'Python Extension required to run Python notebooks.'
    );
    export const customizeLayout = localize('DataScience.customizeLayout', 'Customize Layout');
    export const pythonExtensionRequired = localize(
        'DataScience.pythonExtensionRequired',
        'The Python extension is required to perform that task. Click Yes to open Python extension installation page.'
    );

    export const pythonExtensionInstalled = localize(
        'DataScience.pythonInstalledReloadPromptMessage',
        'Python extension is now installed. Some features might not be available until a notebook or interactive window session is restarted.'
    );
    export const unknownServerUri = localize(
        'DataScience.unknownServerUri',
        'Server URI cannot be used. Did you uninstall an extension that provided a Jupyter server connection?'
    );
    export const uriProviderDescriptionFormat = localize(
        'DataScience.uriProviderDescriptionFormat',
        '{0} (From {1} extension)'
    );
    export const unknownPackage = localize('DataScience.unknownPackage', 'unknown');
    export const interactiveWindowTitle = localize('DataScience.interactiveWindowTitle', 'Interactive');
    export const interactiveWindowTitleFormat = localize(
        'DataScience.interactiveWindowTitleFormat',
        'Interactive - {0}'
    );

    export const interactiveWindowModeBannerTitle = localize(
        'DataScience.interactiveWindowModeBannerTitle',
        'Do you want to open a new Interactive window for this file? [More Information](command:workbench.action.openSettings?%5B%22jupyter.interactiveWindowMode%22%5D).'
    );

    export const interactiveWindowModeBannerSwitchYes = localize(
        'DataScience.interactiveWindowModeBannerSwitchYes',
        'Yes'
    );
    export const interactiveWindowModeBannerSwitchAlways = localize(
        'DataScience.interactiveWindowModeBannerSwitchAlways',
        'Always'
    );
    export const interactiveWindowModeBannerSwitchNo = localize(
        'DataScience.interactiveWindowModeBannerSwitchNo',
        'No'
    );

    export const dataExplorerTitle = localize('DataScience.dataExplorerTitle', 'Data Viewer');
    export const badWebPanelFormatString = localize(
        'DataScience.badWebPanelFormatString',
        '<html><body><h1>{0} is not a valid file name</h1></body></html>'
    );
    export const checkingIfImportIsSupported = localize(
        'DataScience.checkingIfImportIsSupported',
        'Checking if import is supported'
    );
    export const installingMissingDependencies = localize(
        'DataScience.installingMissingDependencies',
        'Installing missing dependencies'
    );
    export const validatingKernelDependencies = localize(
        'DataScience.validatingKernelDependencies',
        'Validating kernel dependencies'
    );
    export const performingExport = localize('DataScience.performingExport', 'Performing Export');
    export const convertingToPDF = localize('DataScience.convertingToPDF', 'Converting to PDF');
    export const exportNotebookToPython = localize(
        'DataScience.exportNotebookToPython',
        'Exporting Notebook to Python'
    );
    export const sessionDisposed = localize(
        'DataScience.sessionDisposed',
        'Cannot execute code, session has been disposed.'
    );
    export const passwordFailure = localize(
        'DataScience.passwordFailure',
        'Failed to connect to password protected server. Check that password is correct.'
    );
    export const rawKernelProcessNotStarted = localize(
        'DataScience.rawKernelProcessNotStarted',
        'Raw kernel process was not able to start.'
    );
    export const rawKernelProcessExitBeforeConnect = localize(
        'DataScience.rawKernelProcessExitBeforeConnect',
        'Raw kernel process exited before connecting.'
    );
    export const unknownMimeTypeFormat = localize(
        'DataScience.unknownMimeTypeFormat',
        'Mime type {0} is not currently supported'
    );
    export const exportDialogTitle = localize('DataScience.exportDialogTitle', 'Export to Jupyter Notebook');
    export const exportDialogFilter = localize('DataScience.exportDialogFilter', 'Jupyter Notebooks');
    export const exportDialogComplete = localize('DataScience.exportDialogComplete', 'Notebook written to {0}');
    export const exportDialogFailed = localize('DataScience.exportDialogFailed', 'Failed to export notebook. {0}');
    export const exportOpenQuestion1 = localize('DataScience.exportOpenQuestion1', 'Open in editor');
    export const runCellLensCommandTitle = localize('jupyter.command.jupyter.runcell.title', 'Run cell');
    export const importDialogTitle = localize('DataScience.importDialogTitle', 'Import Jupyter Notebook');
    export const importDialogFilter = localize('DataScience.importDialogFilter', 'Jupyter Notebooks');
    export const notebookCheckForImportTitle = localize(
        'DataScience.notebookCheckForImportTitle',
        'Do you want to import the Jupyter Notebook into Python code?'
    );
    export const notebookCheckForImportYes = localize('DataScience.notebookCheckForImportYes', 'Import');
    export const notebookCheckForImportNo = localize('DataScience.notebookCheckForImportNo', 'Later');
    export const notebookCheckForImportDontAskAgain = localize(
        'DataScience.notebookCheckForImportDontAskAgain',
        "Don't Ask Again"
    );
    export const libraryNotInstalled = localize(
        'DataScience.libraryNotInstalled',
        'Data Science library {0} is not installed. Install?'
    );
    export const libraryNotInstalledCorrectlyOrOutdated = localize(
        'DataScience.libraryNotInstalledCorrectlyOrOutdated',
        'Data Science library {0} is not installed correctly or outdated. Re-Install?'
    );
    export const couldNotInstallLibrary = localize(
        'DataScience.couldNotInstallLibrary',
        'Could not install {0} package. If pip is not available, please use the package manager of your choice to manually install this library into your Python environment.'
    );
    export const libraryRequiredToLaunchJupyterNotInstalled = localize(
        'DataScience.libraryRequiredToLaunchJupyterNotInstalled',
        'Running cells requires {0} package.'
    );
    export const librariesRequiredToLaunchJupyterNotInstalled = localize(
        'DataScience.librariesRequiredToLaunchJupyterNotInstalled',
        'Running cells requires {0} package.'
    );
    export const libraryRequiredToLaunchJupyterNotInstalledInterpreter = localize(
        'DataScience.libraryRequiredToLaunchJupyterNotInstalledInterpreter',
        "Running cells with '{0}' requires {1} package."
    );
    export const libraryRequiredToLaunchJupyterKernelNotInstalledInterpreter = localize(
        'DataScience.libraryRequiredToLaunchJupyterKernelNotInstalledInterpreter',
        "Running cells with '{0}' requires {1} package."
    );
    export const libraryRequiredToLaunchJupyterKernelNotInstalledInterpreterAndRequiresUpdate = localize(
        'DataScience.libraryRequiredToLaunchJupyterKernelNotInstalledInterpreterAndRequiresUpdate',
        "Running cells with '{0}' requires {1} package installed or requires an update."
    );
    export const librariesRequiredToLaunchJupyterNotInstalledInterpreter = localize(
        'DataScience.librariesRequiredToLaunchJupyterNotInstalledInterpreter',
        "Running cells with '{0}' requires {1} package."
    );
    export const installPackageInstructions = localize(
        'DataScience.installPackageInstructions',
        "Run the following command to install '{0}' into the Python environment. \nCommand: '{1}'"
    );
    export const selectJupyterInterpreter = localize(
        'DataScience.selectJupyterInterpreter',
        'Select an Interpreter to start Jupyter'
    );
    export const jupyterInstall = localize('DataScience.jupyterInstall', 'Install');
    export const currentlySelectedJupyterInterpreterForPlaceholder = localize(
        'Datascience.currentlySelectedJupyterInterpreterForPlaceholder',
        'current: {0}'
    );
    export const jupyterNotSupported = localize(
        'DataScience.jupyterNotSupported',
        'Jupyter cannot be started. Error attempting to locate jupyter: {0}'
    );
    export const jupyterNotSupportedBecauseOfEnvironment = localize(
        'DataScience.jupyterNotSupportedBecauseOfEnvironment',
        'Activating {0} to run Jupyter failed with {1}'
    );
    export const jupyterNbConvertNotSupported = localize(
        'DataScience.jupyterNbConvertNotSupported',
        'Jupyter nbconvert is not installed'
    );
    export const jupyterLaunchTimedOut = localize(
        'DataScience.jupyterLaunchTimedOut',
        'The Jupyter notebook server failed to launch in time'
    );
    export const jupyterLaunchNoURL = localize(
        'DataScience.jupyterLaunchNoURL',
        'Failed to find the URL of the launched Jupyter notebook server'
    );
    export const jupyterSelfCertFail = localize(
        'DataScience.jupyterSelfCertFail',
        'The security certificate used by server {0} was not issued by a trusted certificate authority.\r\nThis may indicate an attempt to steal your information.\r\nDo you want to enable the Allow Unauthorized Remote Connection setting for this workspace to allow you to connect?'
    );
    export const jupyterExpiredCertFail = localize(
        'DataScience.jupyterExpiredCertFail',
        'The security certificate used by server {0} has expired.\r\nThis may indicate an attempt to steal your information.\r\nDo you want to enable the Allow Unauthorized Remote Connection setting for this workspace to allow you to connect?'
    );
    export const jupyterSelfCertFailErrorMessageOnly = localize(
        'DataScience.jupyterSelfCertFailErrorMessageOnly',
        'The security certificate used by server was not issued by a trusted certificate authority.\r\nThis may indicate an attempt to steal your information.'
    );
    export const jupyterSelfCertExpiredErrorMessageOnly = localize(
        'DataScience.jupyterSelfCertExpiredErrorMessageOnly',
        'The security certificate used by server has expired.\r\nThis may indicate an attempt to steal your information.'
    );
    export const jupyterSelfCertEnable = localize('DataScience.jupyterSelfCertEnable', 'Yes, connect anyways');
    export const jupyterSelfCertClose = localize('DataScience.jupyterSelfCertClose', 'No, close the connection');
    export const pythonInteractiveHelpLink = localize(
        'DataScience.pythonInteractiveHelpLink',
        'See [https://aka.ms/pyaiinstall] for help on installing jupyter.'
    );
    export const markdownHelpInstallingMissingDependencies = localize(
        'DataScience.markdownHelpInstallingMissingDependencies',
        'See [https://aka.ms/pyaiinstall](https://aka.ms/pyaiinstall) for help on installing Jupyter and related dependencies.'
    );
    export const importingFormat = localize('DataScience.importingFormat', 'Importing {0}');
    export const startingJupyter = localize('DataScience.startingJupyter', 'Starting Jupyter server');
    export const connectingToKernel = localize('DataScience.connectingToKernel', 'Connecting to kernel: {0}');
    export const connectedToKernel = localize('DataScience.connectedToKernel', 'Connected.');
    export const connectingToJupyter = localize('DataScience.connectingToJupyter', 'Connecting to Jupyter server');
    export const exportingFormat = localize('DataScience.exportingFormat', 'Exporting {0}');
    export const runAllCellsLensCommandTitle = localize('jupyter.command.jupyter.runallcells.title', 'Run all cells');
    export const runAllCellsAboveLensCommandTitle = localize(
        'jupyter.command.jupyter.runallcellsabove.title',
        'Run above'
    );
    export const runCellAndAllBelowLensCommandTitle = localize(
        'jupyter.command.jupyter.runcellandallbelow.title',
        'Run Below'
    );
    export const importChangeDirectoryComment = localize(
        'DataScience.importChangeDirectoryComment',
        '{0} Change working directory from the workspace root to the ipynb file location. Turn this addition off with the DataScience.changeDirOnImportExport setting'
    );
    export const exportChangeDirectoryComment = localize(
        'DataScience.exportChangeDirectoryComment',
        '# Change directory to VSCode workspace root so that relative path loads work correctly. Turn this addition off with the DataScience.changeDirOnImportExport setting'
    );

    export const restartKernelMessage = localize(
        'DataScience.restartKernelMessage',
        'Do you want to restart the Jupter kernel? All variables will be lost.'
    );
    export const restartKernelMessageYes = localize('DataScience.restartKernelMessageYes', 'Restart');
    export const restartKernelMessageDontAskAgain = localize(
        'DataScience.restartKernelMessageDontAskAgain',
        "Don't Ask Again"
    );
    export const restartKernelMessageNo = localize('DataScience.restartKernelMessageNo', 'Cancel');
    export const restartingKernelStatus = localize('DataScience.restartingKernelStatus', 'Restarting Kernel {0}');
    export const restartingKernelFailed = localize(
        'DataScience.restartingKernelFailed',
        'Kernel restart failed. Jupyter server is hung. Please reload VS code.'
    );
    export const interruptingKernelFailed = localize(
        'DataScience.interruptingKernelFailed',
        'Kernel interrupt failed. Jupyter server is hung. Please reload VS code.'
    );
    export const sessionStartFailedWithKernel = localize(
        'DataScience.sessionStartFailedWithKernel',
        "Failed to start the Kernel '{0}'. \nView Jupyter [log](command:jupyter.viewOutput) for further details."
    );
    export const failedToStartJupyter = localize(
        'DataScience.failedToStartJupyter',
        "Failed to start Jupyter in the environment '{0}'. \nView Jupyter [log](command:jupyter.viewOutput) for further details."
    );
    export const failedToStartJupyterWithErrorInfo = localize(
        'DataScience.failedToStartJupyterWithErrorInfo',
        "Failed to start Jupyter in the environment '{0}'. \n{1} \nView Jupyter [log](command:jupyter.viewOutput) for further details."
    );
    export const failedToStartJupyterDueToOutdatedTraitlets = localize(
        'DataScience.failedToStartJupyterDueToOutdatedTraitlets',
        "Failed to start Jupyter in the environment '{0}' possibly due to an outdated version of 'traitlets'. \n{1} \nConsider updating the 'traitlets' module to '5.1.1' or later. \nView Jupyter [log](command:jupyter.viewOutput) for further details."
    );
    export const failedToStartKernel = localize('DataScience.failedToStartKernel', 'Failed to start the Kernel.');
    export const failedToRestartKernel = localize('DataScience.failedToRestartKernel', 'Failed to restart the Kernel.');
    export const failedToInterruptKernel = localize(
        'DataScience.failedToInterruptKernel',
        'Failed to interrupt the Kernel.'
    );
    export const rawKernelStartFailedDueToTimeout = localize(
        'DataScience.rawKernelStartFailedDueToTimeout',
        "Unable to start Kernel '{0}' due to connection timeout. \nView Jupyter [log](command:jupyter.viewOutput) for further details."
    );
    export const viewJupyterLogForFurtherInfo = localize(
        'DataScience.viewJupyterLogForFurtherInfo',
        'View Jupyter [log](command:jupyter.viewOutput) for further details.'
    );
    export const kernelDied = localize(
        'DataScience.kernelDied',
        'The kernel died. Error: {0}... View Jupyter [log](command:jupyter.viewOutput) for further details.'
    );
    export const kernelDiedWithoutError = localize(
        'DataScience.kernelDiedWithoutError',
        "The kernel '{0}' died. Click [here](https://aka.ms/vscodeJupyterKernelCrash) for more info. View Jupyter [log](command:jupyter.viewOutput) for further details."
    );
    export const kernelDiedWithoutErrorAndAutoRestarting = localize(
        'DataScience.kernelDiedWithoutErrorAndAutoRestarting',
        "The kernel '{0}' died and is being automatically restarted by Jupyter. Click [here](https://aka.ms/vscodeJupyterKernelCrash) for more info. View Jupyter [log](command:jupyter.viewOutput) for further details."
    );
    export const kernelCrashedDueToCodeInCurrentOrPreviousCell = localize(
        'DataScience.kernelCrashedDueToCodeInCurrentOrPreviousCell',
        "The Kernel crashed while executing code in the the current cell or a previous cell. Please review the code in the cell(s) to identify a possible cause of the failure. Click <a href='https://aka.ms/vscodeJupyterKernelCrash'>here</a> for more info. View Jupyter [log](command:jupyter.viewOutput) for further details."
    );
    export const cannotRunCellKernelIsDead = localize(
        'DataScience.cannotRunCellKernelIsDead',
        "Cannot run cells, as the kernel '{0}' is dead."
    );
    export const showJupyterLogs = localize('jupyter.showJupyterLogs', 'Show Jupyter Logs.');
    export const executingCode = localize('DataScience.executingCode', 'Executing Cell');
    export const collapseAll = localize('DataScience.collapseAll', 'Collapse all cell inputs');
    export const expandAll = localize('DataScience.expandAll', 'Expand all cell inputs');
    export const collapseSingle = localize('DataScience.collapseSingle', 'Collapse');
    export const expandSingle = localize('DataScience.expandSingle', 'Expand');
    export const exportKey = localize('DataScience.export', 'Export as Jupyter notebook');
    export const restartServer = localize('DataScience.restartServer', 'Restart Jupyter Kernel');
    export const restartKernel = localize('DataScience.restartKernel', 'Restart Kernel');
    export const undo = localize('DataScience.undo', 'Undo');
    export const redo = localize('DataScience.redo', 'Redo');
    export const save = localize('DataScience.save', 'Save file');
    export const clearAll = localize('DataScience.clearAll', 'Remove all cells');
    export const reloadRequired = localize(
        'DataScience.reloadRequired',
        'Please reload the window for new settings to take effect.'
    );
    export const restartedKernelHeader = localize('DataScience.restartedKernelHeader', 'Restarted {0}');
    export const restartingKernelCustomHeader = localize(
        'DataScience.restartingKernelCustomHeader',
        '_Restarting {0}..._'
    );
    export const restartingKernelHeader = localize('DataScience.restartingKernelHeader', '_Restarting kernel..._');
    export const startedNewKernelHeader = localize('DataScience.startedNewKernelHeader', 'Started {0}');
    export const startingNewKernelHeader = localize('DataScience.kernelStarting', '_Connecting to kernel..._');
    export const startingNewKernelCustomHeader = localize('DataScience.kernelStartingCustom', '_Connecting to {0}..._');
    export const connectKernelHeader = localize('DataScience.connectKernelHeader', 'Connected to {0}');

    export const jupyterSelectURIPrompt = localize(
        'DataScience.jupyterSelectURIPrompt',
        'Enter the URI of the running Jupyter server'
    );
    export const jupyterSelectURIQuickPickTitle = localize(
        'DataScience.jupyterSelectURIQuickPickTitle',
        'Pick how to connect to Jupyter'
    );
    export const jupyterSelectURIQuickPickPlaceholder = localize(
        'DataScience.jupyterSelectURIQuickPickPlaceholder',
        'Choose an option'
    );
    export const jupyterSelectURIQuickPickCurrent = localize(
        'DataScience.jupyterSelectURIQuickPickCurrent',
        'Current: {0}'
    );
    export const jupyterSelectURINoneLabel = localize('DataScience.jupyterSelectURINoneLabel', 'None');
    export const jupyterSelectURINoneDetail = localize(
        'DataScience.jupyterSelectURINoneDetail',
        'Do not connect to any remote Jupyter server'
    );
    export const jupyterSelectURIMRUDetail = localize('DataScience.jupyterSelectURIMRUDetail', 'Last Connection: {0}');
    export const jupyterSelectURINewLabel = localize('DataScience.jupyterSelectURINewLabel', 'Existing');
    export const jupyterSelectURINewDetail = localize(
        'DataScience.jupyterSelectURINewDetail',
        'Specify the URI of an existing server'
    );
    export const jupyterSelectURIInvalidURI = localize(
        'DataScience.jupyterSelectURIInvalidURI',
        'Invalid URI specified'
    );
    export const jupyterSelectURIRunningDetailFormat = localize(
        'DataScience.jupyterSelectURIRunningDetailFormat',
        'Last connection {0}. {1} existing connections.'
    );
    export const jupyterSelectURINotRunningDetail = localize(
        'DataScience.jupyterSelectURINotRunningDetail',
        'Cannot connect at this time. Status unknown.'
    );
    export const jupyterSelectUserAndPasswordTitle = localize(
        'DataScience.jupyterSelectUserAndPasswordTitle',
        'Enter your user name and password to connect to Jupyter Hub'
    );
    export const jupyterSelectUserPrompt = localize('DataScience.jupyterSelectUserPrompt', 'Enter your user name');
    export const jupyterSelectPasswordPrompt = localize(
        'DataScience.jupyterSelectPasswordPrompt',
        'Enter your password'
    );
    export const pythonNotInstalled = localize(
        'DataScience.installPython',
        'Python is not installed. \nPlease [download](https://www.python.org/downloads) and install Python in order to execute cells in this notebook.'
    );
    export const pythonNotInstalledNonMarkdown = localize(
        'DataScience.installPythonNonMarkdown',
        'Python is not installed. \nPlease download and install Python in order to execute cells in this notebook from here https://www.python.org/downloads.'
    );
    export const kernelNotInstalled = localize(
        'DataScience.installKernel',
        "The Jupyter Kernel '{0}' could not be found and needs to be installed in order to execute cells in this notebook."
    );
    export const jupyterNotebookFailure = localize(
        'DataScience.jupyterNotebookFailure',
        'Jupyter notebook failed to launch. \r\n{0}'
    );
    export const remoteJupyterConnectionFailedWithServerWithError = localize(
        'DataScience.remoteJupyterConnectionFailedWithServerWithError',
        'Failed to connect to the remote Jupyter Server {0}. Verify the server is running and reachable. ({1}).'
    );
    export const remoteJupyterConnectionFailedWithServer = localize(
        'DataScience.remoteJupyterConnectionFailedWithServer',
        'Failed to connect to the remote Jupyter Server {0}. Verify the server is running and reachable.'
    );
    export const remoteJupyterConnectionFailedWithoutServerWithError = localize(
        'DataScience.remoteJupyterConnectionFailedWithoutServerWithError',
        'Connection failure. Verify the server is running and reachable. ({0}).'
    );
    export const removeRemoteJupyterConnectionButtonText = localize(
        'DataScience.removeRemoteJupyterConnectionButtonText',
        'Forget Connection'
    );
<<<<<<< HEAD
    export const jupyterNotebookRemoteConnectFailedWeb = localize(
        'DataScience.jupyterNotebookRemoteConnectFailedWeb',
        'Failed to connect to remote Jupyter notebook.\r\nCheck that the Jupyter Server URI can be reached from a browser.\r\n{0}. Click [here](https://aka.ms/vscjremoteweb) for more information.'
    );
=======
    export const changeRemoteJupyterConnectionButtonText = localize(
        'DataScience.changeRemoteJupyterConnectionButtonText',
        'Manage Connections'
    );

>>>>>>> 140fa6b0
    export const jupyterRemoteConnectFailedModalMessage = localize(
        'DataScience.jupyterRemoteConnectFailedModalMessage',
        'Failed to connect to the remote Jupyter Server. View Jupyter log for further details.'
    );
    export const changeJupyterRemoteConnection = localize(
        'DataScience.changeJupyterRemoteConnection',
        'Change Jupyter Server connection.'
    );
    export const jupyterNotebookRemoteConnectSelfCertsFailed = localize(
        'DataScience.jupyterNotebookRemoteConnectSelfCertsFailed',
        'Failed to connect to remote Jupyter notebook.\r\nSpecified server is using self signed certs. Enable Allow Unauthorized Remote Connection setting to connect anyways\r\n{0}\r\n{1}'
    );
    export const rawConnectionDisplayName = localize(
        'DataScience.rawConnectionDisplayName',
        'Direct kernel connection'
    );
    export const rawConnectionBrokenError = localize(
        'DataScience.rawConnectionBrokenError',
        'Direct kernel connection broken'
    );
    export const jupyterServerCrashed = localize(
        'DataScience.jupyterServerCrashed',
        'Jupyter server crashed. Unable to connect. \r\nError code from jupyter: {0}'
    );
    export const notebookVersionFormat = localize('DataScience.notebookVersionFormat', 'Jupyter Notebook Version: {0}');
    export const jupyterKernelSpecNotFound = localize(
        'DataScience.jupyterKernelSpecNotFound',
        'Cannot create a Jupyter kernel spec and none are available for use'
    );
    export const jupyterKernelSpecModuleNotFound = localize(
        'DataScience.jupyterKernelSpecModuleNotFound',
        "'Kernelspec' module not installed in the selected interpreter ({0}).\n Please re-install or update 'jupyter'."
    );
    export const interruptKernel = localize('DataScience.interruptKernel', 'Interrupt Jupyter Kernel');
    export const clearAllOutput = localize('DataScience.clearAllOutput', 'Clear All Output');
    export const interruptKernelStatus = localize('DataScience.interruptKernelStatus', 'Interrupting Jupyter Kernel');
    export const exportCancel = localize('DataScience.exportCancel', 'Cancel');
    export const exportPythonQuickPickLabel = localize('DataScience.exportPythonQuickPickLabel', 'Python Script');
    export const exportHTMLQuickPickLabel = localize('DataScience.exportHTMLQuickPickLabel', 'HTML');
    export const exportPDFQuickPickLabel = localize('DataScience.exportPDFQuickPickLabel', 'PDF');
    export const restartKernelAfterInterruptMessage = localize(
        'DataScience.restartKernelAfterInterruptMessage',
        'Interrupting the kernel timed out. Do you want to restart the kernel instead? All variables will be lost.'
    );
    export const pythonInterruptFailedHeader = localize(
        'DataScience.pythonInterruptFailedHeader',
        'Keyboard interrupt crashed the kernel. Kernel restarted.'
    );
    export const sysInfoURILabel = localize('DataScience.sysInfoURILabel', 'Jupyter Server URI: ');
    export const executingCodeFailure = localize('DataScience.executingCodeFailure', 'Executing code failed : {0}');
    export const inputWatermark = localize('DataScience.inputWatermark', 'Type code here and press shift-enter to run');
    export const liveShareConnectFailure = localize(
        'DataScience.liveShareConnectFailure',
        'Cannot connect to host jupyter session. URI not found.'
    );
    export const liveShareCannotSpawnNotebooks = localize(
        'DataScience.liveShareCannotSpawnNotebooks',
        'Spawning jupyter notebooks is not supported over a live share connection'
    );
    export const liveShareCannotImportNotebooks = localize(
        'DataScience.liveShareCannotImportNotebooks',
        'Importing notebooks is not currently supported over a live share connection'
    );
    export const liveShareHostFormat = localize('DataScience.liveShareHostFormat', '{0} Jupyter Server');
    export const liveShareSyncFailure = localize(
        'DataScience.liveShareSyncFailure',
        'Synchronization failure during live share startup.'
    );
    export const liveShareServiceFailure = localize(
        'DataScience.liveShareServiceFailure',
        "Failure starting '{0}' service during live share connection."
    );
    export const documentMismatch = localize(
        'DataScience.documentMismatch',
        'Cannot run cells, duplicate documents for {0} found.'
    );
    export const jupyterGetVariablesBadResults = localize(
        'DataScience.jupyterGetVariablesBadResults',
        'Failed to fetch variable info from the Jupyter server.'
    );
    export const dataExplorerInvalidVariableFormat = localize(
        'DataScience.dataExplorerInvalidVariableFormat',
        "'{0}' is not an active variable."
    );
    export const pythonInteractiveCreateFailed = localize(
        'DataScience.pythonInteractiveCreateFailed',
        "Failure to create a 'Interactive' window. Try reinstalling the Python extension."
    );
    export const jupyterGetVariablesExecutionError = localize(
        'DataScience.jupyterGetVariablesExecutionError',
        'Failure during variable extraction: \r\n{0}'
    );
    export const loadingMessage = localize('DataScience.loadingMessage', 'loading ...');
    export const fetchingDataViewer = localize('DataScience.fetchingDataViewer', 'Fetching data ...');
    export const noRowsInDataViewer = localize('DataScience.noRowsInDataViewer', 'No rows match current filter');
    export const jupyterServer = localize('DataScience.jupyterServer', 'Jupyter Server');
    export const noKernel = localize('DataScience.noKernel', 'No Kernel');
    export const serverNotStarted = localize('DataScience.serverNotStarted', 'Not Started');
    export const selectKernel = localize('DataScience.selectKernel', 'Change Kernel');
    export const selectDifferentKernel = localize('DataScience.selectDifferentKernel', 'Select a different Kernel');
    export const kernelFilterPlaceholder = localize(
        'jupyter.kernel.filter.placeholder',
        'Choose the kernels that are available in the kernel picker.'
    );
    export const selectDifferentJupyterInterpreter = localize(
        'DataScience.selectDifferentJupyterInterpreter',
        'Change Interpreter'
    );
    export const localJupyterServer = localize('DataScience.localJupyterServer', 'local');
    export const pandasTooOldForViewingFormat = localize(
        'DataScience.pandasTooOldForViewingFormat',
        "Python package 'pandas' is version {0}. Version 0.20 or greater is required for viewing data."
    );
    export const pandasRequiredForViewing = localize(
        'DataScience.pandasRequiredForViewing',
        "Python package 'pandas' is required for viewing data."
    );
    export const valuesColumn = localize('DataScience.valuesColumn', 'values');
    export const liveShareInvalid = localize(
        'DataScience.liveShareInvalid',
        'One or more guests in the session do not have the Jupyter Extension installed. Live share session cannot continue.'
    );
    export const tooManyColumnsMessage = localize(
        'DataScience.tooManyColumnsMessage',
        'Variables with over a 1000 columns may take a long time to display. Are you sure you wish to continue?'
    );
    export const tooManyColumnsYes = localize('DataScience.tooManyColumnsYes', 'Yes');
    export const tooManyColumnsNo = localize('DataScience.tooManyColumnsNo', 'No');
    export const tooManyColumnsDontAskAgain = localize('DataScience.tooManyColumnsDontAskAgain', "Don't Ask Again");
    export const filterRowsTooltip = localize(
        'DataScience.filterRowsTooltip',
        'Allows filtering multiple rows. Use =, >, or < signs to filter numeric values.'
    );
    export const previewHeader = localize('DataScience.previewHeader', '--- Begin preview of {0} ---');
    export const previewFooter = localize('DataScience.previewFooter', '--- End preview of {0} ---');
    export const previewStatusMessage = localize('DataScience.previewStatusMessage', 'Generating preview of {0}');
    export const plotViewerTitle = localize('DataScience.plotViewerTitle', 'Plots');
    export const exportPlotTitle = localize('DataScience.exportPlotTitle', 'Save plot image');
    export const pdfFilter = localize('DataScience.pdfFilter', 'PDF');
    export const pngFilter = localize('DataScience.pngFilter', 'PNG');
    export const svgFilter = localize('DataScience.svgFilter', 'SVG');
    export const previousPlot = localize('DataScience.previousPlot', 'Previous');
    export const nextPlot = localize('DataScience.nextPlot', 'Next');
    export const panPlot = localize('DataScience.panPlot', 'Pan');
    export const zoomInPlot = localize('DataScience.zoomInPlot', 'Zoom in');
    export const zoomOutPlot = localize('DataScience.zoomOutPlot', 'Zoom out');
    export const exportPlot = localize('DataScience.exportPlot', 'Export to different formats');
    export const deletePlot = localize('DataScience.deletePlot', 'Remove');
    export const editSection = localize('DataScience.editSection', 'Input new cells here.');
    export const selectedImageListLabel = localize('DataScience.selectedImageListLabel', 'Selected Image');
    export const imageListLabel = localize('DataScience.imageListLabel', 'Image');
    export const exportImageFailed = localize('DataScience.exportImageFailed', 'Error exporting image: {0}');
    export const jupyterDataRateExceeded = localize(
        'DataScience.jupyterDataRateExceeded',
        'Cannot view variable because data rate exceeded. Please restart your server with a higher data rate limit. For example, --NotebookApp.iopub_data_rate_limit=10000000000.0'
    );
    export const addCellBelowCommandTitle = localize('DataScience.addCellBelowCommandTitle', 'Add cell');
    export const debugCellCommandTitle = localize('DataScience.debugCellCommandTitle', 'Debug Cell');
    export const debugStepOverCommandTitle = localize('DataScience.debugStepOverCommandTitle', 'Step over');
    export const debugContinueCommandTitle = localize('DataScience.debugContinueCommandTitle', 'Continue');
    export const debugStopCommandTitle = localize('DataScience.debugStopCommandTitle', 'Stop');
    export const runCurrentCellAndAddBelow = localize(
        'DataScience.runCurrentCellAndAddBelow',
        'Run current cell and add empty cell below'
    );
    export const jupyterDebuggerNotInstalledError = localize(
        'DataScience.jupyterDebuggerNotInstalledError',
        'Pip module {0} is required for debugging cells. You will need to install it to debug cells.'
    );
    export const jupyterDebuggerOutputParseError = localize(
        'DataScience.jupyterDebuggerOutputParseError',
        'Unable to parse {0} output, please log an issue with https://github.com/microsoft/vscode-jupyter'
    );
    export const jupyterDebuggerPortNotAvailableError = localize(
        'DataScience.jupyterDebuggerPortNotAvailableError',
        'Port {0} cannot be opened for debugging. Please specify a different port in the remoteDebuggerPort setting.'
    );
    export const jupyterDebuggerPortBlockedError = localize(
        'DataScience.jupyterDebuggerPortBlockedError',
        'Port {0} cannot be connected to for debugging. Please let port {0} through your firewall.'
    );
    export const jupyterDebuggerPortNotAvailableSearchError = localize(
        'DataScience.jupyterDebuggerPortNotAvailableSearchError',
        'Ports in the range {0}-{1} cannot be found for debugging. Please specify a port in the remoteDebuggerPort setting.'
    );
    export const jupyterDebuggerPortBlockedSearchError = localize(
        'DataScience.jupyterDebuggerPortBlockedSearchError',
        'A port cannot be connected to for debugging. Please let ports {0}-{1} through your firewall.'
    );
    export const jupyterDebuggerInstallNew = localize(
        'DataScience.jupyterDebuggerInstallNew',
        'Pip module {0} is required for debugging cells. Install {0} and continue to debug cell?'
    );
    export const jupyterDebuggerInstallNewRunByLine = localize(
        'DataScience.jupyterDebuggerInstallNewRunByLine',
        'Pip module {0} is required for running by line. Install {0} and continue to run by line?'
    );
    export const jupyterDebuggerInstallUpdate = localize(
        'DataScience.jupyterDebuggerInstallUpdate',
        'The version of {0} installed does not support debugging cells. Update {0} to newest version and continue to debug cell?'
    );
    export const jupyterDebuggerInstallUpdateRunByLine = localize(
        'DataScience.jupyterDebuggerInstallUpdateRunByLine',
        'The version of {0} installed does not support running by line. Update {0} to newest version and continue to run by line?'
    );
    export const jupyterDebuggerInstallYes = localize('DataScience.jupyterDebuggerInstallYes', 'Yes');
    export const jupyterDebuggerInstallNo = localize('DataScience.jupyterDebuggerInstallNo', 'No');
    export const cellStopOnErrorMessage = localize(
        'DataScience.cellStopOnErrorMessage',
        'Cell was canceled due to an error in a previous cell.'
    );
    export const scrollToCellTitleFormatMessage = localize('DataScience.scrollToCellTitleFormatMessage', 'Go to [{0}]');
    export const instructionComments = localize(
        'DataScience.instructionComments',
        '# To add a new cell, type "{0}"\n# To add a new markdown cell, type "{0} [markdown]"\n'
    );
    export const nativeEditorTitle = localize('DataScience.nativeEditorTitle', 'Notebook Editor');
    export const untitledNotebookFileName = localize('DataScience.untitledNotebookFileName', 'Untitled');
    export const dirtyNotebookMessage1 = localize(
        'DataScience.dirtyNotebookMessage1',
        'Do you want to save the changes you made to {0}?'
    );
    export const dirtyNotebookMessage2 = localize(
        'DataScience.dirtyNotebookMessage2',
        "Your changes will be lost if you don't save them."
    );
    export const dirtyNotebookYes = localize('DataScience.dirtyNotebookYes', 'Save');
    export const dirtyNotebookNo = localize('DataScience.dirtyNotebookNo', "Don't Save");
    export const dirtyNotebookCancel = localize('DataScience.dirtyNotebookCancel', 'Cancel');
    export const dirtyNotebookDialogTitle = localize('DataScience.dirtyNotebookDialogTitle', 'Save');
    export const dirtyNotebookDialogFilter = localize('DataScience.dirtyNotebookDialogFilter', 'Jupyter Notebooks');
    export const remoteDebuggerNotSupported = localize(
        'DataScience.remoteDebuggerNotSupported',
        'Debugging while attached to a remote server is not currently supported.'
    );
    export const notebookExportAs = localize('DataScience.notebookExportAs', 'Export As');
    export const exportAsPythonFileTitle = localize('DataScience.exportAsPythonFileTitle', 'Save As Python File');
    export const exportButtonTitle = localize('DataScience.exportButtonTitle', 'Export');
    export const exportAsQuickPickPlaceholder = localize('DataScience.exportAsQuickPickPlaceholder', 'Export As...');
    export const openExportedFileMessage = localize(
        'DataScience.openExportedFileMessage',
        'Would you like to open the exported file?'
    );
    export const openExportFileYes = localize('DataScience.openExportFileYes', 'Yes');
    export const openExportFileNo = localize('DataScience.openExportFileNo', 'No');
    export const exportFailedGeneralMessage = localize(
        'DataScience.exportFailedGeneralMessage',
        `Please check the 'Jupyter' [output](command:jupyter.viewOutput) panel for further details.`
    );
    export const exportToPDFDependencyMessage = localize(
        'DataScience.exportToPDFDependencyMessage',
        'If you have not installed xelatex (TeX) you will need to do so before you can export to PDF, for further instructions please look https://nbconvert.readthedocs.io/en/latest/install.html#installing-tex. \r\nTo avoid installing xelatex (TeX) you might want to try exporting to HTML and using your browsers "Print to PDF" feature.'
    );
    export const failedExportMessage = localize('DataScience.failedExportMessage', 'Export failed.');
    export const runCell = localize('DataScience.runCell', 'Run cell');
    export const deleteCell = localize('DataScience.deleteCell', 'Delete cell');
    export const moveCellUp = localize('DataScience.moveCellUp', 'Move cell up');
    export const moveCellDown = localize('DataScience.moveCellDown', 'Move cell down');
    export const moveSelectedCellUp = localize('DataScience.moveSelectedCellUp', 'Move selected cell up');
    export const moveSelectedCellDown = localize('DataScience.deleteCell', 'Move selected cell down');
    export const insertBelow = localize('DataScience.insertBelow', 'Insert cell below');
    export const insertAbove = localize('DataScience.insertAbove', 'Insert cell above');
    export const addCell = localize('DataScience.addCell', 'Add cell');
    export const runAll = localize('DataScience.runAll', 'Insert cell');
    export const convertingToPythonFile = localize(
        'DataScience.convertingToPythonFile',
        'Converting ipynb to python file'
    );
    export const noInterpreter = localize('DataScience.noInterpreter', 'No python selected');
    export const notebookNotFound = localize(
        'DataScience.notebookNotFound',
        'python -m jupyter notebook --version is not running'
    );
    export const savePngTitle = localize('DataScience.savePngTitle', 'Save Image');
    export const fallbackToUseActiveInterpreterAsKernel = localize(
        'DataScience.fallbackToUseActiveInterpeterAsKernel',
        "Couldn't find kernel '{0}' that the notebook was created with. Using the current interpreter."
    );
    export const fallBackToRegisterAndUseActiveInterpeterAsKernel = localize(
        'DataScience.fallBackToRegisterAndUseActiveInterpeterAsKernel',
        "Couldn't find kernel '{0}' that the notebook was created with. Registering a new kernel using the current interpreter."
    );
    export const fallBackToPromptToUseActiveInterpreterOrSelectAKernel = localize(
        'DataScience.fallBackToPromptToUseActiveInterpreterOrSelectAKernel',
        "Couldn't find kernel '{0}' that the notebook was created with."
    );
    export const startingJupyterLogMessage = localize(
        'DataScience.startingJupyterLogMessage',
        'Starting Jupyter from {0}'
    );
    export const jupyterStartTimedout = localize(
        'DataScience.jupyterStartTimedout',
        "Starting Jupyter has timedout. Please check the 'Jupyter' output panel for further details."
    );
    export const switchingKernelProgress = localize('DataScience.switchingKernelProgress', "Switching Kernel to '{0}'");
    export const waitingForJupyterSessionToBeIdle = localize(
        'DataScience.waitingForJupyterSessionToBeIdle',
        'Waiting for Jupyter Session to be idle'
    );
    export const gettingListOfKernelsForLocalConnection = localize(
        'DataScience.gettingListOfKernelsForLocalConnection',
        'Fetching Kernels'
    );
    export const gettingListOfKernelsForRemoteConnection = localize(
        'DataScience.gettingListOfKernelsForRemoteConnection',
        'Fetching Kernels'
    );
    export const gettingListOfKernelSpecs = localize('DataScience.gettingListOfKernelSpecs', 'Fetching Kernel specs');
    export const startingJupyterNotebook = localize('DataScience.startingJupyterNotebook', 'Starting Jupyter Notebook');
    export const registeringKernel = localize('DataScience.registeringKernel', 'Registering Kernel');
    export const trimmedOutput = localize(
        'DataScience.trimmedOutput',
        'Output was trimmed for performance reasons.\nTo see the full output set the setting "jupyter.textOutputLimit" to 0.'
    );
    export const jupyterCommandLineDefaultLabel = localize('DataScience.jupyterCommandLineDefaultLabel', 'Default');
    export const jupyterCommandLineDefaultDetail = localize(
        'DataScience.jupyterCommandLineDefaultDetail',
        'The Python extension will determine the appropriate command line for Jupyter'
    );
    export const jupyterCommandLineCustomLabel = localize('DataScience.jupyterCommandLineCustomLabel', 'Custom');
    export const jupyterCommandLineCustomDetail = localize(
        'DataScience.jupyterCommandLineCustomDetail',
        'Customize the command line passed to Jupyter on startup'
    );
    export const jupyterCommandLineReloadQuestion = localize(
        'DataScience.jupyterCommandLineReloadQuestion',
        'Please reload the window when changing the Jupyter command line.'
    );
    export const jupyterCommandLineReloadAnswer = localize('DataScience.jupyterCommandLineReloadAnswer', 'Reload');
    export const jupyterCommandLineQuickPickPlaceholder = localize(
        'DataScience.jupyterCommandLineQuickPickPlaceholder',
        'Choose an option'
    );
    export const jupyterCommandLineQuickPickTitle = localize(
        'DataScience.jupyterCommandLineQuickPickTitle',
        'Pick command line for Jupyter'
    );
    export const jupyterCommandLinePrompt = localize(
        'DataScience.jupyterCommandLinePrompt',
        'Enter your custom command line for Jupyter'
    );

    export const connectingToJupyterUri = localize(
        'DataScience.connectingToJupyterUri',
        'Connecting to Jupyter server at {0}'
    );
    export const createdNewNotebook = localize('DataScience.createdNewNotebook', '{0}: Creating new notebook ');

    export const createdNewKernel = localize('DataScience.createdNewKernel', '{0}: Kernel started: {1}');
    export const kernelInvalid = localize(
        'DataScience.kernelInvalid',
        'Kernel {0} is not usable. Check the Jupyter output tab for more information.'
    );

    export const nativeDependencyFail = localize(
        'DataScience.nativeDependencyFail',
        '{0}. We cannot launch a jupyter server for you because your OS is not supported. Select an already running server if you wish to continue.'
    );

    export const selectNewServer = localize('DataScience.selectNewServer', 'Pick Running Server');
    export const jupyterSelectURIRemoteLabel = localize('DataScience.jupyterSelectURIRemoteLabel', 'Existing');
    export const jupyterSelectURIQuickPickTitleRemoteOnly = localize(
        'DataScience.jupyterSelectURIQuickPickTitleRemoteOnly',
        'Pick an already running jupyter server'
    );
    export const jupyterSelectURIRemoteDetail = localize(
        'DataScience.jupyterSelectURIRemoteDetail',
        'Specify the URI of an existing server'
    );
    export const removeRemoteJupyterServerEntryInQuickPick = localize(
        'DataScience.removeRemoteJupyterServerEntryInQuickPick',
        'Remove'
    );
    export const specifyLocalOrRemoteJupyterServerForConnections = localize(
        'jupyter.command.jupyter.selectjupyteruri.title',
        'Specify Jupyter server for connections'
    );
    export const jupyterNativeNotebookUriStatusLabelForLocal = localize(
        'DataScience.jupyterNativeNotebookUriStatusLabelForLocal',
        'Jupyter Server: local'
    );
    export const jupyterNativeNotebookUriStatusLabelForRemote = localize(
        'DataScience.jupyterNativeNotebookUriStatusLabelForRemote',
        'Jupyter Server: Remote'
    );

    export const loadClassFailedWithNoInternet = localize(
        'DataScience.loadClassFailedWithNoInternet',
        'Error loading {0}:{1}. Internet connection required for loading 3rd party widgets.'
    );
    export const loadThirdPartyWidgetScriptsPostEnabled = localize(
        'DataScience.loadThirdPartyWidgetScriptsPostEnabled',
        "Please restart the Kernel when changing the setting 'jupyter.widgetScriptSources'."
    );
    export const useCDNForWidgets = localize(
        'DataScience.useCDNForWidgets',
        'Widgets require us to download supporting files from a 3rd party website. Click [here](https://aka.ms/PVSCIPyWidgets) for more information.'
    );
    export const enableCDNForWidgetsSettingHtml = localize(
        'DataScience.enableCDNForWidgetsSettingHtml',
        "Widgets require us to download supporting files from a 3rd party website. Click <a href='https://command:jupyter.enableLoadingWidgetScriptsFromThirdPartySource'>here</a> to enable this or click <a href='https://aka.ms/PVSCIPyWidgets'>here</a> for more information. (Error loading {0}:{1})."
    );

    export const enableCDNForWidgetsSetting = localize(
        'DataScience.enableCDNForWidgetsSetting',
        'Widgets require us to download supporting files from a 3rd party website. (Error loading {0}:{1}).'
    );

    export const enableCDNForWidgetsButton = localize('DataScience.enableCDNForWidgetsButton', 'Enable Downloads');

    export const unhandledMessage = localize(
        'DataScience.unhandledMessage',
        'Unhandled kernel message from a widget: {0} : {1}'
    );

    export const widgetScriptNotFoundOnCDNWidgetMightNotWork = localize(
        'DataScience.widgetScriptNotFoundOnCDNWidgetMightNotWork',
        "Unable to find widget '{0}' version '{1}' from configured widget sources {2}. Expected behavior may be affected. Click [here](https://aka.ms/PVSCIPyWidgets) for more information."
    );
    export const qgridWidgetScriptVersionCompatibilityWarning = localize(
        'DataScience.qgridWidgetScriptVersionCompatibilityWarning',
        "Unable to load a compatible version of the widget 'qgrid'. Consider downgrading to version 1.1.1."
    );

    export const kernelStarted = localize('DataScience.kernelStarted', 'Started kernel {0}.');
    export const runByLine = localize('DataScience.runByLine', 'Run by line (F10)');
    export const step = localize('DataScience.step', 'Run next line (F10)');
    export const stopRunByLine = localize('DataScience.stopRunByLine', 'Stop');
    export const rawKernelSessionFailed = localize(
        'DataScience.rawKernelSessionFailed',
        'Unable to start session for kernel {0}. Select another kernel to launch with.'
    );
    export const rawKernelConnectingSession = localize(
        'DataScience.rawKernelConnectingSession',
        'Connecting to kernel.'
    );

    export const insecureSessionMessage = localize(
        'DataScience.insecureSessionMessage',
        'Connecting over HTTP without a token may be an insecure connection. Do you want to connect to a possibly insecure server?'
    );
    export const insecureSessionDenied = localize(
        'DataScience.insecureSessionDenied',
        'Denied connection to insecure server.'
    );
    export const connected = localize('DataScience.connected', 'Connected');
    export const disconnected = localize('DataScience.disconnected', 'Disconnected');
    export const ipykernelNotInstalled = localize(
        'DataScience.ipykernelNotInstalled',
        'IPyKernel not installed into interpreter {0}'
    );
    export const needIpykernel6 = localize('DataScience.needIpykernel6', 'Ipykernel setup required for this feature');
    export const setup = localize('DataScience.setup', 'Setup');
    export const startingRunByLine = localize('DataScience.startingRunByLine', 'Starting Run by Line');
    export const showDataViewerFail = localize(
        'DataScience.showDataViewerFail',
        'Failed to create the Data Viewer. Check the Jupyter tab of the Output window for more info.'
    );

    export const placeHolderToSelectOptionForNotebookCreation = localize(
        'DataScience.notebookCreationPickerPlaceHolder',
        'Select an option to create a blank notebook'
    );

    export const defaultNotebookName = localize('DataScience.defaultNotebookName', 'default');
    export const recommendExtensionForNotebookLanguage = localize(
        'DataScience.recommendExtensionForNotebook',
        "The {0} extension is recommended for notebooks targetting the language '{1}'."
    );
    export const kernelWasNotStarted = localize(
        'DataScience.kernelWasNotStarted',
        'Kernel was not started. A kernel session is needed to start debugging.'
    );
    export const noNotebookToDebug = localize('DataScience.noNotebookToDebug', 'No active notebook document to debug.');
    export const cantStartDebugging = localize('DataScience.cantStartDebugging', "Can't start debugging.");
    export const importingIpynb = localize('DataScience.importingIpynb', 'Importing notebook file');
    export const exportingToFormat = localize('DataScience.exportingToFormat', 'Exporting to {0}');
    export const kernelCategoryForJupyterSession = localize(
        'jupyter.kernel.category.jupyterSession',
        '(Remote) Jupyter Session'
    );
    export const kernelCategoryForJupyterKernel = localize('jupyter.kernel.category.jupyterKernel', 'Jupyter Kernel');
    export const kernelCategoryForRemoteJupyterKernel = localize(
        'jupyter.kernel.category.jupyterRemoteKernel',
        '(Remote) Jupyter Kernel'
    );
    export const kernelCategoryForConda = localize('jupyter.kernel.category.conda', 'Conda Env');
    export const kernelCategoryForPoetry = localize('jupyter.kernel.category.poetry', 'Poetry Env');
    export const kernelCategoryForPipEnv = localize('jupyter.kernel.category.pipenv', 'Pipenv Env');
    export const kernelCategoryForPyEnv = localize('jupyter.kernel.category.pyenv', 'PyEnv Env');
    export const kernelCategoryForGlobal = localize('jupyter.kernel.category.global', 'Global Env');
    export const kernelCategoryForVirtual = localize('jupyter.kernel.category.virtual', 'Virtual Env');

    export const fileSeemsToBeInterferingWithKernelStartup = localize(
        'DataScience.fileSeemsToBeInterferingWithKernelStartup',
        "The file '{0}' seems to be overriding built in modules and interfering with the startup of the kernel. Consider renaming the file and starting the kernel again.."
    );
    export const pipCondaInstallHoverWarning = localize(
        'jupyter.kernel.pipCondaInstallHoverWarning',
        "'!{0} install' could install packages into the wrong environment. [More info]({1})"
    );
    export const percentPipCondaInstallInsteadOfBang = localize(
        'jupyter.kernel.percentPipCondaInstallInsteadOfBang',
        "Use '%{0} install' instead of '!{0} install'"
    );
    export const replacePipCondaInstallCodeAction = localize(
        'jupyter.kernel.replacePipCondaInstallCodeAction',
        "Replace with '%{0} install'"
    );
    export const failedToStartKernelDueToMissingModule = localize(
        'DataScience.failedToStartKernelDueToMissingModule',
        "The kernel failed to start due to the missing module '{0}'. Consider installing this module."
    );
    export const failedToStartKernelDueToImportFailure = localize(
        'DataScience.failedToStartKernelDueToImportFailure',
        "The kernel failed to start as the module '{0}' could not be imported."
    );
    export const failedToStartKernelDueToImportFailureFromFile = localize(
        'DataScience.failedToStartKernelDueToImportFromFileFailure',
        "The kernel failed to start as '{0}' could not be imported from '{1}'."
    );
    export const failedToStartKernelDueToUnknowDllLoadFailure = localize(
        'DataScience.failedToStartKernelDueToUnknowDllLoadFailure',
        'The kernel failed to start as a dll could not be loaded.'
    );
    export const failedToStartKernelDueToDllLoadFailure = localize(
        'DataScience.failedToStartKernelDueToDllLoadFailure',
        "The kernel failed to start as the dll '{0}' could not be loaded."
    );
    export const failedToStartKernelDueToWin32APIFailure = localize(
        'DataScience.failedToStartKernelDueToWin32APIFailure',
        'The kernel failed to start due to an error with the Win32api module. Consider (re) installing this module.'
    );
    export const failedToStartKernelDueToPyZmqFailure = localize(
        'DataScience.failedToStartKernelDueToPyZmqFailure',
        "The kernel failed to start due to an error with the 'pyzmq' module. Consider re-installing this module."
    );
    export const failedToStartKernelDueToOldIPython = localize(
        'DataScience.failedToStartKernelDueToOldIPython',
        'The kernel failed to start due to an outdated version of IPython. Consider updating this module to the latest version.'
    );
    export const failedToStartKernelDueToOldIPyKernel = localize(
        'DataScience.failedToStartKernelDueToOldIPyKernel',
        'The kernel failed to start due to an outdated version of IPyKernel. Consider updating this module to the latest version.'
    );
    export const matplotlibWidgetInsteadOfOther = localize(
        'DataScience.matplotlibWidgetInsteadOfOther',
        "'%matplotlib' widget works best inside of VS code"
    );
    export const matplotlibWidgetCodeActionTitle = localize('DataScience.matplotlibWidgetCodeActionTitle', 'More info');
    export const allowExtensionToUseJupyterKernelApi = localize(
        'DataScience.allowExtensionToUseJupyterKernelApi',
        "Do you want to give the extension '{0}' access to the Jupyter kernels? Clicking '{1}' would allow this extension to execute code against the Jupyter Kernels."
    );
    export const thanksForUsingJupyterKernelApiPleaseRegisterWithUs = localize(
        'DataScience.thanksForUsingJupyterKernelApiPleaseRegisterWithUs',
        'Thanks for trying the Jupyter API. Please file an issue on our repo to use this API in production. This would prevent us from breaking your extension when updating the API (as it is still a work in progress).'
    );
    export const activatingPythonEnvironment = localize(
        'DataScience.activatingEnvironment',
        "Activating Python Environment '{0}'"
    );

    export const cellAtFormat = localize('DataScience.cellAtFormat', '{0} Cell {1}');
    export const usingNonPrereleaseYes = localize('DataScience.usingNonPrereleaseYes', 'Yes');
    export const usingNonPrereleaseNo = localize('DataScience.usingNonPrereleaseNo', 'No');
    export const usingNonPrereleaseNoAndDontAskAgain = localize(
        'DataScience.usingNonPrereleaseNoAndDontAskAgain',
        `Don't Ask Again`
    );

    export const usingNonPrerelease = localize(
        'DataScience.usingNonPrerelease',
        `The 'prerelease' version of the Jupyter extension is recommended when running on VS code insiders. Would you like to switch?`
    );

    export const jupyterServerConsoleOutputChannel = localize(
        'DataScience.jupyterServerConsoleOutputChannel',
        `Jupyter Server Console`
    );

    export const kernelConsoleOutputChannel = localize(
        'DataScience.kernelConsoleOutputChannel',
        `{0} Kernel Console Output`
    );
    export const webNotSupported = localize(
        'DataScience.webNotSupported',
        `Operation not supported in web version of Jupyter extension.`
    );
    export const validationErrorMessageForRemoteUrlProtocolNeedsToBeHttpOrHttps = localize(
        'DataScience.validationErrorMessageForRemoteUrlProtocolNeedsToBeHttpOrHttps',
        'Has to be http(s)'
    );
}

export namespace Installer {
    export const noCondaOrPipInstaller = localize(
        'Installer.noCondaOrPipInstaller',
        'There is no Conda or Pip installer available in the selected environment.'
    );
    export const noPipInstaller = localize(
        'Installer.noPipInstaller',
        'There is no Pip installer available in the selected environment.'
    );
    export const searchForHelp = localize('Installer.searchForHelp', 'Search for help');
    export const couldNotInstallLibrary = localize(
        'Installer.couldNotInstallLibrary',
        'Could not install {0}. If pip is not available, please use the package manager of your choice to manually install this library into your Python environment.'
    );
    export const dataScienceInstallPrompt = localize(
        'Installer.dataScienceInstallPrompt',
        'Data Science library {0} is not installed. Install?'
    );
}

export namespace Products {
    export const installingModule = localize('products.installingModule', 'Installing {0}');
}

// Skip using vscode-nls and instead just compute our strings based on key values. Key values
// can be loaded out of the nls.<locale>.json files
let loadedCollection: Record<string, string> | undefined;
let defaultCollection: Record<string, string> | undefined;
let askedForCollection: Record<string, string> = {};
let loadedLocale: string;

// This is exported only for testing purposes.
export function _resetCollections() {
    loadedLocale = '';
    loadedCollection = undefined;
    askedForCollection = {};
}

// This is exported only for testing purposes.
export function _getAskedForCollection() {
    return askedForCollection;
}

// Return the effective set of all localization strings, by key.
//
// This should not be used for direct lookup.
export function getCollectionJSON(): string {
    // Load the current collection
    if (!loadedCollection || parseLocale() !== loadedLocale) {
        load();
    }

    // Combine the default and loaded collections
    return JSON.stringify({ ...defaultCollection, ...loadedCollection });
}

// eslint-disable-next-line
export function localize(key: string, defValue?: string) {
    // Return a pointer to function so that we refetch it on each call.
    return () => {
        return getString(key, defValue);
    };
}

function parseLocale(): string {
    // Attempt to load from the vscode locale. If not there, use english
    return vscode.env.language || 'en-us';
}

function getString(key: string, defValue?: string) {
    // Load the current collection
    if (!loadedCollection || parseLocale() !== loadedLocale) {
        load();
    }

    // The default collection (package.nls.json) is the fallback.
    // Note that we are guaranteed the following (during shipping)
    //  1. defaultCollection was initialized by the load() call above
    //  2. defaultCollection has the key (see the "keys exist" test)
    let collection = defaultCollection!;

    // Use the current locale if the key is defined there.
    if (loadedCollection && loadedCollection.hasOwnProperty(key)) {
        collection = loadedCollection;
    }
    let result = collection[key];
    if (!result && defValue) {
        // This can happen during development if you haven't fixed up the nls file yet or
        // if for some reason somebody broke the functional test.
        result = defValue;
    }
    askedForCollection[key] = result;

    return result;
}

function load() {
    // Figure out our current locale.
    loadedLocale = parseLocale();

    // Find the nls file that matches (if there is one)
    let contents = packageNlsJsons[loadedLocale];
    if (contents) {
        loadedCollection = contents;
    } else {
        // If there isn't one, at least remember that we looked so we don't try to load a second time
        loadedCollection = {};
    }

    // Get the default collection if necessary. Strings may be in the default or the locale json
    if (!defaultCollection) {
        defaultCollection = packageBaseNlsJson;
    }
}

// Default to loading the current locale
load();<|MERGE_RESOLUTION|>--- conflicted
+++ resolved
@@ -569,18 +569,15 @@
         'DataScience.removeRemoteJupyterConnectionButtonText',
         'Forget Connection'
     );
-<<<<<<< HEAD
     export const jupyterNotebookRemoteConnectFailedWeb = localize(
         'DataScience.jupyterNotebookRemoteConnectFailedWeb',
         'Failed to connect to remote Jupyter notebook.\r\nCheck that the Jupyter Server URI can be reached from a browser.\r\n{0}. Click [here](https://aka.ms/vscjremoteweb) for more information.'
     );
-=======
     export const changeRemoteJupyterConnectionButtonText = localize(
         'DataScience.changeRemoteJupyterConnectionButtonText',
         'Manage Connections'
     );
 
->>>>>>> 140fa6b0
     export const jupyterRemoteConnectFailedModalMessage = localize(
         'DataScience.jupyterRemoteConnectFailedModalMessage',
         'Failed to connect to the remote Jupyter Server. View Jupyter log for further details.'
