--- conflicted
+++ resolved
@@ -690,7 +690,7 @@
 
       - name: Run Native Notebook with VSCode & Jupyter with xvfb on Linux
         uses: GabrielBB/xvfb-action@v1.4
-        if: matrix.os == 'ubuntu-latest' && (matrix.test-suite == 'notebook' || matrix.test-suite == 'conda')
+        if: matrix.os == 'ubuntu-latest' && (matrix.test-suite == 'notebook' || matrix.test-suite == 'remoteNotebook' || matrix.test-suite == 'conda')
         with:
           run: --server-args="-screen 0 1024x768x24" npm run testNativeNotebooksInVSCode
         env:
@@ -703,7 +703,7 @@
         id: test_notebook_vscode
 
       - name: Run Native Notebook with VSCode & Jupyter without xvfb on Windows / Mac
-        if: matrix.os != 'ubuntu-latest' && (matrix.test-suite == 'notebook' || matrix.test-suite == 'conda')
+        if: matrix.os != 'ubuntu-latest' && (matrix.test-suite == 'notebook' || matrix.test-suite == 'remoteNotebook' || matrix.test-suite == 'conda')
         run: npm run testNativeNotebooksInVSCode
         env:
           VSC_FORCE_REAL_JUPYTER: 1
@@ -714,10 +714,6 @@
           VSC_JUPYTER_CI_RUN_JAVA_NB_TEST: ${{ contains(matrix.test-suite, 'conda') }}
           VSC_JUPYTER_CI_TEST_VSC_CHANNEL: 'insiders'
         id: test_notebook_vscode
-<<<<<<< HEAD
-=======
-        if: matrix.test-suite == 'notebook' || matrix.test-suite == 'remoteNotebook' || matrix.test-suite == 'conda'
->>>>>>> 91ebb08c
 
       - name: Publish Notebook Test Report
         uses: scacap/action-surefire-report@v1
