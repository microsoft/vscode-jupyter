--- conflicted
+++ resolved
@@ -23,11 +23,7 @@
     waitForLastCellToComplete
 } from './helpers';
 import {
-<<<<<<< HEAD
     assertHasTextOutputInVSCode,
-    assertNotHasTextOutputInVSCode,
-=======
->>>>>>> 792872e1
     clickOKForRestartPrompt,
     closeNotebooksAndCleanUpAfterTests,
     defaultNotebookTestTimeout,
@@ -374,33 +370,6 @@
         assert.equal(actualCellText, actualCode);
     });
 
-<<<<<<< HEAD
-    async function runMagicCommandsTest(settingValue: boolean) {
-        const settings = vscode.workspace.getConfiguration('jupyter', null);
-        await settings.update('magicCommandsAsComments', settingValue);
-        const code = `# %%
-#!%%time
-print('hi')`;
-        const { activeInteractiveWindow } = await submitFromPythonFile(interactiveWindowProvider, code, disposables);
-        const lastCell = await waitForLastCellToComplete(activeInteractiveWindow);
-        await waitForTextOutput(lastCell, 'hi', undefined, false);
-        return lastCell;
-    }
-
-    test('jupyter.magicCommandsAsComments: `true`', async () => {
-        const lastCell = await runMagicCommandsTest(true);
-        await waitForTextOutput(lastCell, 'Wall time:', undefined, false);
-    });
-
-    test('jupyter.magicCommandsAsComments: `false`', async () => {
-        const lastCell = await runMagicCommandsTest(false);
-
-        // Magic should have remained commented
-        for (let outputIndex = 0; outputIndex < lastCell.outputs.length; outputIndex++) {
-            assertNotHasTextOutputInVSCode(lastCell, 'Wall time:', outputIndex, false);
-        }
-    });
-
     test('Run current file in interactive window (with cells)', async () => {
         const { activeInteractiveWindow } = await runCurrentFile(
             interactiveWindowProvider,
@@ -449,8 +418,6 @@
         });
     });
 
-=======
->>>>>>> 792872e1
     // todo@joyceerhl
     // test('Verify CWD', () => { });
     // test('Multiple executes go to last active window', async () => { });
