--- conflicted
+++ resolved
@@ -13,19 +13,11 @@
     NotebookContentProvider,
     NotebookController,
     NotebookDocument,
-<<<<<<< HEAD
+    NotebookDocumentMetadata,
     NotebookEditor,
     NotebookEditorSelectionChangeEvent,
     NotebookExecutionHandler,
     NotebookKernelPreload,
-=======
-    NotebookDocumentFilter,
-    NotebookDocumentMetadata,
-    NotebookEditor,
-    NotebookEditorSelectionChangeEvent,
-    NotebookKernel,
-    NotebookKernelProvider,
->>>>>>> 689a2de7
     NotebookSelector,
     window
 } from 'vscode';
