--- conflicted
+++ resolved
@@ -83,8 +83,6 @@
                 assert.equal(notebook.metadata.editable, isNotebookTrusted);
                 assert.equal(notebook.metadata.runnable, isNotebookTrusted);
 
-                // With Native Notebooks, the editable and runnable properties in cells don't matter
-                // as long as the metadata is correct (checked above) there is no way to run untrusted notebooks
                 assert.deepEqual(notebook.cells, [
                     {
                         cellKind: NotebookCellKind.Code,
@@ -92,25 +90,15 @@
                         outputs: [],
                         source: 'print(1)',
                         metadata: new NotebookCellMetadata().with({
-<<<<<<< HEAD
-                            custom: {
-                                metadata: {}
-                            },
-=======
->>>>>>> 497c548f
+                            custom: {
+                                metadata: {}
+                            },
                             editable: true,
                             executionOrder: 10,
                             hasExecutionOrder: true,
                             runState: NotebookCellRunState.Idle,
                             runnable: true,
-<<<<<<< HEAD
                             statusMessage: undefined
-=======
-                            statusMessage: undefined,
-                            custom: {
-                                metadata: {}
-                            }
->>>>>>> 497c548f
                         })
                     },
                     {
@@ -119,19 +107,13 @@
                         outputs: [],
                         source: '# HEAD',
                         metadata: new NotebookCellMetadata().with({
-<<<<<<< HEAD
-                            custom: {
-                                metadata: {}
-                            },
-=======
->>>>>>> 497c548f
+                            custom: {
+                                metadata: {}
+                            },
                             editable: true,
                             executionOrder: undefined,
                             hasExecutionOrder: false,
-                            runnable: false,
-                            custom: {
-                                metadata: {}
-                            }
+                            runnable: false
                         })
                     }
                 ]);
@@ -179,8 +161,6 @@
                 assert.equal(notebook.metadata.editable, isNotebookTrusted);
                 assert.equal(notebook.metadata.runnable, isNotebookTrusted);
 
-                // With Native Notebooks, the editable and runnable properties in cells don't matter
-                // as long as the metadata is correct (checked above) there is no way to run untrusted notebooks
                 assert.deepEqual(notebook.cells, [
                     {
                         cellKind: NotebookCellKind.Code,
@@ -188,25 +168,15 @@
                         outputs: [],
                         source: 'Console.WriteLine("1")',
                         metadata: new NotebookCellMetadata().with({
-<<<<<<< HEAD
-                            custom: {
-                                metadata: {}
-                            },
-=======
->>>>>>> 497c548f
+                            custom: {
+                                metadata: {}
+                            },
                             editable: true,
                             executionOrder: 10,
                             hasExecutionOrder: true,
                             runState: NotebookCellRunState.Idle,
                             runnable: true,
-<<<<<<< HEAD
                             statusMessage: undefined
-=======
-                            statusMessage: undefined,
-                            custom: {
-                                metadata: {}
-                            }
->>>>>>> 497c548f
                         })
                     },
                     {
@@ -215,19 +185,13 @@
                         outputs: [],
                         source: '# HEAD',
                         metadata: new NotebookCellMetadata().with({
-<<<<<<< HEAD
-                            custom: {
-                                metadata: {}
-                            },
-=======
->>>>>>> 497c548f
+                            custom: {
+                                metadata: {}
+                            },
                             editable: true,
                             executionOrder: undefined,
                             hasExecutionOrder: false,
-                            runnable: false,
-                            custom: {
-                                metadata: {}
-                            }
+                            runnable: false
                         })
                     }
                 ]);
