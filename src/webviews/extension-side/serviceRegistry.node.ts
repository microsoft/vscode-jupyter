// Copyright (c) Microsoft Corporation. All rights reserved.
// Licensed under the MIT License.
'use strict';

import {
    IExtensionActivationManager,
    IExtensionSingleActivationService,
    IExtensionSyncActivationService
} from '../../platform/activation/types';
import { IWebviewViewProvider, IWebviewPanelProvider } from '../../platform/common/application/types';
import { IServiceManager } from '../../platform/ioc/types';
import { INotebookWatcher, IVariableViewProvider } from './variablesView/types';
import { VariableViewActivationService } from './variablesView/variableViewActivationService';
import { VariableViewProvider } from './variablesView/variableViewProvider';
import { WebviewPanelProvider } from './webviewPanels/webviewPanelProvider';
import { WebviewViewProvider } from './webviewViews/webviewViewProvider';
import { JupyterVariableDataProvider } from './dataviewer/jupyterVariableDataProvider';
import { JupyterVariableDataProviderFactory } from './dataviewer/jupyterVariableDataProviderFactory';
import {
    IDataViewer,
    IDataViewerDependencyService,
    IDataViewerFactory,
    IJupyterVariableDataProvider,
    IJupyterVariableDataProviderFactory
} from './dataviewer/types';
import { INotebookExporter, INotebookImporter } from '../../kernels/jupyter/types';
import { JupyterExporter } from './import-export/jupyterExporter';
import { JupyterImporter } from './import-export/jupyterImporter.node';
import { CommandRegistry as ExportCommandRegistry } from './import-export/commandRegistry';
import { ServerPreload } from './serverPreload/serverPreload.node';
import { RendererCommunication } from './plotView/rendererCommunication.node';
import { PlotSaveHandler } from './plotView/plotSaveHandler.node';
import { PlotViewHandler } from './plotView/plotViewHandler.node';
import { DataViewerCommandRegistry } from './dataviewer/dataViewerCommandRegistry';
import { DataViewer } from './dataviewer/dataViewer';
import { IPlotViewer, IPlotViewerProvider } from './plotting/types';
import { PlotViewer } from './plotting/plotViewer.node';
import { DataViewerDependencyService } from './dataviewer/dataViewerDependencyService.node';
import { PlotViewerProvider } from './plotting/plotViewerProvider.node';
import { DataViewerFactory } from './dataviewer/dataViewerFactory';
import { NotebookWatcher } from './variablesView/notebookWatcher';
import { ExtensionSideRenderer, IExtensionSideRenderer } from './renderer';
import { ExtensionRecommendationService } from './extensionRecommendation.node';
import { ActiveEditorContextService } from './activeEditorContext';
import { AmlComputeContext } from './amlContext.node';
import { IImportTracker, ImportTracker } from './importTracker.node';
import { GlobalActivation } from './globalActivation';
<<<<<<< HEAD
import { WorkspaceActivation } from './workspaceActivation.node';
import { ExtensionActivationManager } from './activationManager';
import { DataScienceSurveyBanner, ISurveyBanner } from './survey/dataScienceSurveyBanner.node';
=======
import { JupyterKernelServiceFactory } from './api/kernelApi';
import { IExportedKernelServiceFactory } from './api/api';
import { ApiAccessService } from './api/apiAccessService';
>>>>>>> b8216817

export function registerTypes(serviceManager: IServiceManager, _isDevMode: boolean) {
    serviceManager.addSingleton<IExtensionSingleActivationService>(IExtensionSingleActivationService, GlobalActivation);
    serviceManager.addSingleton<IExtensionSingleActivationService>(IExtensionSingleActivationService, ServerPreload);
    serviceManager.addSingleton<IExtensionSingleActivationService>(
        IExtensionSingleActivationService,
        WorkspaceActivation
    );
    serviceManager.addSingleton<IExtensionSingleActivationService>(
        IExtensionSyncActivationService,
        RendererCommunication
    );
    serviceManager.addSingleton<IExtensionSyncActivationService>(
        IExtensionSyncActivationService,
        ExtensionRecommendationService
    );
    serviceManager.addSingleton<IExtensionSingleActivationService>(
        IExtensionSingleActivationService,
        ActiveEditorContextService
    );
    serviceManager.addSingleton<IExtensionSingleActivationService>(
        IExtensionSingleActivationService,
        AmlComputeContext
    );
    serviceManager.addSingleton<AmlComputeContext>(AmlComputeContext, AmlComputeContext);
    serviceManager.addSingleton<IImportTracker>(IImportTracker, ImportTracker);
    serviceManager.addSingleton<IExtensionSingleActivationService>(IExtensionSingleActivationService, ImportTracker);
    serviceManager.add<IDataViewer>(IDataViewer, DataViewer);
    serviceManager.addSingleton<IDataViewerFactory>(IDataViewerFactory, DataViewerFactory);
    serviceManager.add<IPlotViewer>(IPlotViewer, PlotViewer);
    serviceManager.addSingleton<IPlotViewerProvider>(IPlotViewerProvider, PlotViewerProvider);
    serviceManager.addSingleton<PlotSaveHandler>(PlotSaveHandler, PlotSaveHandler);
    serviceManager.addSingleton<PlotViewHandler>(PlotViewHandler, PlotViewHandler);

    serviceManager.addSingleton<IDataViewerDependencyService>(
        IDataViewerDependencyService,
        DataViewerDependencyService
    );
    serviceManager.addSingleton<IExtensionSingleActivationService>(
        IExtensionSingleActivationService,
        DataViewerCommandRegistry
    );

    serviceManager.add<IWebviewViewProvider>(IWebviewViewProvider, WebviewViewProvider);
    serviceManager.add<IWebviewPanelProvider>(IWebviewPanelProvider, WebviewPanelProvider);

    // Variable View
    serviceManager.addSingleton<INotebookWatcher>(INotebookWatcher, NotebookWatcher);
    serviceManager.addSingleton<IExtensionSingleActivationService>(
        IExtensionSingleActivationService,
        VariableViewActivationService
    );
    serviceManager.addSingleton<IVariableViewProvider>(IVariableViewProvider, VariableViewProvider);
    serviceManager.add<IJupyterVariableDataProvider>(IJupyterVariableDataProvider, JupyterVariableDataProvider);
    serviceManager.addSingleton<IJupyterVariableDataProviderFactory>(
        IJupyterVariableDataProviderFactory,
        JupyterVariableDataProviderFactory
    );

    // Import/Export
    serviceManager.add<INotebookExporter>(INotebookExporter, JupyterExporter);
    serviceManager.add<INotebookImporter>(INotebookImporter, JupyterImporter);
    serviceManager.addSingleton<IExtensionSingleActivationService>(
        IExtensionSingleActivationService,
        ExportCommandRegistry
    );

    serviceManager.addSingletonInstance<IExtensionSideRenderer>(IExtensionSideRenderer, new ExtensionSideRenderer());

<<<<<<< HEAD
    serviceManager.addSingleton<ISurveyBanner>(ISurveyBanner, DataScienceSurveyBanner);
    serviceManager.addBinding(ISurveyBanner, IExtensionSingleActivationService);
    // Activation Manager
    serviceManager.add<IExtensionActivationManager>(IExtensionActivationManager, ExtensionActivationManager);
=======
    // API
    serviceManager.addSingleton<IExportedKernelServiceFactory>(
        IExportedKernelServiceFactory,
        JupyterKernelServiceFactory
    );
    serviceManager.addSingleton<ApiAccessService>(ApiAccessService, ApiAccessService);
>>>>>>> b8216817
}<|MERGE_RESOLUTION|>--- conflicted
+++ resolved
@@ -45,15 +45,12 @@
 import { AmlComputeContext } from './amlContext.node';
 import { IImportTracker, ImportTracker } from './importTracker.node';
 import { GlobalActivation } from './globalActivation';
-<<<<<<< HEAD
+import { JupyterKernelServiceFactory } from './api/kernelApi';
+import { IExportedKernelServiceFactory } from './api/api';
+import { ApiAccessService } from './api/apiAccessService';
 import { WorkspaceActivation } from './workspaceActivation.node';
 import { ExtensionActivationManager } from './activationManager';
 import { DataScienceSurveyBanner, ISurveyBanner } from './survey/dataScienceSurveyBanner.node';
-=======
-import { JupyterKernelServiceFactory } from './api/kernelApi';
-import { IExportedKernelServiceFactory } from './api/api';
-import { ApiAccessService } from './api/apiAccessService';
->>>>>>> b8216817
 
 export function registerTypes(serviceManager: IServiceManager, _isDevMode: boolean) {
     serviceManager.addSingleton<IExtensionSingleActivationService>(IExtensionSingleActivationService, GlobalActivation);
@@ -123,17 +120,15 @@
 
     serviceManager.addSingletonInstance<IExtensionSideRenderer>(IExtensionSideRenderer, new ExtensionSideRenderer());
 
-<<<<<<< HEAD
     serviceManager.addSingleton<ISurveyBanner>(ISurveyBanner, DataScienceSurveyBanner);
     serviceManager.addBinding(ISurveyBanner, IExtensionSingleActivationService);
     // Activation Manager
     serviceManager.add<IExtensionActivationManager>(IExtensionActivationManager, ExtensionActivationManager);
-=======
+
     // API
     serviceManager.addSingleton<IExportedKernelServiceFactory>(
         IExportedKernelServiceFactory,
         JupyterKernelServiceFactory
     );
     serviceManager.addSingleton<ApiAccessService>(ApiAccessService, ApiAccessService);
->>>>>>> b8216817
 }