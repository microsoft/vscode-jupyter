// Copyright (c) Microsoft Corporation. All rights reserved.
// Licensed under the MIT License.
'use strict';

import { inject, injectable, named } from 'inversify';
import * as path from '../../../platform/vscode-path/path';
import { CancellationToken, Memento, Uri } from 'vscode';
import { createInterpreterKernelSpec, getKernelId, getKernelRegistrationInfo } from '../../../kernels/helpers.node';
import {
    IJupyterKernelSpec,
    LocalKernelSpecConnectionMetadata,
    PythonKernelConnectionMetadata
} from '../../../kernels/types';
import { LocalKernelSpecFinderBase } from './localKernelSpecFinderBase.node';
import { baseKernelPath, JupyterPaths } from './jupyterPaths.node';
import { LocalKnownPathKernelSpecFinder } from './localKnownPathKernelSpecFinder.node';
import { IPythonExtensionChecker } from '../../../platform/api/types';
import { IWorkspaceService } from '../../../platform/common/application/types';
import { PYTHON_LANGUAGE } from '../../../platform/common/constants';
import { traceInfoIfCI, traceVerbose, traceError } from '../../../platform/logging';
<<<<<<< HEAD
import { getDisplayPath, getDisplayPathFromLocalFile } from '../../../platform/common/platform/fs-paths.node';
=======
import { getDisplayPath } from '../../../platform/common/platform/fs-paths';
>>>>>>> 4fca47fb
import { IFileSystem } from '../../../platform/common/platform/types.node';
import { IMemento, GLOBAL_MEMENTO, Resource } from '../../../platform/common/types';
import { IInterpreterService } from '../../../platform/interpreter/contracts.node';
import { areInterpreterPathsSame } from '../../../platform/pythonEnvironments/info/interpreter.node';
import { captureTelemetry } from '../../../telemetry';
import { Telemetry } from '../../../webviews/webview-side/common/constants';
import { PythonEnvironment } from '../../../platform/pythonEnvironments/info';

export const isDefaultPythonKernelSpecName = /^python\d*.?\d*$/;

export function isDefaultKernelSpec(kernelspec: IJupyterKernelSpec) {
    // // When we create kernlespecs, we change the name to include a unique id.
    // // We need to look at the name of the original kernelspec that was created on disc.
    // // E.g. assume we're loading a kernlespec for a default Python kernel, the name would be `python3`
    // // However we give this a completely different name, and at that point its not possible to determine
    // // whether this is a default kernel or not.
    // // Hence determine the original name baesed on the original kernelspec file.
    const originalSpecFile = kernelspec.metadata?.vscode?.originalSpecFile || kernelspec.metadata?.originalSpecFile;
    const name = originalSpecFile ? path.basename(path.dirname(originalSpecFile)) : kernelspec.name || '';
    const displayName = kernelspec.metadata?.vscode?.originalDisplayName || kernelspec.display_name || '';

    // If the user creates a kernelspec with a name `python4` or changes the display
    // name of kernel `python3` to `Hello World`, then we'd still treat them as default kernelspecs,
    // The expectation is for users to use unique names & display names for their kernelspecs.
    if (
        name.toLowerCase().match(isDefaultPythonKernelSpecName) ||
        displayName.toLowerCase() === 'python 3 (ipykernel)' ||
        displayName.toLowerCase() === 'python 3'
    ) {
        return true;
    }
    return false;
}
/**
 * Returns all Python kernels and any related kernels registered in the python environment.
 * If Python extension is not installed, this will return all Python kernels registered globally.
 * If Python extension is intalled,
 *     - This will return Python kernels regsitered by us in global locations.
 *     - This will return Python interpreters that can be started as kernels.
 *     - This will return any non-python kernels that are registered in Python environments (e.g. Java kernels within a conda environment)
 */
@injectable()
export class LocalPythonAndRelatedNonPythonKernelSpecFinder extends LocalKernelSpecFinderBase {
    constructor(
        @inject(IInterpreterService) private interpreterService: IInterpreterService,
        @inject(IFileSystem) fs: IFileSystem,
        @inject(IWorkspaceService) workspaceService: IWorkspaceService,
        @inject(JupyterPaths) private readonly jupyterPaths: JupyterPaths,
        @inject(IPythonExtensionChecker) extensionChecker: IPythonExtensionChecker,
        @inject(LocalKnownPathKernelSpecFinder)
        private readonly kernelSpecsFromKnownLocations: LocalKnownPathKernelSpecFinder,
        @inject(IMemento) @named(GLOBAL_MEMENTO) globalState: Memento
    ) {
        super(fs, workspaceService, extensionChecker, globalState);
    }
    @captureTelemetry(Telemetry.KernelListingPerf, { kind: 'localPython' })
    public async listKernelSpecs(resource: Resource, ignoreCache?: boolean, cancelToken?: CancellationToken) {
        // Get an id for the workspace folder, if we don't have one, use the fsPath of the resource
        const workspaceFolderId =
            this.workspaceService.getWorkspaceFolderIdentifier(
                resource,
                resource?.fsPath || this.workspaceService.rootPath
            ) || 'root';
        return this.listKernelsWithCache(
            workspaceFolderId,
            true,
            () => this.listKernelsImplementation(resource, cancelToken),
            ignoreCache
        );
    }
    private async listKernelsImplementation(
        resource: Resource,
        cancelToken?: CancellationToken
    ): Promise<(LocalKernelSpecConnectionMetadata | PythonKernelConnectionMetadata)[]> {
        const interpreters = this.extensionChecker.isPythonExtensionInstalled
            ? await this.interpreterService.getInterpreters(resource)
            : [];

        // If we don't have Python extension installed or don't discover any Python interpreters
        // then list all of the global python kernel specs.
        if (interpreters.length === 0 || !this.extensionChecker.isPythonExtensionInstalled) {
            return this.listGlobalPythonKernelSpecs(false, cancelToken);
        } else {
            return this.listPythonAndRelatedNonPythonKernelSpecs(resource, interpreters, cancelToken);
        }
    }
    private async listGlobalPythonKernelSpecs(
        includeKernelsRegisteredByUs: boolean,
        cancelToken?: CancellationToken
    ): Promise<LocalKernelSpecConnectionMetadata[]> {
        const kernelSpecs = await this.kernelSpecsFromKnownLocations.listKernelSpecs(true, cancelToken);
        return (
            kernelSpecs
                .filter((item) => item.kernelSpec.language === PYTHON_LANGUAGE)
                // If there are any kernels that we registered (then don't return them).
                // Those were registered by us to start kernels from Jupyter extension (not stuff that user created).
                // We should only return global kernels the user created themselves, others will appear when searching for interprters.
                .filter((item) => (includeKernelsRegisteredByUs ? true : !getKernelRegistrationInfo(item.kernelSpec)))
                .map((item) => <LocalKernelSpecConnectionMetadata>item)
        );
    }
    /**
     * Some python environments like conda can have non-python kernel specs as well, this will return those as well.
     * Those kernels can only be started within the context of the Python environment.
     * I.e. first actiavte the python environment, then attempt to start those non-python environments.
     * This is because some python environments setup environment variables required by these non-python kernels (e.g. path to Java executable or the like.
     */
    private async listPythonAndRelatedNonPythonKernelSpecs(
        resource: Resource,
        interpreters: PythonEnvironment[],
        cancelToken?: CancellationToken
    ): Promise<(LocalKernelSpecConnectionMetadata | PythonKernelConnectionMetadata)[]> {
        // First find the on disk kernel specs and interpreters
        const [kernelSpecs, activeInterpreter, globalKernelSpecs, tempDirForKernelSpecs] = await Promise.all([
            this.findKernelSpecsInInterpreters(interpreters, cancelToken),
            this.interpreterService.getActiveInterpreter(resource),
            this.listGlobalPythonKernelSpecs(true, cancelToken),
            this.jupyterPaths.getKernelSpecTempRegistrationFolder()
        ]);
        const globalPythonKernelSpecsRegisteredByUs = globalKernelSpecs.filter((item) =>
            getKernelRegistrationInfo(item.kernelSpec)
        );
        // Possible there are Python kernels (language=python, but not necessarily using ipykernel).
        // E.g. cadabra2 is one such kernel (similar to powershell kernel but language is still python).
        const usingNonIpyKernelLauncher = (
            item: LocalKernelSpecConnectionMetadata | PythonKernelConnectionMetadata
        ) => {
            if (item.kernelSpec.language !== PYTHON_LANGUAGE) {
                return false;
            }
            const args = item.kernelSpec.argv.map((arg) => arg.toLowerCase());
            const moduleIndex = args.indexOf('-m');
            if (moduleIndex === -1) {
                return false;
            }
            const moduleName = args.length - 1 >= moduleIndex ? args[moduleIndex + 1] : undefined;
            if (!moduleName) {
                return false;
            }
            // We are only interested in global kernels that don't use ipykernel_launcher.
            return moduleName !== 'ipykernel_launcher';
        };

        // Copy the interpreter list. We need to filter out those items
        // which have matched one or more kernelspecs
        let filteredInterpreters = [...interpreters];

        // If the user has interpreters, then don't display the default kernel specs such as `python`, `python3`.
        // Such kernel specs are ambiguous, and we have absolutely no idea what interpreters they point to.
        // If a user wants to select a kernel they can pick an interpreter (this way we know exactly what interpreter needs to be started).
        // Else if you have `python3`, depending on the active/default interpreter we could start different interpreters (different for the same notebook opened from different workspace folders).
        const hideDefaultKernelSpecs = interpreters.length > 0 || activeInterpreter ? true : false;

        // Then go through all of the kernels and generate their metadata
        const distinctKernelMetadata = new Map<
            string,
            LocalKernelSpecConnectionMetadata | PythonKernelConnectionMetadata
        >();

        // Go through the global kernelspecs that use python to launch the kernel and that are not using ipykernel or have a custom environment
        await Promise.all(
            globalKernelSpecs
                .filter((item) => {
                    const registrationInfo = getKernelRegistrationInfo(item.kernelSpec);
                    if (
                        !registrationInfo &&
                        (usingNonIpyKernelLauncher(item) || Object.keys(item.kernelSpec.env || {}).length > 0)
                    ) {
                        return true;
                    }

                    // If the user has created a non-default Python kernelspec without any custom env variables,
                    // Then don't hide it.
                    if (
                        !registrationInfo &&
                        item.kernelSpec.language === PYTHON_LANGUAGE &&
                        !isDefaultKernelSpec(item.kernelSpec)
                    ) {
                        return true;
                    }
                    return false;
                })
                .map(async (item) => {
                    // If we cannot find a matching interpreter, then too bad.
                    // We can't use any interpreter, because the module used is not `ipykernel_laucnher`.
                    // Its something special, hence ignore if we cannot find a matching interpreter.
                    const matchingInterpreter = await this.findMatchingInterpreter(item.kernelSpec, interpreters);
                    if (!matchingInterpreter) {
                        traceVerbose(
                            `Kernel Spec for ${
                                item.kernelSpec.display_name
                            } ignored as we cannot find a matching interpreter ${JSON.stringify(item)}`
                        );
                        return;
                    }
                    const kernelSpec: LocalKernelSpecConnectionMetadata = {
                        kind: 'startUsingLocalKernelSpec',
                        kernelSpec: item.kernelSpec,
                        interpreter: matchingInterpreter,
                        id: getKernelId(item.kernelSpec, matchingInterpreter)
                    };
                    distinctKernelMetadata.set(kernelSpec.id, kernelSpec);
                })
        );
        await Promise.all(
            [...kernelSpecs, ...globalPythonKernelSpecsRegisteredByUs.map((item) => item.kernelSpec)]
                .filter((kernelspec) => {
                    if (
                        kernelspec.language === PYTHON_LANGUAGE &&
                        hideDefaultKernelSpecs &&
                        // Hide default kernelspecs only if env variables are empty.
                        // If not empty, then user has modified them.
                        (!kernelspec.env || Object.keys(kernelspec.env).length === 0) &&
                        isDefaultKernelSpec(kernelspec)
                    ) {
                        traceVerbose(
                            `Hiding default kernel spec '${kernelspec.display_name}', '${
                                kernelspec.name
                            }', ${getDisplayPath(Uri.file(kernelspec.argv[0]))}`
                        );
                        return false;
                    }
                    return true;
                })
                .map(async (k) => {
                    // Find the interpreter that matches. If we find one, we want to use
                    // this to start the kernel.
                    const matchingInterpreter = await this.findMatchingInterpreter(k, interpreters);
                    if (matchingInterpreter) {
                        const result: PythonKernelConnectionMetadata = {
                            kind: 'startUsingPythonInterpreter',
                            kernelSpec: k,
                            interpreter: matchingInterpreter,
                            id: getKernelId(k, matchingInterpreter)
                        };

                        // Hide the interpreters from list of kernels unless the user created this kernelspec.
                        // Users can create their own kernels with custom environment variables, in such cases, we should list that
                        // kernel as well as the interpreter (so they can use both).
                        const kernelSpecKind = getKernelRegistrationInfo(result.kernelSpec);
                        if (
                            kernelSpecKind === 'registeredByNewVersionOfExt' ||
                            kernelSpecKind === 'registeredByOldVersionOfExt'
                        ) {
                            filteredInterpreters = filteredInterpreters.filter((i) => matchingInterpreter !== i);
                        }

                        // Return our metadata that uses an interpreter to start
                        return result;
                    } else {
                        let interpreter = k.language === PYTHON_LANGUAGE ? activeInterpreter : undefined;
                        // If the interpreter information is stored in kernelspec.json then use that to determine the interpreter.
                        // This can happen under the following circumstances:
                        // 1. Open workspace folder XYZ, and create a virtual environment named venvA
                        // 2. Now assume we don't have raw kernels, and a kernel gets registered for venvA in kernelspecs folder.
                        // 3. The kernel spec will contain metadata pointing to venvA.
                        // 4. Now open a different folder (e.g. a sub directory of XYZ or a completely different folder).
                        // 5. Now venvA will not be listed as an interpreter as Python will not discover this.
                        // 6. However the kernel we registered against venvA will be in global kernels folder
                        // In such an instance the interpreter information is stored in the kernelspec.json file.
                        if (
                            k.language === PYTHON_LANGUAGE &&
                            k.metadata?.interpreter?.path &&
                            !areInterpreterPathsSame(k.metadata?.interpreter?.path, activeInterpreter?.path)
                        ) {
                            try {
                                interpreter = await this.interpreterService.getInterpreterDetails(
                                    k.metadata?.interpreter?.path
                                );
                            } catch (ex) {
                                traceError(
                                    `Failed to get interpreter details for Kernel Spec ${getDisplayPathFromLocalFile(
                                        k.specFile
                                    )} with interpreter path ${getDisplayPathFromLocalFile(
                                        k.metadata?.interpreter?.path
                                    )}`,
                                    ex
                                );
                                return;
                            }
                        }
                        const result: LocalKernelSpecConnectionMetadata = {
                            kind: 'startUsingLocalKernelSpec',
                            kernelSpec: k,
                            interpreter,
                            id: getKernelId(k, interpreter)
                        };
                        return result;
                    }
                })
                .map(async (item) => {
                    const kernelSpec: undefined | LocalKernelSpecConnectionMetadata | PythonKernelConnectionMetadata =
                        await item;
                    // Check if we have already seen this.
                    if (kernelSpec && !distinctKernelMetadata.has(kernelSpec.id)) {
                        distinctKernelMetadata.set(kernelSpec.id, kernelSpec);
                    }
                })
        );

        // Combine the two into our list
        const results = [
            ...Array.from(distinctKernelMetadata.values()),
            ...filteredInterpreters.map((i) => {
                // Update spec to have a default spec file
                const spec = createInterpreterKernelSpec(i, tempDirForKernelSpecs);
                const result: PythonKernelConnectionMetadata = {
                    kind: 'startUsingPythonInterpreter',
                    kernelSpec: spec,
                    interpreter: i,
                    id: getKernelId(spec, i)
                };
                return result;
            })
        ];

        return results.sort((a, b) => {
            if (a.kernelSpec.display_name.toUpperCase() === b.kernelSpec.display_name.toUpperCase()) {
                return 0;
            } else if (
                areInterpreterPathsSame(a.interpreter?.path, activeInterpreter?.path) &&
                a.kernelSpec.display_name.toUpperCase() === activeInterpreter?.displayName?.toUpperCase()
            ) {
                return -1;
            } else {
                return 1;
            }
        });
    }

    private async findMatchingInterpreter(
        kernelSpec: IJupyterKernelSpec,
        interpreters: PythonEnvironment[]
    ): Promise<PythonEnvironment | undefined> {
        // If we know for a fact that the kernel spec is a Non-Python kernel, then return nothing.
        if (kernelSpec.language && kernelSpec.language !== PYTHON_LANGUAGE) {
            traceInfoIfCI(`Kernel ${kernelSpec.name} is not python based so does not have an interpreter.`);
            return;
        }
        // 1. Check if current interpreter has the same path
        const exactMatch = interpreters.find((i) => {
            if (
                kernelSpec.metadata?.interpreter?.path &&
                areInterpreterPathsSame(kernelSpec.metadata?.interpreter?.path, i.path, undefined, this.fs)
            ) {
                traceVerbose(`Kernel ${kernelSpec.name} matches ${i.displayName} based on metadata path.`);
                return true;
            }
            return false;
        });
        if (exactMatch) {
            return exactMatch;
        }
        // 2. Check if we have a fully qualified path in `argv`
        const pathInArgv =
            kernelSpec && Array.isArray(kernelSpec.argv) && kernelSpec.argv.length > 0 ? kernelSpec.argv[0] : undefined;
        if (pathInArgv && path.basename(pathInArgv) !== pathInArgv) {
            const exactMatchBasedOnArgv = interpreters.find((i) => {
                if (areInterpreterPathsSame(pathInArgv, i.path, undefined, this.fs)) {
                    traceVerbose(`Kernel ${kernelSpec.name} matches ${i.displayName} based on path in argv.`);
                    return true;
                }
                return false;
            });
            if (exactMatchBasedOnArgv) {
                return exactMatchBasedOnArgv;
            }

            // 3. Sometimes we have path paths such as `/usr/bin/python3.6` in the kernel spec.
            // & in the list of interpreters we have `/usr/bin/python3`, they are both the same.
            // Hence we need to ensure we take that into account (just get the interpreter info from Python extension).
            const interpreterInArgv = await this.interpreterService.getInterpreterDetails(pathInArgv);
            if (interpreterInArgv) {
                return interpreterInArgv;
            }
        }

        // 4. Check if `interpreterPath` is defined in kernel metadata.
        if (kernelSpec.interpreterPath) {
            const matchBasedOnInterpreterPath = interpreters.find((i) => {
                if (kernelSpec.interpreterPath && this.fs.areLocalPathsSame(kernelSpec.interpreterPath, i.path)) {
                    traceVerbose(`Kernel ${kernelSpec.name} matches ${i.displayName} based on interpreter path.`);
                    return true;
                }
                return false;
            });
            if (matchBasedOnInterpreterPath) {
                return matchBasedOnInterpreterPath;
            }
        }

        return interpreters.find((i) => {
            // 4. Check display name
            if (kernelSpec.display_name === i.displayName) {
                traceVerbose(`Kernel ${kernelSpec.name} matches ${i.displayName} based on display name.`);
                return true;
            }

            // We used to use Python 2 or Python 3 to match an interpreter based on version
            // but this seems too ambitious. The kernel spec should just launch with the default
            // python and no environment. Otherwise how do we know which interpreter is the best
            // match?
            traceInfoIfCI(`Kernel ${kernelSpec.name} does not match ${i.displayName} interpreter.`);

            return false;
        });
    }
    private async findKernelSpecsInInterpreters(
        interpreters: PythonEnvironment[],
        cancelToken?: CancellationToken
    ): Promise<IJupyterKernelSpec[]> {
        traceInfoIfCI(`Finding kernel specs for interpreters: ${interpreters.map((i) => i.path).join('\n')}`);
        // Find all the possible places to look for this resource
        const [interpreterPaths, rootSpecPaths, globalSpecRootPath] = await Promise.all([
            this.findKernelPathsOfAllInterpreters(interpreters),
            this.jupyterPaths.getKernelSpecRootPaths(),
            this.jupyterPaths.getKernelSpecRootPath()
        ]);
        // Exclude the glbal paths from the list.
        // What could happens is, we could have a global python interpreter and that returns a global path.
        // But we could have a kernel spec in global path that points to a completely different interpreter.
        // We already have a way of identifying the interpreter associated with a global kernelspec.
        // Hence exclude global paths from the list of interpreter specific paths (as global paths are NOT interpreter specific).
        const paths = interpreterPaths.filter((item) => !rootSpecPaths.includes(item.kernelSearchPath));

        const searchResults = await this.findKernelSpecsInPaths(paths, cancelToken);
        let results: IJupyterKernelSpec[] = [];
        await Promise.all(
            searchResults.map(async (resultPath) => {
                // Add these into our path cache to speed up later finds
                const kernelspec = await this.getKernelSpec(
                    Uri.file(resultPath.kernelSpecFile),
                    resultPath.interpreter,
                    globalSpecRootPath,
                    cancelToken
                );

                if (kernelspec) {
                    results.push(kernelspec);
                }
            })
        );

        // Filter out duplicates. This can happen when
        // 1) Conda installs kernel
        // 2) Same kernel is registered in the global location
        // We should have extra metadata on the global location pointing to the original
        const originalSpecFiles = new Set<string>();
        results.forEach((r) => {
            if (r.metadata?.originalSpecFile) {
                originalSpecFiles.add(r.metadata?.originalSpecFile);
            }
        });
        results = results.filter((r) => !r.specFile || !originalSpecFiles.has(r.specFile));

        // There was also an old bug where the same item would be registered more than once. Eliminate these dupes
        // too.
        const unique: IJupyterKernelSpec[] = [];
        const byDisplayName = new Map<string, IJupyterKernelSpec>();
        results.forEach((r) => {
            const existing = byDisplayName.get(r.display_name);
            if (existing && existing.path !== r.path) {
                // This item is a dupe but has a different path to start the exe
                unique.push(r);
            } else if (!existing) {
                unique.push(r);
                byDisplayName.set(r.display_name, r);
            }
        });

        traceInfoIfCI(`Finding kernel specs unique results: ${unique.map((u) => u.interpreterPath!).join('\n')}`);

        return unique;
    }

    /**
     * For the given resource, find atll the file paths for kernel specs that we want to associate with this
     */
    private async findKernelPathsOfAllInterpreters(
        interpreters: PythonEnvironment[]
    ): Promise<{ interpreter: PythonEnvironment; kernelSearchPath: string }[]> {
        const kernelSpecPathsAlreadyListed = new Set<string>();
        return interpreters
            .map((interpreter) => {
                return {
                    interpreter,
                    kernelSearchPath: path.join(interpreter.sysPrefix, baseKernelPath)
                };
            })
            .filter((item) => {
                if (kernelSpecPathsAlreadyListed.has(item.kernelSearchPath)) {
                    return false;
                }
                kernelSpecPathsAlreadyListed.add(item.kernelSearchPath);
                return true;
            });
    }
}<|MERGE_RESOLUTION|>--- conflicted
+++ resolved
@@ -18,11 +18,7 @@
 import { IWorkspaceService } from '../../../platform/common/application/types';
 import { PYTHON_LANGUAGE } from '../../../platform/common/constants';
 import { traceInfoIfCI, traceVerbose, traceError } from '../../../platform/logging';
-<<<<<<< HEAD
-import { getDisplayPath, getDisplayPathFromLocalFile } from '../../../platform/common/platform/fs-paths.node';
-=======
-import { getDisplayPath } from '../../../platform/common/platform/fs-paths';
->>>>>>> 4fca47fb
+import { getDisplayPathFromLocalFile } from '../../../platform/common/platform/fs-paths.node';
 import { IFileSystem } from '../../../platform/common/platform/types.node';
 import { IMemento, GLOBAL_MEMENTO, Resource } from '../../../platform/common/types';
 import { IInterpreterService } from '../../../platform/interpreter/contracts.node';
@@ -241,7 +237,7 @@
                         traceVerbose(
                             `Hiding default kernel spec '${kernelspec.display_name}', '${
                                 kernelspec.name
-                            }', ${getDisplayPath(Uri.file(kernelspec.argv[0]))}`
+                            }', ${getDisplayPathFromLocalFile(kernelspec.argv[0])}`
                         );
                         return false;
                     }
