// Copyright (c) Microsoft Corporation. All rights reserved.
// Licensed under the MIT License.
'use strict';

import * as path from 'path';
import { EXTENSION_ROOT_DIR, JVSC_EXTENSION_ID, PYTHON_LANGUAGE } from '../common/constants';
import { IS_WINDOWS } from '../common/platform/constants';
import { IVariableQuery } from '../common/types';

export const DefaultTheme = 'Default Light+';
// Identifier for the output panel that will display the output from the Jupyter Server.
export const JUPYTER_OUTPUT_CHANNEL = 'JUPYTER_OUTPUT_CHANNEL';

// Python Module to be used when instantiating the Python Daemon.
export const JupyterDaemonModule = 'vscode_datascience_helpers.jupyter_daemon';
export const KernelLauncherDaemonModule = 'vscode_datascience_helpers.kernel_launcher_daemon';

export const PythonExtension = 'ms-python.python';

// List of 'language' names that we know about. All should be lower case as that's how we compare.
export const KnownKernelLanguageAliases = new Map<string, string>([
    ['qsharp', 'q#'],
    ['csharp', 'c#'],
    ['fsharp', 'f#'],
    ['c++11', 'c++'],
    ['c++12', 'c++'],
    ['c++14', 'c++']
]);
export const KnownNotebookLanguages: string[] = [
    'python',
    'r',
    'julia',
    'c++',
    'c#',
    'f#',
    'q#',
    'powershell',
    'java',
    'scala',
    'haskell',
    'bash',
    'cling',
    'rust',
    'sas',
    'sos'
];

export namespace Commands {
    export const RunAllCells = 'jupyter.runallcells';
    export const RunAllCellsAbove = 'jupyter.runallcellsabove';
    export const RunCellAndAllBelow = 'jupyter.runcellandallbelow';
    export const NativeNotebookRunAllCellsAbove = 'jupyter.notebookeditor.runallcellsabove';
    export const NativeNotebookRunCellAndAllBelow = 'jupyter.notebookeditor.runcellandallbelow';
    export const SetJupyterKernel = 'jupyter.setKernel';
    export const SwitchJupyterKernel = 'jupyter.switchKernel';
    export const RunAllCellsAbovePalette = 'jupyter.runallcellsabove.palette';
    export const RunCellAndAllBelowPalette = 'jupyter.runcurrentcellandallbelow.palette';
    export const RunToLine = 'jupyter.runtoline';
    export const RunFromLine = 'jupyter.runfromline';
    export const RunCell = 'jupyter.runcell';
    export const RunCurrentCell = 'jupyter.runcurrentcell';
    export const RunCurrentCellAdvance = 'jupyter.runcurrentcelladvance';
    export const CreateNewInteractive = 'jupyter.createnewinteractive';
    export const ImportNotebook = 'jupyter.importnotebook';
    export const ImportNotebookFile = 'jupyter.importnotebookfile';
    export const OpenNotebook = 'jupyter.opennotebook';
    export const OpenNotebookInPreviewEditor = 'jupyter.opennotebookInPreviewEditor';
    export const SelectJupyterURI = 'jupyter.selectjupyteruri';
    export const SelectNativeJupyterUriFromToolBar = 'jupyter.selectNativeJupyterUriFromToolBar';
    export const SelectJupyterCommandLine = 'jupyter.selectjupytercommandline';
    export const ExportFileAsNotebook = 'jupyter.exportfileasnotebook';
    export const ExportFileAndOutputAsNotebook = 'jupyter.exportfileandoutputasnotebook';
    export const UndoCells = 'jupyter.undocells';
    export const RedoCells = 'jupyter.redocells';
    export const RemoveAllCells = 'jupyter.removeallcells';
    export const InterruptKernel = 'jupyter.interruptkernel';
    export const RestartKernel = 'jupyter.restartkernel';
    export const NotebookEditorUndoCells = 'jupyter.notebookeditor.undocells';
    export const NotebookEditorRedoCells = 'jupyter.notebookeditor.redocells';
    export const NotebookEditorRemoveAllCells = 'jupyter.notebookeditor.removeallcells';
    export const NotebookEditorInterruptKernel = 'jupyter.notebookeditor.interruptkernel';
    export const NotebookEditorRestartKernel = 'jupyter.notebookeditor.restartkernel';
    export const NotebookEditorRunAllCells = 'jupyter.notebookeditor.runallcells';
    export const NotebookEditorRunSelectedCell = 'jupyter.notebookeditor.runselectedcell';
    export const NotebookEditorAddCellBelow = 'jupyter.notebookeditor.addcellbelow';
    export const ExpandAllCells = 'jupyter.expandallcells';
    export const CollapseAllCells = 'jupyter.collapseallcells';
    export const ExportOutputAsNotebook = 'jupyter.exportoutputasnotebook';
    export const ExecSelectionInInteractiveWindow = 'jupyter.execSelectionInteractive';
    export const RunFileInInteractiveWindows = 'jupyter.runFileInteractive';
    export const DebugFileInInteractiveWindows = 'jupyter.debugFileInteractive';
    export const AddCellBelow = 'jupyter.addcellbelow';
    export const DebugCurrentCellPalette = 'jupyter.debugcurrentcell.palette';
    export const DebugCell = 'jupyter.debugcell';
    export const DebugStepOver = 'jupyter.debugstepover';
    export const DebugContinue = 'jupyter.debugcontinue';
    export const DebugStop = 'jupyter.debugstop';
    export const RunCurrentCellAndAddBelow = 'jupyter.runcurrentcellandaddbelow';
    export const InsertCellBelowPosition = 'jupyter.insertCellBelowPosition';
    export const InsertCellBelow = 'jupyter.insertCellBelow';
    export const InsertCellAbove = 'jupyter.insertCellAbove';
    export const DeleteCells = 'jupyter.deleteCells';
    export const SelectCell = 'jupyter.selectCell';
    export const SelectCellContents = 'jupyter.selectCellContents';
    export const ExtendSelectionByCellAbove = 'jupyter.extendSelectionByCellAbove';
    export const ExtendSelectionByCellBelow = 'jupyter.extendSelectionByCellBelow';
    export const MoveCellsUp = 'jupyter.moveCellsUp';
    export const MoveCellsDown = 'jupyter.moveCellsDown';
    export const ChangeCellToMarkdown = 'jupyter.changeCellToMarkdown';
    export const ChangeCellToCode = 'jupyter.changeCellToCode';
    export const GotoNextCellInFile = 'jupyter.gotoNextCellInFile';
    export const GotoPrevCellInFile = 'jupyter.gotoPrevCellInFile';
    export const ScrollToCell = 'jupyter.scrolltocell';
    export const CreateNewNotebook = 'jupyter.createnewnotebook';
    export const ViewJupyterOutput = 'jupyter.viewOutput';
    export const ExportAsPythonScript = 'jupyter.exportAsPythonScript';
    export const ExportToHTML = 'jupyter.exportToHTML';
    export const ExportToPDF = 'jupyter.exportToPDF';
    export const Export = 'jupyter.export';
    export const NativeNotebookExport = 'jupyter.notebookeditor.export';
    export const SaveNotebookNonCustomEditor = 'jupyter.notebookeditor.save';
    export const SaveAsNotebookNonCustomEditor = 'jupyter.notebookeditor.saveAs';
    export const OpenNotebookNonCustomEditor = 'jupyter.notebookeditor.open';
    export const LatestExtension = 'jupyter.latestExtension';
    export const TrustNotebook = 'jupyter.notebookeditor.trust';
    export const NotebookTrusted = 'jupyter.notebookeditor.trusted';
    export const EnableLoadingWidgetsFrom3rdPartySource = 'jupyter.enableLoadingWidgetScriptsFromThirdPartySource';
    export const NotebookEditorExpandAllCells = 'jupyter.notebookeditor.expandallcells';
    export const NotebookEditorCollapseAllCells = 'jupyter.notebookeditor.collapseallcells';
    export const EnableDebugLogging = 'jupyter.enableDebugLogging';
    export const ResetLoggingLevel = 'jupyter.resetLoggingLevel';
    export const CreateGitHubIssue = 'jupyter.createGitHubIssue';
    export const SubmitGitHubIssue = 'jupyter.submitGitHubIssue';
    export const ShowDataViewer = 'jupyter.showDataViewer';
    export const ClearSavedJupyterUris = 'jupyter.clearSavedJupyterUris';
    export const OpenVariableView = 'jupyter.openVariableView';
}

export namespace CodeLensCommands {
    // If not specified in the options this is the default set of commands in our design time code lenses
    export const DefaultDesignLenses = [Commands.RunCurrentCell, Commands.RunAllCellsAbove, Commands.DebugCell];
    // If not specified in the options this is the default set of commands in our debug time code lenses
    export const DefaultDebuggingLenses = [Commands.DebugContinue, Commands.DebugStop, Commands.DebugStepOver];
    // These are the commands that are allowed at debug time
    export const DebuggerCommands = [Commands.DebugContinue, Commands.DebugStop, Commands.DebugStepOver];
}

export namespace EditorContexts {
    export const HasCodeCells = 'jupyter.hascodecells';
    export const HaveInteractiveCells = 'jupyter.haveinteractivecells';
    export const HaveRedoableCells = 'jupyter.haveredoablecells';
    export const HaveInteractive = 'jupyter.haveinteractive';
    export const IsInteractiveActive = 'jupyter.isinteractiveactive';
    export const OwnsSelection = 'jupyter.ownsSelection';
    export const HaveNativeCells = 'jupyter.havenativecells';
    export const HaveNativeRedoableCells = 'jupyter.havenativeredoablecells';
    export const HaveNative = 'jupyter.havenative';
    export const IsNativeActive = 'jupyter.isnativeactive';
    export const IsInteractiveOrNativeActive = 'jupyter.isinteractiveornativeactive';
    export const canRunCellsAboveInNativeNotebook = 'jupyter.notebookeditor.canRunCellsAboveInNativeNotebook';
    export const IsPythonOrNativeActive = 'jupyter.ispythonornativeactive';
    export const IsPythonOrInteractiveActive = 'jupyter.ispythonorinteractiveeactive';
    export const IsPythonOrInteractiveOrNativeActive = 'jupyter.ispythonorinteractiveornativeeactive';
    export const HaveCellSelected = 'jupyter.havecellselected';
    export const IsNotebookTrusted = 'jupyter.isnotebooktrusted';
    export const CanRestartNotebookKernel = 'jupyter.notebookeditor.canrestartNotebookkernel';
    export const CanInterruptNotebookKernel = 'jupyter.notebookeditor.canInterruptNotebookKernel';
    export const IsPythonNotebook = 'jupyter.ispythonnotebook';
}

export namespace RegExpValues {
    export const PythonCellMarker = /^(#\s*%%|#\s*\<codecell\>|#\s*In\[\d*?\]|#\s*In\[ \])/;
    export const PythonMarkdownCellMarker = /^(#\s*%%\s*\[markdown\]|#\s*\<markdowncell\>)/;
    export const CheckJupyterRegEx = IS_WINDOWS ? /^jupyter?\.exe$/ : /^jupyter?$/;
    export const PyKernelOutputRegEx = /.*\s+(.+)$/m;
    export const KernelSpecOutputRegEx = /^\s*(\S+)\s+(\S+)$/;
    // This next one has to be a string because uglifyJS isn't handling the groups. We use named-js-regexp to parse it
    // instead.
    export const UrlPatternRegEx =
        '(?<PREFIX>https?:\\/\\/)((\\(.+\\s+or\\s+(?<IP>.+)\\))|(?<LOCAL>[^\\s]+))(?<REST>:.+)';
    export interface IUrlPatternGroupType {
        LOCAL: string | undefined;
        PREFIX: string | undefined;
        REST: string | undefined;
        IP: string | undefined;
    }
    export const HttpPattern = /https?:\/\//;
    export const ExtractPortRegex = /https?:\/\/[^\s]+:(\d+)[^\s]+/;
    export const ConvertToRemoteUri = /(https?:\/\/)([^\s])+(:\d+[^\s]*)/;
    export const ParamsExractorRegEx = /\S+\((.*)\)\s*{/;
    export const ArgsSplitterRegEx = /([^\s,]+)/;
    export const ShapeSplitterRegEx = /.*,\s*(\d+).*/;
    export const SvgHeightRegex = /(\<svg.*height=\")(.*?)\"/;
    export const SvgWidthRegex = /(\<svg.*width=\")(.*?)\"/;
    export const SvgSizeTagRegex = /\<svg.*tag=\"sizeTag=\{(.*),\s*(.*)\}\"/;
    export const StyleTagRegex = /\<style[\s\S]*\<\/style\>/m;
}

export enum Telemetry {
    ImportNotebook = 'DATASCIENCE.IMPORT_NOTEBOOK',
    RunCell = 'DATASCIENCE.RUN_CELL',
    RunCurrentCell = 'DATASCIENCE.RUN_CURRENT_CELL',
    RunCurrentCellAndAdvance = 'DATASCIENCE.RUN_CURRENT_CELL_AND_ADVANCE',
    RunAllCells = 'DATASCIENCE.RUN_ALL_CELLS',
    RunAllCellsAbove = 'DATASCIENCE.RUN_ALL_CELLS_ABOVE',
    RunCellAndAllBelow = 'DATASCIENCE.RUN_CELL_AND_ALL_BELOW',
    AddEmptyCellToBottom = 'DATASCIENCE.RUN_ADD_EMPTY_CELL_TO_BOTTOM',
    RunCurrentCellAndAddBelow = 'DATASCIENCE.RUN_CURRENT_CELL_AND_ADD_BELOW',
    InsertCellBelowPosition = 'DATASCIENCE.RUN_INSERT_CELL_BELOW_POSITION',
    InsertCellBelow = 'DATASCIENCE.RUN_INSERT_CELL_BELOW',
    InsertCellAbove = 'DATASCIENCE.RUN_INSERT_CELL_ABOVE',
    DeleteCells = 'DATASCIENCE.RUN_DELETE_CELLS',
    SelectCell = 'DATASCIENCE.RUN_SELECT_CELL',
    SelectCellContents = 'DATASCIENCE.RUN_SELECT_CELL_CONTENTS',
    ExtendSelectionByCellAbove = 'DATASCIENCE.RUN_EXTEND_SELECTION_BY_CELL_ABOVE',
    ExtendSelectionByCellBelow = 'DATASCIENCE.RUN_EXTEND_SELECTION_BY_CELL_BELOW',
    MoveCellsUp = 'DATASCIENCE.RUN_MOVE_CELLS_UP',
    MoveCellsDown = 'DATASCIENCE.RUN_MOVE_CELLS_DOWN',
    ChangeCellToMarkdown = 'DATASCIENCE.RUN_CHANGE_CELL_TO_MARKDOWN',
    ChangeCellToCode = 'DATASCIENCE.RUN_CHANGE_CELL_TO_CODE',
    GotoNextCellInFile = 'DATASCIENCE.GOTO_NEXT_CELL_IN_FILE',
    GotoPrevCellInFile = 'DATASCIENCE.GOTO_PREV_CELL_IN_FILE',
    RunSelectionOrLine = 'DATASCIENCE.RUN_SELECTION_OR_LINE',
    RunToLine = 'DATASCIENCE.RUN_TO_LINE',
    RunFromLine = 'DATASCIENCE.RUN_FROM_LINE',
    DeleteAllCells = 'DATASCIENCE.DELETE_ALL_CELLS',
    DeleteCell = 'DATASCIENCE.DELETE_CELL',
    GotoSourceCode = 'DATASCIENCE.GOTO_SOURCE',
    CopySourceCode = 'DATASCIENCE.COPY_SOURCE',
    RestartKernel = 'DS_INTERNAL.RESTART_KERNEL',
    RestartKernelCommand = 'DATASCIENCE.RESTART_KERNEL_COMMAND',
    ExportNotebookInteractive = 'DATASCIENCE.EXPORT_NOTEBOOK',
    Undo = 'DATASCIENCE.UNDO',
    Redo = 'DATASCIENCE.REDO',
    /**
     * Saving a notebook
     */
    Save = 'DATASCIENCE.SAVE',
    CellCount = 'DS_INTERNAL.CELL_COUNT',
    /**
     * Whether auto save feature in VS Code is enabled or not.
     */
    CreateNewInteractive = 'DATASCIENCE.CREATE_NEW_INTERACTIVE',
    ExpandAll = 'DATASCIENCE.EXPAND_ALL',
    CollapseAll = 'DATASCIENCE.COLLAPSE_ALL',
    SelectJupyterURI = 'DATASCIENCE.SELECT_JUPYTER_URI',
    SelectLocalJupyterKernel = 'DATASCIENCE.SELECT_LOCAL_JUPYTER_KERNEL',
    SelectRemoteJupyterKernel = 'DATASCIENCE.SELECT_REMOTE_JUPYTER_KERNEL',
    SetJupyterURIToLocal = 'DATASCIENCE.SET_JUPYTER_URI_LOCAL',
    SetJupyterURIToUserSpecified = 'DATASCIENCE.SET_JUPYTER_URI_USER_SPECIFIED',
    SetJupyterURIUIDisplayed = 'DATASCIENCE.SET_JUPYTER_URI_UI_DISPLAYED',
    Interrupt = 'DATASCIENCE.INTERRUPT',
    /**
     * Exporting from the interactive window
     */
    ExportPythonFileInteractive = 'DATASCIENCE.EXPORT_PYTHON_FILE',
    ExportPythonFileAndOutputInteractive = 'DATASCIENCE.EXPORT_PYTHON_FILE_AND_OUTPUT',
    /**
     * User clicked export as quick pick button
     */
    ClickedExportNotebookAsQuickPick = 'DATASCIENCE.CLICKED_EXPORT_NOTEBOOK_AS_QUICK_PICK',
    /**
     * exported a notebook
     */
    ExportNotebookAs = 'DATASCIENCE.EXPORT_NOTEBOOK_AS',
    /**
     * User invokes export as format from command pallet
     */
    ExportNotebookAsCommand = 'DATASCIENCE.EXPORT_NOTEBOOK_AS_COMMAND',
    /**
     * An export to a specific format failed
     */
    ExportNotebookAsFailed = 'DATASCIENCE.EXPORT_NOTEBOOK_AS_FAILED',

    StartJupyter = 'DS_INTERNAL.JUPYTERSTARTUPCOST',
    SubmitCellThroughInput = 'DATASCIENCE.SUBMITCELLFROMREPL',
    ConnectLocalJupyter = 'DS_INTERNAL.CONNECTLOCALJUPYTER',
    ConnectRemoteJupyter = 'DS_INTERNAL.CONNECTREMOTEJUPYTER',
    ConnectRemoteJupyterViaLocalHost = 'DS_INTERNAL.CONNECTREMOTEJUPYTER_VIA_LOCALHOST',
    ConnectFailedJupyter = 'DS_INTERNAL.CONNECTFAILEDJUPYTER',
    ConnectRemoteFailedJupyter = 'DS_INTERNAL.CONNECTREMOTEFAILEDJUPYTER',
    StartSessionFailedJupyter = 'DS_INTERNAL.START_SESSION_FAILED_JUPYTER',
    ConnectRemoteSelfCertFailedJupyter = 'DS_INTERNAL.CONNECTREMOTESELFCERTFAILEDJUPYTER',
    RegisterAndUseInterpreterAsKernel = 'DS_INTERNAL.REGISTER_AND_USE_INTERPRETER_AS_KERNEL',
    UseInterpreterAsKernel = 'DS_INTERNAL.USE_INTERPRETER_AS_KERNEL',
    UseExistingKernel = 'DS_INTERNAL.USE_EXISTING_KERNEL',
    SwitchToInterpreterAsKernel = 'DS_INTERNAL.SWITCH_TO_INTERPRETER_AS_KERNEL',
    SwitchToExistingKernel = 'DS_INTERNAL.SWITCH_TO_EXISTING_KERNEL',
    SelfCertsMessageEnabled = 'DATASCIENCE.SELFCERTSMESSAGEENABLED',
    SelfCertsMessageClose = 'DATASCIENCE.SELFCERTSMESSAGECLOSE',
    RemoteAddCode = 'DATASCIENCE.LIVESHARE.ADDCODE',
    RemoteReexecuteCode = 'DATASCIENCE.LIVESHARE.REEXECUTECODE',
    ShiftEnterBannerShown = 'DS_INTERNAL.SHIFTENTER_BANNER_SHOWN',
    EnableInteractiveShiftEnter = 'DATASCIENCE.ENABLE_INTERACTIVE_SHIFT_ENTER',
    DisableInteractiveShiftEnter = 'DATASCIENCE.DISABLE_INTERACTIVE_SHIFT_ENTER',
    StartShowDataViewer = 'DATASCIENCE.START_SHOW_DATA_EXPLORER', // Called by the factory when attempting to load the data viewer
    ShowDataViewer = 'DATASCIENCE.SHOW_DATA_EXPLORER', // Called by the data viewer itself when it is actually loaded
    FailedShowDataViewer = 'DATASCIENCE.FAILED_SHOW_DATA_EXPLORER', // Called by the factory when the data viewer fails to load
    RunFileInteractive = 'DATASCIENCE.RUN_FILE_INTERACTIVE',
    DebugFileInteractive = 'DATASCIENCE.DEBUG_FILE_INTERACTIVE',
    PandasNotInstalled = 'DS_INTERNAL.SHOW_DATA_NO_PANDAS',
    PandasTooOld = 'DS_INTERNAL.SHOW_DATA_PANDAS_TOO_OLD',
    DataScienceSettings = 'DS_INTERNAL.SETTINGS',
    VariableExplorerToggled = 'DATASCIENCE.VARIABLE_EXPLORER_TOGGLE',
    VariableExplorerVariableCount = 'DS_INTERNAL.VARIABLE_EXPLORER_VARIABLE_COUNT',
    AddCellBelow = 'DATASCIENCE.ADD_CELL_BELOW',
    GetPasswordAttempt = 'DATASCIENCE.GET_PASSWORD_ATTEMPT',
    GetPasswordFailure = 'DS_INTERNAL.GET_PASSWORD_FAILURE',
    GetPasswordSuccess = 'DS_INTERNAL.GET_PASSWORD_SUCCESS',
    OpenPlotViewer = 'DATASCIENCE.OPEN_PLOT_VIEWER',
    DebugCurrentCell = 'DATASCIENCE.DEBUG_CURRENT_CELL',
    CodeLensAverageAcquisitionTime = 'DS_INTERNAL.CODE_LENS_ACQ_TIME',
    FindJupyterCommand = 'DS_INTERNAL.FIND_JUPYTER_COMMAND',
    /**
     * Telemetry sent when user selects an interpreter to be used for starting of Jupyter server.
     */
    SelectJupyterInterpreter = 'DS_INTERNAL.SELECT_JUPYTER_INTERPRETER',
    /**
     * User used command to select an intrepreter for the jupyter server.
     */
    SelectJupyterInterpreterCommand = 'DATASCIENCE.SELECT_JUPYTER_INTERPRETER_Command',
    StartJupyterProcess = 'DS_INTERNAL.START_JUPYTER_PROCESS',
    NumberOfSavedRemoteKernelIds = 'DS_INTERNAL.NUMBER_OF_REMOTE_KERNEL_IDS_SAVED',
    WaitForIdleJupyter = 'DS_INTERNAL.WAIT_FOR_IDLE_JUPYTER',
    HiddenCellTime = 'DS_INTERNAL.HIDDEN_EXECUTION_TIME',
    RestartJupyterTime = 'DS_INTERNAL.RESTART_JUPYTER_TIME',
    InterruptJupyterTime = 'DS_INTERNAL.INTERRUPT_JUPYTER_TIME',
    ExecuteCellTime = 'DATASCIENCE.EXECUTE_CELL_TIME',
    ExecuteCellPerceivedCold = 'DS_INTERNAL.EXECUTE_CELL_PERCEIVED_COLD',
    ExecuteCellPerceivedWarm = 'DS_INTERNAL.EXECUTE_CELL_PERCEIVED_WARM',
    PerceivedJupyterStartupNotebook = 'DS_INTERNAL.PERCEIVED_JUPYTER_STARTUP_NOTEBOOK',
    StartExecuteNotebookCellPerceivedCold = 'DS_INTERNAL.START_EXECUTE_NOTEBOOK_CELL_PERCEIVED_COLD',
    WebviewStartup = 'DS_INTERNAL.WEBVIEW_STARTUP',
    VariableExplorerFetchTime = 'DS_INTERNAL.VARIABLE_EXPLORER_FETCH_TIME',
    WebviewStyleUpdate = 'DS_INTERNAL.WEBVIEW_STYLE_UPDATE',
    WebviewMonacoStyleUpdate = 'DS_INTERNAL.WEBVIEW_MONACO_STYLE_UPDATE',
    FindJupyterKernelSpec = 'DS_INTERNAL.FIND_JUPYTER_KERNEL_SPEC',
    HashedCellOutputMimeType = 'DS_INTERNAL.HASHED_OUTPUT_MIME_TYPE',
    HashedCellOutputMimeTypePerf = 'DS_INTERNAL.HASHED_OUTPUT_MIME_TYPE_PERF',
    HashedNotebookCellOutputMimeTypePerf = 'DS_INTERNAL.HASHED_NOTEBOOK_OUTPUT_MIME_TYPE_PERF',
    JupyterInstalledButNotKernelSpecModule = 'DS_INTERNAL.JUPYTER_INTALLED_BUT_NO_KERNELSPEC_MODULE',
    DebugpyPromptToInstall = 'DATASCIENCE.DEBUGPY_PROMPT_TO_INSTALL',
    DebugpySuccessfullyInstalled = 'DATASCIENCE.DEBUGPY_SUCCESSFULLY_INSTALLED',
    DebugpyInstallFailed = 'DATASCIENCE.DEBUGPY_INSTALL_FAILED',
    DebugpyInstallCancelled = 'DATASCIENCE.DEBUGPY_INSTALL_CANCELLED',
    ScrolledToCell = 'DATASCIENCE.SCROLLED_TO_CELL',
    ExecuteNativeCell = 'DATASCIENCE.NATIVE.EXECUTE_NATIVE_CELL',
    CreateNewNotebook = 'DATASCIENCE.NATIVE.CREATE_NEW_NOTEBOOK',
    DebugStepOver = 'DATASCIENCE.DEBUG_STEP_OVER',
    DebugContinue = 'DATASCIENCE.DEBUG_CONTINUE',
    DebugStop = 'DATASCIENCE.DEBUG_STOP',
    OpenNotebook = 'DATASCIENCE.NATIVE.OPEN_NOTEBOOK',
    OpenNotebookAll = 'DATASCIENCE.NATIVE.OPEN_NOTEBOOK_ALL',
    ConvertToPythonFile = 'DATASCIENCE.NATIVE.CONVERT_NOTEBOOK_TO_PYTHON',
    NotebookWorkspaceCount = 'DS_INTERNAL.NATIVE.WORKSPACE_NOTEBOOK_COUNT',
    NotebookRunCount = 'DS_INTERNAL.NATIVE.NOTEBOOK_RUN_COUNT',
    NotebookOpenCount = 'DS_INTERNAL.NATIVE.NOTEBOOK_OPEN_COUNT',
    NotebookOpenTime = 'DS_INTERNAL.NATIVE.NOTEBOOK_OPEN_TIME',
    SessionIdleTimeout = 'DS_INTERNAL.JUPYTER_IDLE_TIMEOUT',
    JupyterStartTimeout = 'DS_INTERNAL.JUPYTER_START_TIMEOUT',
    JupyterNotInstalledErrorShown = 'DATASCIENCE.JUPYTER_NOT_INSTALLED_ERROR_SHOWN',
    JupyterCommandSearch = 'DATASCIENCE.JUPYTER_COMMAND_SEARCH',
    RegisterInterpreterAsKernel = 'DS_INTERNAL.JUPYTER_REGISTER_INTERPRETER_AS_KERNEL',
    UserInstalledJupyter = 'DATASCIENCE.USER_INSTALLED_JUPYTER',
    UserInstalledPandas = 'DATASCIENCE.USER_INSTALLED_PANDAS',
    UserDidNotInstallJupyter = 'DATASCIENCE.USER_DID_NOT_INSTALL_JUPYTER',
    UserDidNotInstallPandas = 'DATASCIENCE.USER_DID_NOT_INSTALL_PANDAS',
    OpenedInteractiveWindow = 'DATASCIENCE.OPENED_INTERACTIVE',
    OpenNotebookFailure = 'DS_INTERNAL.NATIVE.OPEN_NOTEBOOK_FAILURE',
    FindKernelForLocalConnection = 'DS_INTERNAL.FIND_KERNEL_FOR_LOCAL_CONNECTION',
    CompletionTimeFromLS = 'DS_INTERNAL.COMPLETION_TIME_FROM_LS',
    CompletionTimeFromJupyter = 'DS_INTERNAL.COMPLETION_TIME_FROM_JUPYTER',
    NotebookLanguage = 'DATASCIENCE.NOTEBOOK_LANGUAGE',
    NumberOfLocalKernelSpecs = 'DS_INTERNAL.LOCAL_KERNEL_SPEC_COUNT',
    NumberOfRemoteKernelSpecs = 'DS_INTERNAL.REMOTE_KERNEL_SPEC_COUNT',
    KernelSpecNotFound = 'DS_INTERNAL.KERNEL_SPEC_NOT_FOUND',
    KernelRegisterFailed = 'DS_INTERNAL.KERNEL_REGISTER_FAILED',
    KernelEnumeration = 'DS_INTERNAL.KERNEL_ENUMERATION',
    KernelLauncherPerf = 'DS_INTERNAL.KERNEL_LAUNCHER_PERF',
    KernelProviderPerf = 'DS_INTERNAL.KERNEL_PROVIDER_PERF',
    GetPreferredKernelPerf = 'DS_INTERNAL.GET_PREFERRED_KERNEL_PERF',
    KernelFinderPerf = 'DS_INTERNAL.KERNEL_FINDER_PERF',
    KernelListingPerf = 'DS_INTERNAL.KERNEL_LISTING_PERF',
    NativeNotebookKernelSelectionPerf = 'DS_INTERNAL.NATIVE_NOTEBOOK_KERNEL_SELECTION_PERF',
    JupyterInstallFailed = 'DS_INTERNAL.JUPYTER_INSTALL_FAILED',
    UserInstalledModule = 'DATASCIENCE.USER_INSTALLED_MODULE',
    JupyterCommandLineNonDefault = 'DS_INTERNAL.JUPYTER_CUSTOM_COMMAND_LINE',
    NewFileForInteractiveWindow = 'DS_INTERNAL.NEW_FILE_USED_IN_INTERACTIVE',
    KernelInvalid = 'DS_INTERNAL.INVALID_KERNEL_USED',
    ZMQSupported = 'DS_INTERNAL.ZMQ_NATIVE_BINARIES_LOADING',
    ZMQNotSupported = 'DS_INTERNAL.ZMQ_NATIVE_BINARIES_NOT_LOADING',
    IPyWidgetLoadSuccess = 'DS_INTERNAL.IPYWIDGET_LOAD_SUCCESS',
    IPyWidgetLoadFailure = 'DS_INTERNAL.IPYWIDGET_LOAD_FAILURE',
    IPyWidgetWidgetVersionNotSupportedLoadFailure = 'DS_INTERNAL.IPYWIDGET_WIDGET_VERSION_NOT_SUPPORTED_LOAD_FAILURE',
    IPyWidgetLoadDisabled = 'DS_INTERNAL.IPYWIDGET_LOAD_DISABLED',
    HashedIPyWidgetNameUsed = 'DS_INTERNAL.IPYWIDGET_USED_BY_USER',
    VSCNotebookCellTranslationFailed = 'DS_INTERNAL.VSCNOTEBOOK_CELL_TRANSLATION_FAILED',
    HashedIPyWidgetNameDiscovered = 'DS_INTERNAL.IPYWIDGET_DISCOVERED',
    HashedIPyWidgetScriptDiscoveryError = 'DS_INTERNAL.IPYWIDGET_DISCOVERY_ERRORED',
    DiscoverIPyWidgetNamesLocalPerf = 'DS_INTERNAL.IPYWIDGET_TEST_AVAILABILITY_ON_LOCAL',
    DiscoverIPyWidgetNamesCDNPerf = 'DS_INTERNAL.IPYWIDGET_TEST_AVAILABILITY_ON_CDN',
    IPyWidgetPromptToUseCDN = 'DS_INTERNAL.IPYWIDGET_PROMPT_TO_USE_CDN',
    IPyWidgetPromptToUseCDNSelection = 'DS_INTERNAL.IPYWIDGET_PROMPT_TO_USE_CDN_SELECTION',
    IPyWidgetOverhead = 'DS_INTERNAL.IPYWIDGET_OVERHEAD',
    IPyWidgetRenderFailure = 'DS_INTERNAL.IPYWIDGET_RENDER_FAILURE',
    IPyWidgetUnhandledMessage = 'DS_INTERNAL.IPYWIDGET_UNHANDLED_MESSAGE',
    RawKernelCreatingNotebook = 'DS_INTERNAL.RAWKERNEL_CREATING_NOTEBOOK',
    JupyterCreatingNotebook = 'DS_INTERNAL.JUPYTER_CREATING_NOTEBOOK',
    KernelStartFailedAndUIDisabled = 'DS_INTERNAL.START_RAW_FAILED_UI_DISABLED',
    RawKernelSessionConnect = 'DS_INTERNAL.RAWKERNEL_SESSION_CONNECT',
    RawKernelStartRawSession = 'DS_INTERNAL.RAWKERNEL_START_RAW_SESSION',
    RawKernelSessionStartSuccess = 'DS_INTERNAL.RAWKERNEL_SESSION_START_SUCCESS',
    RawKernelSessionStart = 'DS_INTERNAL.RAWKERNEL_SESSION_START',
    RawKernelSessionStartUserCancel = 'DS_INTERNAL.RAWKERNEL_SESSION_START_USER_CANCEL',
    RawKernelSessionStartTimeout = 'DS_INTERNAL.RAWKERNEL_SESSION_START_TIMEOUT',
    RawKernelSessionStartException = 'DS_INTERNAL.RAWKERNEL_SESSION_START_EXCEPTION',
    RawKernelSessionStartNoIpykernel = 'DS_INTERNAL.RAWKERNEL_SESSION_NO_IPYKERNEL',
    RawKernelProcessLaunch = 'DS_INTERNAL.RAWKERNEL_PROCESS_LAUNCH',
    AttemptedToLaunchRawKernelWithoutInterpreter = 'DS_INTERNAL.ERROR_START_RAWKERNEL_WITHOUT_INTERPRETER',
    RunByLineStart = 'DATASCIENCE.RUN_BY_LINE',
    RunByLineStep = 'DATASCIENCE.RUN_BY_LINE_STEP',
    RunByLineStop = 'DATASCIENCE.RUN_BY_LINE_STOP',
    RunByLineVariableHover = 'DATASCIENCE.RUN_BY_LINE_VARIABLE_HOVER',
    TrustAllNotebooks = 'DATASCIENCE.TRUST_ALL_NOTEBOOKS',
    TrustNotebook = 'DATASCIENCE.TRUST_NOTEBOOK',
    DoNotTrustNotebook = 'DATASCIENCE.DO_NOT_TRUST_NOTEBOOK',
    NotebookTrustPromptShown = 'DATASCIENCE.NOTEBOOK_TRUST_PROMPT_SHOWN',
    SyncAllCells = 'DS_INTERNAL.SYNC_ALL_CELLS',
    SyncSingleCell = 'DS_INTERNAL.SYNC_SINGLE_CELL',
    NativeRandomBytesGenerationFailed = 'DS_INTERNAL.NATIVE_RANDOM_BYTES_GENERATION_FAILED',
<<<<<<< HEAD
    InteractiveFileTooltipsPerf = 'DS_INTERNAL.INTERACTIVE_FILE_TOOLTIPS_PERF',
=======
    NativeVariableViewLoaded = 'DS_INTERNAL.NATIVE_VARIABLE_VIEW_LOADED',
    NativeVariableViewMadeVisible = 'DS_INTERNAL.NATIVE_VARIABLE_VIEW_MADE_VISIBLE',
>>>>>>> 656e1384
    NotebookStart = 'DATASCIENCE.NOTEBOOK_START',
    NotebookInterrupt = 'DATASCIENCE.NOTEBOOK_INTERRUPT',
    NotebookRestart = 'DATASCIENCE.NOTEBOOK_RESTART',
    SwitchKernel = 'DS_INTERNAL.SWITCH_KERNEL',
    KernelCount = 'DS_INTERNAL.KERNEL_COUNT',
    ExecuteCell = 'DATASCIENCE.EXECUTE_CELL'
}

export enum NativeKeyboardCommandTelemetry {
    ArrowDown = 'DATASCIENCE.NATIVE.KEYBOARD.ARROW_DOWN',
    ArrowUp = 'DATASCIENCE.NATIVE.KEYBOARD.ARROW_UP',
    ChangeToCode = 'DATASCIENCE.NATIVE.KEYBOARD.CHANGE_TO_CODE',
    ChangeToMarkdown = 'DATASCIENCE.NATIVE.KEYBOARD.CHANGE_TO_MARKDOWN',
    DeleteCell = 'DATASCIENCE.NATIVE.KEYBOARD.DELETE_CELL',
    InsertAbove = 'DATASCIENCE.NATIVE.KEYBOARD.INSERT_ABOVE',
    InsertBelow = 'DATASCIENCE.NATIVE.KEYBOARD.INSERT_BELOW',
    Redo = 'DATASCIENCE.NATIVE.KEYBOARD.REDO',
    Run = 'DATASCIENCE.NATIVE.KEYBOARD.RUN',
    Save = 'DATASCIENCE.NATIVE.KEYBOARD.SAVE',
    RunAndAdd = 'DATASCIENCE.NATIVE.KEYBOARD.RUN_AND_ADD',
    RunAndMove = 'DATASCIENCE.NATIVE.KEYBOARD.RUN_AND_MOVE',
    ToggleLineNumbers = 'DATASCIENCE.NATIVE.KEYBOARD.TOGGLE_LINE_NUMBERS',
    ToggleOutput = 'DATASCIENCE.NATIVE.KEYBOARD.TOGGLE_OUTPUT',
    Undo = 'DATASCIENCE.NATIVE.KEYBOARD.UNDO',
    Unfocus = 'DATASCIENCE.NATIVE.KEYBOARD.UNFOCUS'
}

export enum NativeMouseCommandTelemetry {
    AddToEnd = 'DATASCIENCE.NATIVE.MOUSE.ADD_TO_END',
    ChangeToCode = 'DATASCIENCE.NATIVE.MOUSE.CHANGE_TO_CODE',
    ChangeToMarkdown = 'DATASCIENCE.NATIVE.MOUSE.CHANGE_TO_MARKDOWN',
    DeleteCell = 'DATASCIENCE.NATIVE.MOUSE.DELETE_CELL',
    InsertBelow = 'DATASCIENCE.NATIVE.MOUSE.INSERT_BELOW',
    MoveCellDown = 'DATASCIENCE.NATIVE.MOUSE.MOVE_CELL_DOWN',
    MoveCellUp = 'DATASCIENCE.NATIVE.MOUSE.MOVE_CELL_UP',
    Run = 'DATASCIENCE.NATIVE.MOUSE.RUN',
    RunAbove = 'DATASCIENCE.NATIVE.MOUSE.RUN_ABOVE',
    RunAll = 'DATASCIENCE.NATIVE.MOUSE.RUN_ALL',
    RunBelow = 'DATASCIENCE.NATIVE.MOUSE.RUN_BELOW',
    SelectKernel = 'DATASCIENCE.NATIVE.MOUSE.SELECT_KERNEL',
    SelectServer = 'DATASCIENCE.NATIVE.MOUSE.SELECT_SERVER',
    Save = 'DATASCIENCE.NATIVE.MOUSE.SAVE',
    ToggleVariableExplorer = 'DATASCIENCE.NATIVE.MOUSE.TOGGLE_VARIABLE_EXPLORER'
}

/**
 * Notebook editing in VS Code Notebooks is handled by VSC.
 * There's no way for us to know whether user added a cell using keyboard or not.
 * Similarly a cell could have been added as part of an undo operation.
 * All we know is previously user had n # of cells and now they have m # of cells.
 */
export enum VSCodeNativeTelemetry {
    AddCell = 'DATASCIENCE.VSCODE_NATIVE.INSERT_CELL',
    RunAllCells = 'DATASCIENCE.VSCODE_NATIVE.RUN_ALL',
    DeleteCell = 'DATASCIENCE.VSCODE_NATIVE.DELETE_CELL',
    MoveCell = 'DATASCIENCE.VSCODE_NATIVE.MOVE_CELL',
    ChangeToCode = 'DATASCIENCE.VSCODE_NATIVE.CHANGE_TO_CODE', // Not guaranteed to work see, https://github.com/microsoft/vscode/issues/100042
    ChangeToMarkdown = 'DATASCIENCE.VSCODE_NATIVE.CHANGE_TO_MARKDOWN' // Not guaranteed to work see, https://github.com/microsoft/vscode/issues/100042
}

export namespace HelpLinks {
    export const PythonInteractiveHelpLink = 'https://aka.ms/pyaiinstall';
    export const JupyterDataRateHelpLink = 'https://aka.ms/AA5ggm0'; // This redirects here: https://jupyter-notebook.readthedocs.io/en/stable/config.html
}

export namespace Settings {
    export const JupyterServerLocalLaunch = 'local';
    export const JupyterServerRemoteLaunch = 'remote';
    export const JupyterServerUriList = 'jupyter.jupyterServer.uriList';
    export const JupyterServerRemoteLaunchUriListKey = 'remote-uri-list';
    export const JupyterServerRemoteLaunchUriSeparator = '\r';
    export const JupyterServerRemoteLaunchNameSeparator = '\n';
    export const JupyterServerRemoteLaunchUriEqualsDisplayName = 'same';
    export const JupyterServerRemoteLaunchService = JVSC_EXTENSION_ID;
    export const JupyterServerUriListMax = 10;
    // If this timeout expires, ignore the completion request sent to Jupyter.
    export const IntellisenseTimeout = 500;
    // If this timeout expires, ignore the completions requests. (don't wait for it to complete).
    export const MaxIntellisenseTimeout = 30_000;
    export const RemoteDebuggerPortBegin = 8889;
    export const RemoteDebuggerPortEnd = 9000;
    export const DefaultVariableQuery: IVariableQuery = {
        language: PYTHON_LANGUAGE,
        query: '_rwho_ls = %who_ls\nprint(_rwho_ls)',
        parseExpr: "'(\\w+)'"
    };
}

export namespace DataFrameLoading {
    export const SysPath = path.join(EXTENSION_ROOT_DIR, 'pythonFiles', 'vscode_datascience_helpers', 'dataframes');
    export const DataFrameSysImport = `import sys\nsys.path.append("${SysPath.replace(/\\/g, '\\\\')}")`;
    export const ScriptPath = path.join(SysPath, 'vscodeDataFrame.py');

    export const DataFrameInfoFunc = '_VSCODE_getDataFrameInfo';
    export const DataFrameRowFunc = '_VSCODE_getDataFrameRows';

    // Constants for the debugger which imports the script files
    export const DataFrameImportName = '_VSCODE_DataFrameImport';
    export const DataFrameImport = `import vscodeDataFrame as ${DataFrameImportName}`;
    export const DataFrameInfoImportFunc = `${DataFrameImportName}._VSCODE_getDataFrameInfo`;
    export const DataFrameRowImportFunc = `${DataFrameImportName}._VSCODE_getDataFrameRows`;
}

export namespace GetVariableInfo {
    export const SysPath = path.join(
        EXTENSION_ROOT_DIR,
        'pythonFiles',
        'vscode_datascience_helpers',
        'getVariableInfo'
    );
    export const GetVariableInfoSysImport = `import sys\nsys.path.append("${SysPath.replace(/\\/g, '\\\\')}")`;
    export const ScriptPath = path.join(SysPath, 'vscodeGetVariableInfo.py');
    export const VariableInfoFunc = '_VSCODE_getVariableInfo';
    export const VariablePropertiesFunc = '_VSCODE_getVariableProperties';

    // Constants for the debugger which imports the script files
    export const VariableInfoImportName = '_VSCODE_VariableImport';
    export const VariableInfoImport = `import vscodeGetVariableInfo as ${VariableInfoImportName}`;
    export const VariableInfoImportFunc = `${VariableInfoImportName}._VSCODE_getVariableInfo`;
}

export namespace Identifiers {
    export const EmptyFileName = '2DB9B899-6519-4E1B-88B0-FA728A274115';
    export const GeneratedThemeName = 'ipython-theme'; // This needs to be all lower class and a valid class name.
    export const HistoryPurpose = 'history';
    export const RawPurpose = 'raw';
    export const PingPurpose = 'ping';
    export const MatplotLibDefaultParams = '_VSCode_defaultMatplotlib_Params';
    export const EditCellId = '3D3AB152-ADC1-4501-B813-4B83B49B0C10';
    export const SvgSizeTag = 'sizeTag={{0}, {1}}';
    export const InteractiveWindowIdentityScheme = 'history';
    export const DefaultCodeCellMarker = '# %%';
    export const DefaultCommTarget = 'jupyter.widget';
    export const ALL_VARIABLES = 'ALL_VARIABLES';
    export const KERNEL_VARIABLES = 'KERNEL_VARIABLES';
    export const DEBUGGER_VARIABLES = 'DEBUGGER_VARIABLES';
    export const MULTIPLEXING_DEBUGSERVICE = 'MULTIPLEXING_DEBUGSERVICE';
    export const RUN_BY_LINE_DEBUGSERVICE = 'RUN_BY_LINE_DEBUGSERVICE';
    export const REMOTE_URI = 'https://remote/';
    export const REMOTE_URI_ID_PARAM = 'id';
    export const REMOTE_URI_HANDLE_PARAM = 'uriHandle';
}

export namespace CodeSnippets {
    export const ChangeDirectory = [
        '{0}',
        '{1}',
        'import os',
        'try:',
        "\tos.chdir(os.path.join(os.getcwd(), '{2}'))",
        '\tprint(os.getcwd())',
        'except:',
        '\tpass',
        ''
    ];
    export const ChangeDirectoryCommentIdentifier = '# ms-toolsai.jupyter added'; // Not translated so can compare.
    export const ImportIPython = '{0}\nfrom IPython import get_ipython\n\n{1}';
    export const MatplotLibInitSvg = `import matplotlib\n%matplotlib inline\n${Identifiers.MatplotLibDefaultParams} = dict(matplotlib.rcParams)\n%config InlineBackend.figure_formats = {'svg', 'png'}`;
    export const MatplotLibInitPng = `import matplotlib\n%matplotlib inline\n${Identifiers.MatplotLibDefaultParams} = dict(matplotlib.rcParams)\n%config InlineBackend.figure_formats = {'png'}`;
    export const ConfigSvg = `%config InlineBackend.figure_formats = {'svg', 'png'}`;
    export const ConfigPng = `%config InlineBackend.figure_formats = {'png'}`;
    export const UpdateCWDAndPath =
        'import os\nimport sys\n%cd "{0}"\nif os.getcwd() not in sys.path:\n    sys.path.insert(0, os.getcwd())';
    export const disableJedi = '%config Completer.use_jedi = False';
}

export enum JupyterCommands {
    NotebookCommand = 'notebook',
    ConvertCommand = 'nbconvert',
    KernelSpecCommand = 'kernelspec'
}

export namespace LiveShare {
    export const JupyterExecutionService = 'jupyterExecutionService';
    export const JupyterServerSharedService = 'jupyterServerSharedService';
    export const JupyterNotebookSharedService = 'jupyterNotebookSharedService';
    export const CommandBrokerService = 'commmandBrokerService';
    export const WebPanelMessageService = 'webPanelMessageService';
    export const InteractiveWindowProviderService = 'interactiveWindowProviderService';
    export const GuestCheckerService = 'guestCheckerService';
    export const LiveShareBroadcastRequest = 'broadcastRequest';
    export const RawNotebookProviderService = 'rawNotebookProviderSharedService';
    export const ResponseLifetime = 15000;
    export const ResponseRange = 1000; // Range of time alloted to check if a response matches or not
    export const InterruptDefaultTimeout = 10000;
}

export namespace LiveShareCommands {
    export const isNotebookSupported = 'isNotebookSupported';
    export const connectToNotebookServer = 'connectToNotebookServer';
    export const getUsableJupyterPython = 'getUsableJupyterPython';
    export const executeObservable = 'executeObservable';
    export const getSysInfo = 'getSysInfo';
    export const requestKernelInfo = 'requestKernelInfo';
    export const serverResponse = 'serverResponse';
    export const catchupRequest = 'catchupRequest';
    export const syncRequest = 'synchRequest';
    export const restart = 'restart';
    export const interrupt = 'interrupt';
    export const interactiveWindowCreate = 'interactiveWindowCreate';
    export const interactiveWindowCreateSync = 'interactiveWindowCreateSync';
    export const disposeServer = 'disposeServer';
    export const guestCheck = 'guestCheck';
    export const createNotebook = 'createNotebook';
    export const inspect = 'inspect';
    export const rawKernelSupported = 'rawKernelSupported';
    export const createRawNotebook = 'createRawNotebook';
}

export const VSCodeNotebookProvider = 'VSCodeNotebookProvider';
export const OurNotebookProvider = 'OurNotebookProvider';
export const DataScienceStartupTime = Symbol('DataScienceStartupTime');<|MERGE_RESOLUTION|>--- conflicted
+++ resolved
@@ -428,12 +428,9 @@
     SyncAllCells = 'DS_INTERNAL.SYNC_ALL_CELLS',
     SyncSingleCell = 'DS_INTERNAL.SYNC_SINGLE_CELL',
     NativeRandomBytesGenerationFailed = 'DS_INTERNAL.NATIVE_RANDOM_BYTES_GENERATION_FAILED',
-<<<<<<< HEAD
     InteractiveFileTooltipsPerf = 'DS_INTERNAL.INTERACTIVE_FILE_TOOLTIPS_PERF',
-=======
     NativeVariableViewLoaded = 'DS_INTERNAL.NATIVE_VARIABLE_VIEW_LOADED',
     NativeVariableViewMadeVisible = 'DS_INTERNAL.NATIVE_VARIABLE_VIEW_MADE_VISIBLE',
->>>>>>> 656e1384
     NotebookStart = 'DATASCIENCE.NOTEBOOK_START',
     NotebookInterrupt = 'DATASCIENCE.NOTEBOOK_INTERRUPT',
     NotebookRestart = 'DATASCIENCE.NOTEBOOK_RESTART',
