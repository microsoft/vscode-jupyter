--- conflicted
+++ resolved
@@ -817,51 +817,31 @@
                     "command": "jupyter.notebookeditor.restartkernel",
                     "title": "%jupyter.command.jupyter.restartkernel.title%",
                     "group": "navigation@1",
-<<<<<<< HEAD
-                    "when": "notebookType == 'jupyter-notebook' && isWorkspaceTrusted && jupyter.notebookeditor.canrestartNotebookkernel"
-=======
                     "when": "notebookType == 'jupyter-notebook' && isWorkspaceTrusted && jupyter.notebookeditor.canrestartNotebookkernel && config.notebook.globalToolbar != true"
->>>>>>> bec56333
                 },
                 {
                     "command": "jupyter.notebookeditor.interruptkernel",
                     "title": "%jupyter.command.jupyter.interruptkernel.title%",
                     "group": "overflow@1",
-<<<<<<< HEAD
-                    "when": "notebookType == 'jupyter-notebook' && isWorkspaceTrusted && jupyter.notebookeditor.canInterruptNotebookKernel"
-=======
                     "when": "notebookType == 'jupyter-notebook' && isWorkspaceTrusted && jupyter.notebookeditor.canInterruptNotebookKernel && config.notebook.globalToolbar != true"
->>>>>>> bec56333
                 },
                 {
                     "command": "jupyter.openVariableView",
                     "title": "%jupyter.command.jupyter.openVariableView.title%",
                     "group": "navigation@2",
-<<<<<<< HEAD
-                    "when": "notebookType == 'jupyter-notebook' && isWorkspaceTrusted"
-=======
                     "when": "notebookType == 'jupyter-notebook' && isWorkspaceTrusted && config.notebook.globalToolbar != true"
->>>>>>> bec56333
                 },
                 {
                     "command": "jupyter.notebookeditor.export",
                     "title": "%DataScience.notebookExportAs%",
                     "group": "navigation@3",
-<<<<<<< HEAD
-                    "when": "notebookType == 'jupyter-notebook' && isWorkspaceTrusted"
-=======
                     "when": "notebookType == 'jupyter-notebook' && isWorkspaceTrusted && config.notebook.globalToolbar != true"
->>>>>>> bec56333
                 },
                 {
                     "command": "jupyter.selectNativeJupyterUriFromToolBar",
                     "title": "%jupyter.command.jupyter.selectjupyteruri.title%",
                     "group": "overflow@1000",
-<<<<<<< HEAD
-                    "when": "notebookType == 'jupyter-notebook' && isWorkspaceTrusted"
-=======
                     "when": "notebookType == 'jupyter-notebook' && isWorkspaceTrusted && config.notebook.globalToolbar != true"
->>>>>>> bec56333
                 }
             ],
             "notebook/toolbar": [
