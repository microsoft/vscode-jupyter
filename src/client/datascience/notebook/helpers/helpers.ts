--- conflicted
+++ resolved
@@ -229,18 +229,9 @@
     if (cells.length === 0 && (isUntitledFile(notebookUri) || Object.keys(originalJson).length === 0)) {
         cells.push(new NotebookCellData(NotebookCellKind.Code, '', preferredLanguage));
     }
-<<<<<<< HEAD
     const notebookData = new NotebookData(cells);
-    notebookData.metadata = { custom: notebookContentWithoutCells, trusted: isNotebookTrusted };
+    notebookData.metadata = { custom: notebookContentWithoutCells };
     return notebookData;
-=======
-    return new NotebookData(
-        cells,
-        new NotebookDocumentMetadata().with({
-            custom: notebookContentWithoutCells // Include metadata in VSC Model (so that VSC can display these if required)
-        })
-    );
->>>>>>> 5f8c5c05
 }
 export function cellRunStateToCellState(cellRunState?: NotebookCellRunState): CellState {
     switch (cellRunState) {
