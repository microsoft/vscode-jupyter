// Copyright (c) Microsoft Corporation. All rights reserved.
// Licensed under the MIT License.

'use strict';

import * as vscode from 'vscode';
import * as nls from 'vscode-nls';

// This is configuring vscode-nls and saying "I'm bundling translations with webpack and I am not a part of language packs (aka standalone)".
nls.config({ messageFormat: nls.MessageFormat.bundle, bundleFormat: nls.BundleFormat.standalone });

// TODO: Once vscode-nls supports the web environment, we should:
// - Only use this nlsLocalize function, but name it `localize`.
// - Change the signature of the localize properties in this file to not be functions but constants.
//   - Instead of `Common.bannerLabelYes()`, make them `Common.bannerLabelYes`.
const nlsLocalize = nls.loadMessageBundle();

// Embed all known translations so we can use them on the web too
const packageBaseNlsJson = require('../../../../package.nls.json');

// eslint-disable-next-line @typescript-eslint/no-explicit-any
const packageNlsJsons: Record<string, any> = {
    en: require('../../../../package.nls.json'),
    it: require('../../../../package.nls.it.json'),
    nl: require('../../../../package.nls.nl.json'),
    pl: require('../../../../package.nls.pl.json'),
    ru: require('../../../../package.nls.ru.json'),
    'zh-cn': require('../../../../package.nls.zh-cn.json'),
    'zh-tw': require('../../../../package.nls.zh-tw.json')
};

// External callers of localize use these tables to retrieve localized values.

export namespace Common {
    export const bannerLabelYes = localize('Common.bannerLabelYes', 'Yes');
    export const bannerLabelNo = localize('Common.bannerLabelNo', 'No');
    export const yesPlease = localize('Common.yesPlease', 'Yes, please');
    export const canceled = localize('Common.canceled', 'Canceled');
    export const cancel = localize('Common.cancel', 'Cancel');
    export const ok = localize('Common.ok', 'Ok');
    export const download = localize('Common.download', 'Download');
    export const gotIt = localize('Common.gotIt', 'Got it!');
    export const install = localize('Common.install', 'Install');
    export const loadingExtension = localize('Common.loadingExtension', 'Jupyter extension loading...');
    export const openOutputPanel = localize('Common.openOutputPanel', 'Show output');
    export const noIWillDoItLater = localize('Common.noIWillDoItLater', 'No, I will do it later');
    export const notNow = localize('Common.notNow', 'Not now');
    export const doNotShowAgain = localize('Common.doNotShowAgain', 'Do not show again');
    export const reload = localize('Common.reload', 'Reload');
    export const moreInfo = localize('Common.moreInfo', 'More Info');
    export const learnMore = localize('Common.learnMore', 'Learn more');
    export const and = localize('Common.and', 'and');
    export const reportThisIssue = localize('Common.reportThisIssue', 'Report this issue');
    export const clickHereForMoreInfoWithHtml = localize(
        'Common.clickHereForMoreInfoWithHtml',
        "Click <a href='{0}'>here</a> for more info."
    );
}

export namespace CommonSurvey {
    export const remindMeLaterLabel = localize('CommonSurvey.remindMeLaterLabel', 'Remind me later');
    export const yesLabel = localize('CommonSurvey.yesLabel', 'Yes, take survey now');
    export const noLabel = localize('CommonSurvey.noLabel', 'No, thanks');
}

export namespace Http {
    export const downloadingFile = localize('downloading.file', 'Downloading {0}...');
    export const downloadingFileProgress = localize('downloading.file.progress', '{0}{1} of {2} KB ({3}%)');
}
export namespace Experiments {
    export const inGroup = localize('Experiments.inGroup', "User belongs to experiment group '{0}'");
}
export namespace OutputChannelNames {
    export const jupyter = localize('OutputChannelNames.jupyter', 'Jupyter');
}

export namespace GitHubIssue {
    export const failure = localize(
        'GitHubIssue.Failure',
        'We encountered an error while submitting your GitHub issue. Would you still like to report an issue?'
    );
    export const copyContentToClipboardAndOpenIssue = localize(
        'GitHubIssue.copyToClipboardAndOpenIssue',
        'Yes, copy content to clipboard and open issue'
    );
    export const askForIssueTitle = localize(
        'GitHubIssue.askForIssueTitle',
        'Please provide a descriptive title summarizing your issue.'
    );
    export const titlePlaceholder = localize(
        { key: 'GitHubIssue.titlePlaceholder', comment: ['{Locked="kernel"}'] },
        'E.g.: Unable to start a local kernel session'
    );
    export const pleaseFillThisOut = localize(
        'GitHubIssue.pleaseFillThisOut',
        'Please fill this section out and delete this comment before submitting an issue!'
    );
    export const missingFields = localize(
        { key: 'GitHubIssue.missingFields', comment: ['{Locked="Issue"}'] },
        'Please provide details of the issue you encountered before clicking Submit GitHub Issue.'
    );
<<<<<<< HEAD
    export const submitGitHubIssue = localize(
        { key: 'GitHubIssue.submitGitHubIssue', comment: ['{Locked="Issue"}'] },
        '✅ Submit GitHub Issue'
    );
=======
>>>>>>> 4e500b1a
}

export namespace Logging {
    export const currentWorkingDirectory = () => 'cwd:';
    export const warnUserAboutDebugLoggingSetting = localize(
        'Logging.WarnUserAboutDebugLoggingSetting',
        'You have enabled debug logging for the Jupyter extension, which will continue to write logs to disk. Would you like to turn debug logging off?'
    );
    export const bannerYesTurnOffDebugLogging = localize(
        'Logging.YesTurnOffDebugLogging',
        'Yes, turn off debug logging'
    );
    export const NoResponse = localize('Logging.NoResponse', 'No');
    export const NoAndDontAskAgain = localize('Logging.NoAndDontAskAgain', "No, and don't ask again");
}

export namespace InteractiveShiftEnterBanner {
    export const bannerMessage = localize(
        'InteractiveShiftEnterBanner.bannerMessage',
        'Would you like shift-enter to send code to the new Interactive Window experience?'
    );
}

export namespace InsidersNativeNotebooksSurveyBanner {
    export const bannerMessage = localize(
        'InsidersNativeNotebooksSurveyBanner.bannerMessage',
        'Can you please take a minute to tell us about your notebooks experience in VS Code?'
    );
}

export namespace DataScienceSurveyBanner {
    export const bannerMessage = localize(
        'DataScienceSurveyBanner.bannerMessage',
        'Can you please take 2 minutes to tell us how the Python Data Science features are working for you?'
    );
    export const bannerLabelYes = localize('DataScienceSurveyBanner.bannerLabelYes', 'Yes, take survey now');
    export const bannerLabelNo = localize('DataScienceSurveyBanner.bannerLabelNo', 'No, thanks');
}
export namespace DataScienceRendererExtension {
    export const installingExtension = localize(
        {
            key: 'DataScienceRendererExtension.installingExtension',
            comment: ['{Locked="Notebook Renderers"}']
        },
        'Installing Notebook Renderers extension... '
    );
    export const installationCompleteMessage = localize(
        {
            key: 'DataScienceRendererExtension.installationCompleteMessage',
            comment: ['{Locked="Notebook Renderers"}']
        },
        'complete.'
    );
    export const startingDownloadOutputMessage = localize(
        {
            key: 'DataScienceRendererExtension.startingDownloadOutputMessage',
            comment: ['{Locked="Notebook Renderers"}']
        },
        'Starting download of Notebook Renderers extension.'
    );
    export const downloadingMessage = localize(
        {
            key: 'DataScienceRendererExtension.downloadingMessage',
            comment: ['{Locked="Notebook Renderers"}']
        },
        'Downloading Notebook Renderers Extension... '
    );
    export const downloadCompletedOutputMessage = localize(
        {
            key: 'DataScienceRendererExtension.downloadCompletedOutputMessage',
            comment: ['{Locked="Notebook Renderers"}']
        },
        'Notebook Renderers extension download complete.'
    );
}
export namespace ExtensionSurveyBanner {
    export const bannerMessage = localize(
        'ExtensionSurveyBanner.bannerMessage',
        'Can you please take 2 minutes to tell us how the Python Extension is working for you?'
    );
    export const bannerLabelYes = localize('ExtensionSurveyBanner.bannerLabelYes', 'Yes, take survey now');
    export const bannerLabelNo = localize('ExtensionSurveyBanner.bannerLabelNo', 'No, thanks');
    export const maybeLater = localize('ExtensionSurveyBanner.maybeLater', 'Maybe later');
}

export namespace DataScience {
    export const installingModule = localize('products.installingModule', 'Installing {0}');
    export const warnWhenSelectingKernelWithUnSupportedPythonVersion = localize(
        { key: 'DataScience.warnWhenSelectingKernelWithUnSupportedPythonVersion', comment: ['{Locked="kernel"}'] },
        'The version of Python associated with the selected kernel is no longer supported. Please consider selecting a different kernel.'
    );
    export const pythonExtensionRequiredToRunNotebook = localize(
        'DataScience.pythonExtensionRequiredToRunNotebook',
        'Python Extension required to run Python notebooks.'
    );
    export const customizeLayout = localize('DataScience.customizeLayout', 'Customize Layout');
    export const pythonExtensionRequired = localize(
        'DataScience.pythonExtensionRequired',
        'The Python Extension is required to perform that task. Click Yes to open Python Extension installation page.'
    );

    export const pythonExtensionInstalled = localize(
        'DataScience.pythonInstalledReloadPromptMessage',
        'Python extension is now installed. Some features might not be available until a notebook or interactive window session is restarted.'
    );
    export const unknownServerUri = localize(
        'DataScience.unknownServerUri',
        'Server URI cannot be used. Did you uninstall an extension that provided a Jupyter server connection?'
    );
    export const uriProviderDescriptionFormat = localize(
        'DataScience.uriProviderDescriptionFormat',
        '{0} (From {1} extension)'
    );
    export const unknownPackage = localize('DataScience.unknownPackage', 'unknown');
    export const interactiveWindowTitle = localize('DataScience.interactiveWindowTitle', 'Interactive');
    export const interactiveWindowTitleFormat = localize(
        'DataScience.interactiveWindowTitleFormat',
        'Interactive - {0}'
    );

    export const interactiveWindowModeBannerTitle = localize(
        {
            key: 'DataScience.interactiveWindowModeBannerTitle',
            comment: ["{Locked='command:workbench.action.openSettings?%5B%22jupyter.interactiveWindowMode%22%5D'}"]
        },
        'Do you want to open a new Interactive Window for this file? [More Information](command:workbench.action.openSettings?%5B%22jupyter.interactiveWindowMode%22%5D).'
    );

    export const interactiveWindowModeBannerSwitchYes = localize(
        'DataScience.interactiveWindowModeBannerSwitchYes',
        'Yes'
    );
    export const interactiveWindowModeBannerSwitchAlways = localize(
        'DataScience.interactiveWindowModeBannerSwitchAlways',
        'Always'
    );
    export const interactiveWindowModeBannerSwitchNo = localize(
        'DataScience.interactiveWindowModeBannerSwitchNo',
        'No'
    );

    export const dataExplorerTitle = localize('DataScience.dataExplorerTitle', 'Data Viewer');
    export const badWebPanelFormatString = localize(
        {
            key: 'DataScience.badWebPanelFormatString',
            comment: ['{RegEx=">[^<]*<"}', 'Only translate the text within the HTML tags']
        },
        '<html><body><h1>{0} is not a valid file name</h1></body></html>'
    );
    export const checkingIfImportIsSupported = localize(
        { key: 'DataScience.checkingIfImportIsSupported', comment: ['{Locked="import"}'] },
        'Checking if "import" is supported'
    );
    export const installingMissingDependencies = localize(
        'DataScience.installingMissingDependencies',
        'Installing missing dependencies'
    );
    export const validatingKernelDependencies = localize(
        { key: 'DataScience.validatingKernelDependencies', comment: ['{Locked="kernel"}'] },
        'Validating kernel dependencies'
    );
    export const performingExport = localize('DataScience.performingExport', 'Performing Export');
    export const convertingToPDF = localize('DataScience.convertingToPDF', 'Converting to PDF');
    export const exportNotebookToPython = localize(
        { key: 'DataScience.exportNotebookToPython', comment: ['{Locked="Notebook"}'] },
        'Exporting Notebook to Python'
    );
    export const sessionDisposed = localize(
        'DataScience.sessionDisposed',
        'Cannot execute code, session has been disposed.'
    );
    export const passwordFailure = localize(
        'DataScience.passwordFailure',
        'Failed to connect to password protected server. Check that password is correct.'
    );
    export const rawKernelProcessNotStarted = localize(
        { key: 'DataScience.rawKernelProcessNotStarted', comment: ['{Locked="kernel"}'] },
        'Raw kernel process was not able to start.'
    );
    export const rawKernelProcessExitBeforeConnect = localize(
        { key: 'DataScience.rawKernelProcessExitBeforeConnect', comment: ['{Locked="kernel"}'] },
        'Raw kernel process exited before connecting.'
    );
    export const unknownMimeTypeFormat = localize(
        { key: 'DataScience.unknownMimeTypeFormat', comment: ['{Locked="Mime type"}'] },
        'Mime type {0} is not currently supported'
    );
    export const exportDialogTitle = localize(
        { key: 'DataScience.exportDialogTitle', comment: ['{Locked="Notebook"}'] },
        'Export to Jupyter Notebook'
    );
    export const exportDialogFilter = localize(
        { key: 'DataScience.exportDialogFilter', comment: ['{Locked="Notebooks"}'] },
        'Jupyter Notebooks'
    );
    export const exportDialogComplete = localize('DataScience.exportDialogComplete', 'Notebook written to {0}');
    export const exportDialogFailed = localize('DataScience.exportDialogFailed', 'Failed to export notebook. {0}');
    export const exportOpenQuestion1 = localize('DataScience.exportOpenQuestion1', 'Open in editor');
    export const runCellLensCommandTitle = localize('jupyter.command.jupyter.runcell.title', 'Run Cell');
    export const importDialogTitle = localize(
        { key: 'DataScience.importDialogTitle', comment: ['{Locked="Notebook"}'] },
        'Import Jupyter Notebook'
    );
    export const importDialogFilter = () => 'Jupyter Notebooks';
    export const notebookCheckForImportTitle = localize(
        { key: 'DataScience.notebookCheckForImportTitle', comment: ['{Locked="Notebook"}'] },
        'Do you want to import the Jupyter Notebook into Python code?'
    );
    export const notebookCheckForImportYes = localize('DataScience.notebookCheckForImportYes', 'Import');
    export const notebookCheckForImportNo = localize('DataScience.notebookCheckForImportNo', 'Later');
    export const notebookCheckForImportDontAskAgain = localize(
        'DataScience.notebookCheckForImportDontAskAgain',
        "Don't Ask Again"
    );
    export const libraryNotInstalled = localize(
        'DataScience.libraryNotInstalled',
        'Data Science library {0} is not installed. Install?'
    );
    export const libraryNotInstalledCorrectlyOrOutdated = localize(
        'DataScience.libraryNotInstalledCorrectlyOrOutdated',
        'Data Science library {0} is not installed correctly or outdated. Re-Install?'
    );
    export const couldNotInstallLibrary = localize(
        'DataScience.couldNotInstallLibrary',
        'Could not install {0} package. If pip is not available, please use the package manager of your choice to manually install this library into your Python environment.'
    );
    export const libraryRequiredToLaunchJupyterNotInstalled = localize(
        'DataScience.libraryRequiredToLaunchJupyterNotInstalled',
        'Running cells requires {0} package.'
    );
    export const librariesRequiredToLaunchJupyterNotInstalled = localize(
        'DataScience.librariesRequiredToLaunchJupyterNotInstalled',
        'Running cells requires {0} package.'
    );
    export const libraryRequiredToLaunchJupyterNotInstalledInterpreter = localize(
        'DataScience.libraryRequiredToLaunchJupyterNotInstalledInterpreter',
        "Running cells with '{0}' requires {1} package."
    );
    export const libraryRequiredToLaunchJupyterKernelNotInstalledInterpreter = localize(
        'DataScience.libraryRequiredToLaunchJupyterKernelNotInstalledInterpreter',
        "Running cells with '{0}' requires {1} package."
    );
    export const libraryRequiredToLaunchJupyterKernelNotInstalledInterpreterAndRequiresUpdate = localize(
        'DataScience.libraryRequiredToLaunchJupyterKernelNotInstalledInterpreterAndRequiresUpdate',
        "Running cells with '{0}' requires {1} package installed or requires an update."
    );
    export const librariesRequiredToLaunchJupyterNotInstalledInterpreter = localize(
        'DataScience.librariesRequiredToLaunchJupyterNotInstalledInterpreter',
        "Running cells with '{0}' requires {1} package."
    );
    export const installPackageInstructions = localize(
        'DataScience.installPackageInstructions',
        "Run the following command to install '{0}' into the Python environment. \nCommand: '{1}'"
    );
    export const selectJupyterInterpreter = localize(
        'DataScience.selectJupyterInterpreter',
        'Select an Interpreter to start Jupyter'
    );
    export const jupyterInstall = localize('DataScience.jupyterInstall', 'Install');
    export const currentlySelectedJupyterInterpreterForPlaceholder = localize(
        'DataScience.currentlySelectedJupyterInterpreterForPlaceholder',
        'current: {0}'
    );
    export const jupyterNotSupported = localize(
        'DataScience.jupyterNotSupported',
        'Jupyter cannot be started. Error attempting to locate jupyter: {0}'
    );
    export const jupyterNotSupportedBecauseOfEnvironment = localize(
        'DataScience.jupyterNotSupportedBecauseOfEnvironment',
        'Activating {0} to run Jupyter failed with {1}'
    );
    export const jupyterNbConvertNotSupported = localize(
        'DataScience.jupyterNbConvertNotSupported',
        'Jupyter nbconvert is not installed'
    );
    export const jupyterLaunchTimedOut = localize(
        'DataScience.jupyterLaunchTimedOut',
        'The Jupyter notebook server failed to launch in time'
    );
    export const jupyterLaunchNoURL = localize(
        'DataScience.jupyterLaunchNoURL',
        'Failed to find the URL of the launched Jupyter notebook server'
    );
    export const jupyterSelfCertFail = localize(
        'DataScience.jupyterSelfCertFail',
        'The security certificate used by server {0} was not issued by a trusted certificate authority.\r\nThis may indicate an attempt to steal your information.\r\nDo you want to enable the Allow Unauthorized Remote Connection setting for this workspace to allow you to connect?'
    );
    export const jupyterExpiredCertFail = localize(
        'DataScience.jupyterExpiredCertFail',
        'The security certificate used by server {0} has expired.\r\nThis may indicate an attempt to steal your information.\r\nDo you want to enable the Allow Unauthorized Remote Connection setting for this workspace to allow you to connect?'
    );
    export const jupyterSelfCertFailErrorMessageOnly = localize(
        'DataScience.jupyterSelfCertFailErrorMessageOnly',
        'The security certificate used by server was not issued by a trusted certificate authority.\r\nThis may indicate an attempt to steal your information.'
    );
    export const jupyterSelfCertExpiredErrorMessageOnly = localize(
        'DataScience.jupyterSelfCertExpiredErrorMessageOnly',
        'The security certificate used by server has expired.\r\nThis may indicate an attempt to steal your information.'
    );
    export const jupyterSelfCertEnable = localize('DataScience.jupyterSelfCertEnable', 'Yes, connect anyways');
    export const jupyterSelfCertClose = localize('DataScience.jupyterSelfCertClose', 'No, close the connection');
    export const pythonInteractiveHelpLink = localize(
        'DataScience.pythonInteractiveHelpLink',
        'See <https://aka.ms/pyaiinstall> for help on installing jupyter.'
    );
    export const markdownHelpInstallingMissingDependencies = localize(
        'DataScience.markdownHelpInstallingMissingDependencies',
        'See <https://aka.ms/pyaiinstall> for help on installing Jupyter and related dependencies.'
    );
    export const importingFormat = localize('DataScience.importingFormat', 'Importing {0}');
    export const startingJupyter = localize('DataScience.startingJupyter', 'Starting Jupyter server');
    export const connectingToKernel = localize(
        { key: 'DataScience.connectingToKernel', comment: ['{Locked="kernel"}'] },
        'Connecting to kernel: {0}'
    );
    export const connectedToKernel = localize('DataScience.connectedToKernel', 'Connected.');
    export const connectingToJupyter = localize('DataScience.connectingToJupyter', 'Connecting to Jupyter server');
    export const exportingFormat = localize('DataScience.exportingFormat', 'Exporting {0}');
    export const runAllCellsLensCommandTitle = localize('jupyter.command.jupyter.runallcells.title', 'Run All Cells');
    export const runAllCellsAboveLensCommandTitle = localize(
        'jupyter.command.jupyter.runallcellsabove.title',
        'Run Above'
    );
    export const runCellAndAllBelowLensCommandTitle = localize(
        'jupyter.command.jupyter.runcellandallbelow.title',
        'Run Below'
    );
    export const importChangeDirectoryComment = localize(
        {
            key: 'DataScience.importChangeDirectoryComment',
            comment: ['{Locked="DataScience.changeDirOnImportExport"}']
        },
        '{0} Change working directory from the workspace root to the ipynb file location. Turn this addition off with the DataScience.changeDirOnImportExport setting'
    );
    export const exportChangeDirectoryComment = localize(
        {
            key: 'DataScience.exportChangeDirectoryComment',
            comment: ['{Locked="DataScience.changeDirOnImportExport"}']
        },
        '# Change directory to VS Code workspace root so that relative path loads work correctly. Turn this addition off with the DataScience.changeDirOnImportExport setting'
    );

    export const restartKernelMessage = localize(
        { key: 'DataScience.restartKernelMessage', comment: ['{Locked="kernel"}'] },
        'Do you want to restart the Jupyter kernel? All variables will be lost.'
    );
    export const restartKernelMessageYes = localize('DataScience.restartKernelMessageYes', 'Restart');
    export const restartKernelMessageDontAskAgain = localize(
        'DataScience.restartKernelMessageDontAskAgain',
        "Don't Ask Again"
    );
    export const restartKernelMessageNo = localize('DataScience.restartKernelMessageNo', 'Cancel');
    export const restartingKernelStatus = localize('DataScience.restartingKernelStatus', 'Restarting Kernel {0}');
    export const restartingKernelFailed = localize(
        'DataScience.restartingKernelFailed',
        'Kernel restart failed. Jupyter server is hung. Please reload VS Code.'
    );
    export const interruptingKernelFailed = localize(
        'DataScience.interruptingKernelFailed',
        'Kernel interrupt failed. Jupyter server is hung. Please reload VS Code.'
    );
    export const sessionStartFailedWithKernel = localize(
        {
            key: 'DataScience.sessionStartFailedWithKernel',
            comment: ['{Locked="command:jupyter.viewOutput"}']
        },
        "Failed to start the Kernel '{0}'. \nView Jupyter [log](command:jupyter.viewOutput) for further details."
    );
    export const failedToStartJupyter = localize(
        {
            key: 'DataScience.failedToStartJupyter',
            comment: ['{Locked="command:jupyter.viewOutput"}']
        },
        "Failed to start Jupyter in the environment '{0}'. \nView Jupyter [log](command:jupyter.viewOutput) for further details."
    );
    export const failedToStartJupyterWithErrorInfo = localize(
        {
            key: 'DataScience.failedToStartJupyterWithErrorInfo',
            comment: ['{Locked="command:jupyter.viewOutput"}']
        },
        "Failed to start Jupyter in the environment '{0}'. \n{1} \nView Jupyter [log](command:jupyter.viewOutput) for further details."
    );
    export const failedToStartJupyterDueToOutdatedTraitlets = localize(
        {
            key: 'DataScience.failedToStartJupyterDueToOutdatedTraitlets',
            comment: ['{Locked="command:jupyter.viewOutput"}', '{Locked="traitless"}']
        },
        "Failed to start Jupyter in the environment '{0}' possibly due to an outdated version of 'traitlets'. \n{1} \nConsider updating the 'traitlets' module to '5.1.1' or later. \nView Jupyter [log](command:jupyter.viewOutput) for further details."
    );
    export const failedToStartKernel = localize('DataScience.failedToStartKernel', 'Failed to start the Kernel.');
    export const failedToRestartKernel = localize('DataScience.failedToRestartKernel', 'Failed to restart the Kernel.');
    export const failedToInterruptKernel = localize(
        'DataScience.failedToInterruptKernel',
        'Failed to interrupt the Kernel.'
    );
    export const rawKernelStartFailedDueToTimeout = localize(
        {
            key: 'DataScience.rawKernelStartFailedDueToTimeout',
            comment: ['{Locked="command:jupyter.viewOutput"}']
        },
        "Unable to start Kernel '{0}' due to connection timeout. \nView Jupyter [log](command:jupyter.viewOutput) for further details."
    );
    export const viewJupyterLogForFurtherInfo = localize(
        {
            key: 'DataScience.viewJupyterLogForFurtherInfo',
            comment: ['{Locked="command:jupyter.viewOutput"}']
        },
        'View Jupyter [log](command:jupyter.viewOutput) for further details.'
    );
    export const kernelDied = localize(
        {
            key: 'DataScience.kernelDied',
            comment: ['{Locked="kernel"}', '{Locked="command:jupyter.viewOutput"}']
        },
        'The kernel died. Error: {0}... View Jupyter [log](command:jupyter.viewOutput) for further details.'
    );
    export const kernelDiedWithoutError = localize(
        {
            key: 'DataScience.kernelDiedWithoutError',
            comment: ['{Locked="command:jupyter.viewOutput"}', '{Locked="vscodeJupyterKernelCrash"}']
        },
        "The kernel '{0}' died. Click [here](https://aka.ms/vscodeJupyterKernelCrash) for more info. View Jupyter [log](command:jupyter.viewOutput) for further details."
    );
    export const kernelDiedWithoutErrorAndAutoRestarting = localize(
        {
            key: 'DataScience.kernelDiedWithoutErrorAndAutoRestarting',
            comment: [
                '{Locked="kernel"}',
                '{Locked="command:jupyter.viewOutput"}',
                '{Locked="vscodeJupyterKernelCrash"}'
            ]
        },
        "The kernel '{0}' died and is being automatically restarted by Jupyter. Click [here](https://aka.ms/vscodeJupyterKernelCrash) for more info. View Jupyter [log](command:jupyter.viewOutput) for further details."
    );
    export const kernelCrashedDueToCodeInCurrentOrPreviousCell = localize(
        {
            key: 'DataScience.kernelCrashedDueToCodeInCurrentOrPreviousCell',
            comment: [
                '{Locked="kernel"}',
                '{Locked="vscodeJupyterKernelCrash"}',
                '{Locked="command:jupyter.viewOutput"}'
            ]
        },
        "The kernel crashed while executing code in the the current cell or a previous cell. Please review the code in the cell(s) to identify a possible cause of the failure. Click <a href='https://aka.ms/vscodeJupyterKernelCrash'>here</a> for more info. View Jupyter [log](command:jupyter.viewOutput) for further details."
    );
    export const cannotRunCellKernelIsDead = localize(
        { key: 'DataScience.cannotRunCellKernelIsDead', comment: ['{Locked="kernel"}'] },
        "Cannot run cells, as the kernel '{0}' is dead."
    );
    export const showJupyterLogs = localize('jupyter.showJupyterLogs', 'Show Jupyter Logs.');
    export const executingCode = localize('DataScience.executingCode', 'Executing Cell');
    export const collapseAll = localize('DataScience.collapseAll', 'Collapse all cell inputs');
    export const expandAll = localize('DataScience.expandAll', 'Expand all cell inputs');
    export const collapseSingle = localize('DataScience.collapseSingle', 'Collapse');
    export const expandSingle = localize('DataScience.expandSingle', 'Expand');
    export const exportKey = localize('DataScience.export', 'Export as Jupyter notebook');
    export const restartServer = localize('DataScience.restartServer', 'Restart Jupyter Kernel');
    export const restartKernel = localize('DataScience.restartKernel', 'Restart Kernel');
    export const undo = localize('DataScience.undo', 'Undo');
    export const redo = localize('DataScience.redo', 'Redo');
    export const save = localize('DataScience.save', 'Save file');
    export const clearAll = localize('DataScience.clearAll', 'Remove all cells');
    export const reloadRequired = localize(
        'DataScience.reloadRequired',
        'Please reload the window for new settings to take effect.'
    );
    export const restartedKernelHeader = localize('DataScience.restartedKernelHeader', 'Restarted {0}');
    export const restartingKernelCustomHeader = localize(
        'DataScience.restartingKernelCustomHeader',
        '_Restarting {0}..._'
    );
    export const restartingKernelHeader = localize(
        { key: 'DataScience.restartingKernelHeader', comment: ['{Locked="kernel"}'] },
        '_Restarting kernel..._'
    );
    export const startedNewKernelHeader = localize('DataScience.startedNewKernelHeader', 'Started {0}');
    export const startingNewKernelHeader = localize(
        { key: 'DataScience.kernelStarting', comment: ['{Locked="kernel"}'] },
        '_Connecting to kernel..._'
    );
    export const startingNewKernelCustomHeader = localize('DataScience.kernelStartingCustom', '_Connecting to {0}..._');
    export const connectKernelHeader = localize('DataScience.connectKernelHeader', 'Connected to {0}');

    export const jupyterSelectURIPrompt = localize(
        'DataScience.jupyterSelectURIPrompt',
        'Enter the URI of the running Jupyter server'
    );
    export const jupyterSelectURIQuickPickTitle = localize(
        'DataScience.jupyterSelectURIQuickPickTitle',
        'Pick how to connect to Jupyter'
    );
    export const jupyterSelectURIQuickPickPlaceholder = localize(
        'DataScience.jupyterSelectURIQuickPickPlaceholder',
        'Choose an option'
    );
    export const jupyterSelectURIQuickPickCurrent = localize(
        'DataScience.jupyterSelectURIQuickPickCurrent',
        'Current: {0}'
    );
    export const jupyterSelectURINoneLabel = localize('DataScience.jupyterSelectURINoneLabel', 'None');
    export const jupyterSelectURINoneDetail = localize(
        'DataScience.jupyterSelectURINoneDetail',
        'Do not connect to any remote Jupyter server'
    );
    export const jupyterSelectURIMRUDetail = localize('DataScience.jupyterSelectURIMRUDetail', 'Last Connection: {0}');
    export const jupyterSelectURINewLabel = localize('DataScience.jupyterSelectURINewLabel', 'Existing');
    export const jupyterSelectURINewDetail = localize(
        'DataScience.jupyterSelectURINewDetail',
        'Specify the URI of an existing server'
    );
    export const jupyterSelectURIInvalidURI = localize(
        'DataScience.jupyterSelectURIInvalidURI',
        'Invalid URI specified'
    );
    export const jupyterSelectURIRunningDetailFormat = localize(
        'DataScience.jupyterSelectURIRunningDetailFormat',
        'Last connection {0}. {1} existing connections.'
    );
    export const jupyterSelectURINotRunningDetail = localize(
        'DataScience.jupyterSelectURINotRunningDetail',
        'Cannot connect at this time. Status unknown.'
    );
    export const jupyterSelectUserAndPasswordTitle = localize(
        'DataScience.jupyterSelectUserAndPasswordTitle',
        'Enter your user name and password to connect to Jupyter Hub'
    );
    export const jupyterSelectUserPrompt = localize('DataScience.jupyterSelectUserPrompt', 'Enter your user name');
    export const jupyterSelectPasswordPrompt = localize(
        'DataScience.jupyterSelectPasswordPrompt',
        'Enter your password'
    );
    export const pythonNotInstalled = localize(
        'DataScience.installPython',
        'Python is not installed. \nPlease [download](https://www.python.org/downloads) and install Python in order to execute cells in this notebook.'
    );
    export const pythonNotInstalledNonMarkdown = localize(
        'DataScience.installPythonNonMarkdown',
        'Python is not installed. \nPlease download and install Python in order to execute cells in this notebook from here https://www.python.org/downloads.'
    );
    export const kernelNotInstalled = localize(
        'DataScience.installKernel',
        "The Jupyter Kernel '{0}' could not be found and needs to be installed in order to execute cells in this notebook."
    );
    export const jupyterNotebookFailure = localize(
        'DataScience.jupyterNotebookFailure',
        'Jupyter notebook failed to launch. \r\n{0}'
    );
    export const remoteJupyterServerProvidedBy3rdPartyExtensionNoLongerValid = localize(
        'DataScience.remoteJupyterServerProvidedBy3rdPartyExtensionNoLongerValid',
        "The remote Jupyter Server contributed by the extension '{0}' is no longer available."
    );
    export const remoteJupyterConnectionFailedWithServerWithError = localize(
        'DataScience.remoteJupyterConnectionFailedWithServerWithError',
        "Failed to connect to the remote Jupyter Server '{0}'. Verify the server is running and reachable. ({1})."
    );
    export const remoteJupyterConnectionFailedWithServer = localize(
        'DataScience.remoteJupyterConnectionFailedWithServer',
        "Failed to connect to the remote Jupyter Server '{0}'. Verify the server is running and reachable."
    );
    export const remoteJupyterConnectionFailedWithoutServerWithError = localize(
        'DataScience.remoteJupyterConnectionFailedWithoutServerWithError',
        'Connection failure. Verify the server is running and reachable. ({0}).'
    );
    export const remoteJupyterConnectionFailedWithoutServerWithErrorWeb = localize(
        'DataScience.remoteJupyterConnectionFailedWithoutServerWithErrorWeb',
        'Connection failure. Verify the server is running and reachable from a browser. ({0}). See https://aka.ms/vscjremoteweb for more information.'
    );
    export const removeRemoteJupyterConnectionButtonText = localize(
        'DataScience.removeRemoteJupyterConnectionButtonText',
        'Forget Connection'
    );
    export const jupyterNotebookRemoteConnectFailedWeb = localize(
        'DataScience.jupyterNotebookRemoteConnectFailedWeb',
        'Failed to connect to remote Jupyter server.\r\nCheck that the Jupyter Server URI can be reached from a browser.\r\n{0}. Click [here](https://aka.ms/vscjremoteweb) for more information.'
    );
    export const changeRemoteJupyterConnectionButtonText = localize(
        'DataScience.changeRemoteJupyterConnectionButtonText',
        'Manage Connections'
    );

    export const changeJupyterRemoteConnection = localize(
        'DataScience.changeJupyterRemoteConnection',
        'Change Jupyter Server connection.'
    );
    export const jupyterNotebookRemoteConnectSelfCertsFailed = localize(
        'DataScience.jupyterNotebookRemoteConnectSelfCertsFailed',
        'Failed to connect to remote Jupyter notebook.\r\nSpecified server is using self signed certs. Enable Allow Unauthorized Remote Connection setting to connect anyways\r\n{0}\r\n{1}'
    );
    export const rawConnectionDisplayName = localize(
        { key: 'DataScience.rawConnectionDisplayName', comment: ['{Locked="kernel"}'] },
        'Direct kernel connection'
    );
    export const rawConnectionBrokenError = localize(
        { key: 'DataScience.rawConnectionBrokenError', comment: ['{Locked="kernel"}'] },
        'Direct kernel connection broken'
    );
    export const jupyterServerCrashed = localize(
        'DataScience.jupyterServerCrashed',
        'Jupyter server crashed. Unable to connect. \r\nError code from jupyter: {0}'
    );
    export const notebookVersionFormat = localize(
        { key: 'DataScience.notebookVersionFormat', comment: ['{Locked="Notebook"}'] },
        'Jupyter Notebook version: {0}'
    );
    export const jupyterKernelSpecNotFound = localize(
        { key: 'DataScience.jupyterKernelSpecNotFound', comment: ['{Locked="kernel"}'] },
        'Cannot create a Jupyter kernel spec and none are available for use'
    );
    export const jupyterKernelSpecModuleNotFound = localize(
        'DataScience.jupyterKernelSpecModuleNotFound',
        "'Kernelspec' module not installed in the selected interpreter ({0}).\n Please re-install or update 'jupyter'."
    );
    export const interruptKernel = localize('DataScience.interruptKernel', 'Interrupt Jupyter Kernel');
    export const clearAllOutput = localize('DataScience.clearAllOutput', 'Clear All Output');
    export const interruptKernelStatus = localize('DataScience.interruptKernelStatus', 'Interrupting Jupyter Kernel');
    export const exportCancel = localize('DataScience.exportCancel', 'Cancel');
    export const exportPythonQuickPickLabel = localize('DataScience.exportPythonQuickPickLabel', 'Python Script');
    export const exportHTMLQuickPickLabel = localize('DataScience.exportHTMLQuickPickLabel', 'HTML');
    export const exportPDFQuickPickLabel = localize('DataScience.exportPDFQuickPickLabel', 'PDF');
    export const restartKernelAfterInterruptMessage = localize(
        { key: 'DataScience.restartKernelAfterInterruptMessage', comment: ['{Locked="kernel"}'] },
        'Interrupting the kernel timed out. Do you want to restart the kernel instead? All variables will be lost.'
    );
    export const pythonInterruptFailedHeader = localize(
        { key: 'DataScience.pythonInterruptFailedHeader', comment: ['{Locked="kernel"}'] },
        'Keyboard interrupt crashed the kernel. Kernel restarted.'
    );
    export const sysInfoURILabel = localize('DataScience.sysInfoURILabel', 'Jupyter Server URI: ');
    export const executingCodeFailure = localize('DataScience.executingCodeFailure', 'Executing code failed : {0}');
    export const inputWatermark = localize('DataScience.inputWatermark', 'Type code here and press shift-enter to run');
    export const liveShareConnectFailure = localize(
        'DataScience.liveShareConnectFailure',
        'Cannot connect to host Jupyter session. URI not found.'
    );
    export const liveShareCannotSpawnNotebooks = localize(
        'DataScience.liveShareCannotSpawnNotebooks',
        'Spawning Jupyter notebooks is not supported over a live share connection'
    );
    export const liveShareCannotImportNotebooks = localize(
        'DataScience.liveShareCannotImportNotebooks',
        'Importing notebooks is not currently supported over a live share connection'
    );
    export const liveShareHostFormat = localize('DataScience.liveShareHostFormat', '{0} Jupyter Server');
    export const liveShareSyncFailure = localize(
        'DataScience.liveShareSyncFailure',
        'Synchronization failure during live share startup.'
    );
    export const liveShareServiceFailure = localize(
        'DataScience.liveShareServiceFailure',
        "Failure starting '{0}' service during live share connection."
    );
    export const documentMismatch = localize(
        'DataScience.documentMismatch',
        'Cannot run cells, duplicate documents for {0} found.'
    );
    export const jupyterGetVariablesBadResults = localize(
        'DataScience.jupyterGetVariablesBadResults',
        'Failed to fetch variable info from the Jupyter server.'
    );
    export const dataExplorerInvalidVariableFormat = localize(
        'DataScience.dataExplorerInvalidVariableFormat',
        "'{0}' is not an active variable."
    );
    export const pythonInteractiveCreateFailed = localize(
        'DataScience.pythonInteractiveCreateFailed',
        "Failure to create an 'Interactive' window. Try reinstalling the Python extension."
    );
    export const jupyterGetVariablesExecutionError = localize(
        'DataScience.jupyterGetVariablesExecutionError',
        'Failure during variable extraction: \r\n{0}'
    );
    export const loadingMessage = localize('DataScience.loadingMessage', 'loading ...');
    export const fetchingDataViewer = localize('DataScience.fetchingDataViewer', 'Fetching data ...');
    export const noRowsInDataViewer = localize('DataScience.noRowsInDataViewer', 'No rows match current filter');
    export const jupyterServer = localize('DataScience.jupyterServer', 'Jupyter Server');
    export const noKernel = localize('DataScience.noKernel', 'No Kernel');
    export const serverNotStarted = localize('DataScience.serverNotStarted', 'Not Started');
    export const selectKernel = localize(
        { key: 'DataScience.selectKernel', comment: ['{Locked="Kernel"}'] },
        'Change Kernel'
    );
    export const selectDifferentKernel = localize(
        { key: 'DataScience.selectDifferentKernel', comment: ['{Locked="kernel"}'] },
        'Select a different Kernel'
    );
    export const kernelFilterPlaceholder = localize(
        { key: 'jupyter.kernel.filter.placeholder', comment: ['{Locked="kernel"}', '{Locked="kernels"}'] },
        'Choose the kernels that are available in the kernel picker.'
    );
    export const selectDifferentJupyterInterpreter = localize(
        'DataScience.selectDifferentJupyterInterpreter',
        'Change Interpreter'
    );
    export const localJupyterServer = localize('DataScience.localJupyterServer', 'local');
    export const pandasTooOldForViewingFormat = localize(
        {
            key: 'DataScience.pandasTooOldForViewingFormat',
            comment: ["{Locked='pandas'", 'This is the name of the pandas package']
        },
        "Python package 'pandas' is version {0}. Version 0.20 or greater is required for viewing data."
    );
    export const pandasRequiredForViewing = localize(
        {
            key: 'DataScience.pandasRequiredForViewing',
            comment: ["{Locked='pandas'", 'This is the name of the pandas package']
        },
        "Python package 'pandas' is required for viewing data."
    );
    export const valuesColumn = localize('DataScience.valuesColumn', 'values');
    export const liveShareInvalid = localize(
        'DataScience.liveShareInvalid',
        'One or more guests in the session do not have the Jupyter Extension installed. Live share session cannot continue.'
    );
    export const tooManyColumnsMessage = localize(
        'DataScience.tooManyColumnsMessage',
        'Variables with over a 1000 columns may take a long time to display. Are you sure you wish to continue?'
    );
    export const tooManyColumnsYes = localize('DataScience.tooManyColumnsYes', 'Yes');
    export const tooManyColumnsNo = localize('DataScience.tooManyColumnsNo', 'No');
    export const tooManyColumnsDontAskAgain = localize('DataScience.tooManyColumnsDontAskAgain', "Don't Ask Again");
    export const filterRowsTooltip = localize(
        'DataScience.filterRowsTooltip',
        'Allows filtering multiple rows. Use =, >, or < signs to filter numeric values.'
    );
    export const previewHeader = localize('DataScience.previewHeader', '--- Begin preview of {0} ---');
    export const previewFooter = localize('DataScience.previewFooter', '--- End preview of {0} ---');
    export const previewStatusMessage = localize('DataScience.previewStatusMessage', 'Generating preview of {0}');
    export const plotViewerTitle = localize('DataScience.plotViewerTitle', 'Plots');
    export const exportPlotTitle = localize('DataScience.exportPlotTitle', 'Save plot image');
    export const pdfFilter = () => 'PDF';
    export const pngFilter = () => 'PNG';
    export const svgFilter = () => 'SVG';
    export const previousPlot = localize('DataScience.previousPlot', 'Previous');
    export const nextPlot = localize('DataScience.nextPlot', 'Next');
    export const panPlot = localize('DataScience.panPlot', 'Pan');
    export const zoomInPlot = localize('DataScience.zoomInPlot', 'Zoom in');
    export const zoomOutPlot = localize('DataScience.zoomOutPlot', 'Zoom out');
    export const exportPlot = localize('DataScience.exportPlot', 'Export to different formats');
    export const deletePlot = localize('DataScience.deletePlot', 'Remove');
    export const editSection = localize('DataScience.editSection', 'Input new cells here.');
    export const selectedImageListLabel = localize('DataScience.selectedImageListLabel', 'Selected Image');
    export const imageListLabel = localize('DataScience.imageListLabel', 'Image');
    export const exportImageFailed = localize('DataScience.exportImageFailed', 'Error exporting image: {0}');
    export const jupyterDataRateExceeded = localize(
        {
            key: 'DataScience.jupyterDataRateExceeded',
            comment: [
                "{Locked='NotebookApp.iopub_data_rate_limit'}",
                'This command line parameter does not change across languages.'
            ]
        },
        'Cannot view variable because data rate exceeded. Please restart your server with a higher data rate limit. For example, --NotebookApp.iopub_data_rate_limit=10000000000.0'
    );
    export const addCellBelowCommandTitle = localize('DataScience.addCellBelowCommandTitle', 'Add cell');
    export const debugCellCommandTitle = localize('DataScience.debugCellCommandTitle', 'Debug Cell');
    export const debugStepOverCommandTitle = localize('DataScience.debugStepOverCommandTitle', 'Step over');
    export const debugContinueCommandTitle = localize('DataScience.debugContinueCommandTitle', 'Continue');
    export const debugStopCommandTitle = localize('DataScience.debugStopCommandTitle', 'Stop');
    export const runCurrentCellAndAddBelow = localize(
        'DataScience.runCurrentCellAndAddBelow',
        'Run current cell and add empty cell below'
    );
    export const jupyterDebuggerNotInstalledError = localize(
        'DataScience.jupyterDebuggerNotInstalledError',
        'Pip module {0} is required for debugging cells. You will need to install it to debug cells.'
    );
    export const jupyterDebuggerOutputParseError = localize(
        'DataScience.jupyterDebuggerOutputParseError',
        'Unable to parse {0} output, please log an issue with https://github.com/microsoft/vscode-jupyter'
    );
    export const jupyterDebuggerPortNotAvailableError = localize(
        {
            key: 'DataScience.jupyterDebuggerPortNotAvailableError',
            comment: ["{Locked='remoteDebuggerPort'}"]
        },
        'Port {0} cannot be opened for debugging. Please specify a different port in the remoteDebuggerPort setting.'
    );
    export const jupyterDebuggerPortBlockedError = localize(
        'DataScience.jupyterDebuggerPortBlockedError',
        'Port {0} cannot be connected to for debugging. Please let port {0} through your firewall.'
    );
    export const jupyterDebuggerPortNotAvailableSearchError = localize(
        'DataScience.jupyterDebuggerPortNotAvailableSearchError',
        'Ports in the range {0}-{1} cannot be found for debugging. Please specify a port in the remoteDebuggerPort setting.'
    );
    export const jupyterDebuggerPortBlockedSearchError = localize(
        'DataScience.jupyterDebuggerPortBlockedSearchError',
        'A port cannot be connected to for debugging. Please let ports {0}-{1} through your firewall.'
    );
    export const jupyterDebuggerInstallNew = localize(
        'DataScience.jupyterDebuggerInstallNew',
        'Pip module {0} is required for debugging cells. Install {0} and continue to debug cell?'
    );
    export const jupyterDebuggerInstallNewRunByLine = localize(
        'DataScience.jupyterDebuggerInstallNewRunByLine',
        'Pip module {0} is required for running by line. Install {0} and continue to run by line?'
    );
    export const jupyterDebuggerInstallUpdate = localize(
        'DataScience.jupyterDebuggerInstallUpdate',
        'The version of {0} installed does not support debugging cells. Update {0} to newest version and continue to debug cell?'
    );
    export const jupyterDebuggerInstallUpdateRunByLine = localize(
        'DataScience.jupyterDebuggerInstallUpdateRunByLine',
        'The version of {0} installed does not support running by line. Update {0} to newest version and continue to run by line?'
    );
    export const jupyterDebuggerInstallYes = localize('DataScience.jupyterDebuggerInstallYes', 'Yes');
    export const jupyterDebuggerInstallNo = localize('DataScience.jupyterDebuggerInstallNo', 'No');
    export const cellStopOnErrorMessage = localize(
        'DataScience.cellStopOnErrorMessage',
        'Cell was canceled due to an error in a previous cell.'
    );
    export const scrollToCellTitleFormatMessage = localize('DataScience.scrollToCellTitleFormatMessage', 'Go to [{0}]');
    export const instructionComments = localize(
        'DataScience.instructionComments',
        '# To add a new cell, type "{0}"\n# To add a new markdown cell, type "{0} [markdown]"\n'
    );
    export const nativeEditorTitle = localize('DataScience.nativeEditorTitle', 'Notebook Editor');
    export const untitledNotebookFileName = localize('DataScience.untitledNotebookFileName', 'Untitled');
    export const dirtyNotebookMessage1 = localize(
        'DataScience.dirtyNotebookMessage1',
        'Do you want to save the changes you made to {0}?'
    );
    export const dirtyNotebookMessage2 = localize(
        'DataScience.dirtyNotebookMessage2',
        "Your changes will be lost if you don't save them."
    );
    export const dirtyNotebookYes = localize('DataScience.dirtyNotebookYes', 'Save');
    export const dirtyNotebookNo = localize('DataScience.dirtyNotebookNo', "Don't Save");
    export const dirtyNotebookCancel = localize('DataScience.dirtyNotebookCancel', 'Cancel');
    export const dirtyNotebookDialogTitle = localize('DataScience.dirtyNotebookDialogTitle', 'Save');
    export const dirtyNotebookDialogFilter = localize('DataScience.dirtyNotebookDialogFilter', 'Jupyter Notebooks');
    export const notebookExportAs = localize('DataScience.notebookExportAs', 'Export As');
    export const exportAsPythonFileTitle = localize('DataScience.exportAsPythonFileTitle', 'Save As Python File');
    export const exportButtonTitle = localize('DataScience.exportButtonTitle', 'Export');
    export const exportAsQuickPickPlaceholder = localize('DataScience.exportAsQuickPickPlaceholder', 'Export As...');
    export const openExportedFileMessage = localize(
        'DataScience.openExportedFileMessage',
        'Would you like to open the exported file?'
    );
    export const openExportFileYes = localize('DataScience.openExportFileYes', 'Yes');
    export const openExportFileNo = localize('DataScience.openExportFileNo', 'No');
    export const exportFailedGeneralMessage = localize(
        {
            key: 'DataScience.exportFailedGeneralMessage',
            comment: ["{Locked='command:jupyter.viewOutput'}"]
        },
        `Please check the 'Jupyter' [output](command:jupyter.viewOutput) panel for further details.`
    );
    export const exportToPDFDependencyMessage = localize(
        'DataScience.exportToPDFDependencyMessage',
        'If you have not installed xelatex (TeX) you will need to do so before you can export to PDF, for further instructions please look https://nbconvert.readthedocs.io/en/latest/install.html#installing-tex. \r\nTo avoid installing xelatex (TeX) you might want to try exporting to HTML and using your browsers "Print to PDF" feature.'
    );
    export const failedExportMessage = localize('DataScience.failedExportMessage', 'Export failed.');
    export const runCell = localize('DataScience.runCell', 'Run cell');
    export const deleteCell = localize('DataScience.deleteCell', 'Delete cell');
    export const moveCellUp = localize('DataScience.moveCellUp', 'Move cell up');
    export const moveCellDown = localize('DataScience.moveCellDown', 'Move cell down');
    export const moveSelectedCellUp = localize('DataScience.moveSelectedCellUp', 'Move selected cell up');
    export const moveSelectedCellDown = localize('DataScience.deleteCell', 'Move selected cell down');
    export const insertBelow = localize('DataScience.insertBelow', 'Insert cell below');
    export const insertAbove = localize('DataScience.insertAbove', 'Insert cell above');
    export const addCell = localize('DataScience.addCell', 'Add cell');
    export const runAll = localize('DataScience.runAll', 'Insert cell');
    export const convertingToPythonFile = localize(
        'DataScience.convertingToPythonFile',
        'Converting ipynb to python file'
    );
    export const noInterpreter = localize('DataScience.noInterpreter', 'No python selected');
    export const notebookNotFound = localize(
        {
            key: 'DataScience.notebookNotFound',
            comment: ["{Locked='python -m jupyter notebook --version'}"]
        },
        'python -m jupyter notebook --version is not running'
    );
    export const savePngTitle = localize('DataScience.savePngTitle', 'Save Image');
    export const fallbackToUseActiveInterpreterAsKernel = localize(
        { key: 'DataScience.fallbackToUseActiveInterpreterAsKernel', comment: ['{Locked="kernel"}'] },
        "Couldn't find kernel '{0}' that the notebook was created with. Using the current interpreter."
    );
    export const fallBackToRegisterAndUseActiveInterpreterAsKernel = localize(
        { key: 'DataScience.fallBackToRegisterAndUseActiveInterpreterAsKernel', comment: ['{Locked="kernel"}'] },
        "Couldn't find kernel '{0}' that the notebook was created with. Registering a new kernel using the current interpreter."
    );
    export const fallBackToPromptToUseActiveInterpreterOrSelectAKernel = localize(
        {
            key: 'DataScience.fallBackToPromptToUseActiveInterpreterOrSelectAKernel',
            comment: ['{Locked="kernel"}']
        },
        "Couldn't find kernel '{0}' that the notebook was created with."
    );
    export const startingJupyterLogMessage = localize(
        'DataScience.startingJupyterLogMessage',
        'Starting Jupyter from {0}'
    );
    export const jupyterStartTimedout = localize(
        'DataScience.jupyterStartTimedout',
        "Starting Jupyter has timed out. Please check the 'Jupyter' output panel for further details."
    );
    export const switchingKernelProgress = localize(
        { key: 'DataScience.switchingKernelProgress', comment: ['{Locked="Kernel"}'] },
        "Switching Kernel to '{0}'"
    );
    export const waitingForJupyterSessionToBeIdle = localize(
        'DataScience.waitingForJupyterSessionToBeIdle',
        'Waiting for Jupyter Session to be idle'
    );
    export const gettingListOfKernelsForLocalConnection = localize(
        { key: 'DataScience.gettingListOfKernelsForLocalConnection', comment: ['{Locked="Kernels"}'] },
        'Fetching Kernels'
    );
    export const gettingListOfKernelsForRemoteConnection = localize(
        { key: 'DataScience.gettingListOfKernelsForRemoteConnection', comment: ['{Locked="Kernels"}'] },
        'Fetching Kernels'
    );
    export const gettingListOfKernelSpecs = localize(
        { key: 'DataScience.gettingListOfKernelSpecs', comment: ['{Locked="Kernel"}'] },
        'Fetching Kernel specs'
    );
    export const startingJupyterNotebook = localize(
        { key: 'DataScience.startingJupyterNotebook', comment: ['{Locked="Notebook"}'] },
        'Starting Jupyter Notebook'
    );
    export const registeringKernel = localize(
        { key: 'DataScience.registeringKernel', comment: ['{Locked="Kernel"}'] },
        'Registering Kernel'
    );
    export const trimmedOutput = localize(
        {
            key: 'DataScience.trimmedOutput',
            comment: ["{Locked='jupyter.textOutputLimit'}"]
        },
        'Output was trimmed for performance reasons.\nTo see the full output set the setting "jupyter.textOutputLimit" to 0.'
    );
    export const jupyterCommandLineDefaultLabel = localize('DataScience.jupyterCommandLineDefaultLabel', 'Default');
    export const jupyterCommandLineDefaultDetail = localize(
        'DataScience.jupyterCommandLineDefaultDetail',
        'The Python Extension will determine the appropriate command line for Jupyter'
    );
    export const jupyterCommandLineCustomLabel = localize('DataScience.jupyterCommandLineCustomLabel', 'Custom');
    export const jupyterCommandLineCustomDetail = localize(
        'DataScience.jupyterCommandLineCustomDetail',
        'Customize the command line passed to Jupyter on startup'
    );
    export const jupyterCommandLineReloadQuestion = localize(
        'DataScience.jupyterCommandLineReloadQuestion',
        'Please reload the window when changing the Jupyter command line.'
    );
    export const jupyterCommandLineReloadAnswer = localize('DataScience.jupyterCommandLineReloadAnswer', 'Reload');
    export const jupyterCommandLineQuickPickPlaceholder = localize(
        'DataScience.jupyterCommandLineQuickPickPlaceholder',
        'Choose an option'
    );
    export const jupyterCommandLineQuickPickTitle = localize(
        'DataScience.jupyterCommandLineQuickPickTitle',
        'Pick command line for Jupyter'
    );
    export const jupyterCommandLinePrompt = localize(
        'DataScience.jupyterCommandLinePrompt',
        'Enter your custom command line for Jupyter'
    );

    export const connectingToJupyterUri = localize(
        'DataScience.connectingToJupyterUri',
        'Connecting to Jupyter server at {0}'
    );
    export const createdNewNotebook = localize('DataScience.createdNewNotebook', '{0}: Creating new notebook ');

    export const createdNewKernel = localize('DataScience.createdNewKernel', '{0}: Kernel started: {1}');
    export const kernelInvalid = localize(
        'DataScience.kernelInvalid',
        'Kernel {0} is not usable. Check the Jupyter output tab for more information.'
    );

    export const nativeDependencyFail = localize(
        'DataScience.nativeDependencyFail',
        '{0}. We cannot launch a Jupyter server for you because your OS is not supported. Select an already running server if you wish to continue.'
    );

    export const selectNewServer = localize('DataScience.selectNewServer', 'Pick Running Server');
    export const jupyterSelectURIRemoteLabel = localize('DataScience.jupyterSelectURIRemoteLabel', 'Existing');
    export const jupyterSelectURIQuickPickTitleRemoteOnly = localize(
        'DataScience.jupyterSelectURIQuickPickTitleRemoteOnly',
        'Pick an already running Jupyter server'
    );
    export const jupyterSelectURIRemoteDetail = localize(
        'DataScience.jupyterSelectURIRemoteDetail',
        'Specify the URI of an existing server'
    );
    export const removeRemoteJupyterServerEntryInQuickPick = localize(
        'DataScience.removeRemoteJupyterServerEntryInQuickPick',
        'Remove'
    );
    export const specifyLocalOrRemoteJupyterServerForConnections = localize(
        'jupyter.command.jupyter.selectjupyteruri.title',
        'Specify Jupyter Server for Connections'
    );
    export const jupyterNativeNotebookUriStatusLabelForLocal = localize(
        'DataScience.jupyterNativeNotebookUriStatusLabelForLocal',
        'Jupyter Server: Local'
    );
    export const jupyterNativeNotebookUriStatusLabelForRemote = localize(
        'DataScience.jupyterNativeNotebookUriStatusLabelForRemote',
        'Jupyter Server: Remote'
    );

    export const loadClassFailedWithNoInternet = localize(
        'DataScience.loadClassFailedWithNoInternet',
        'Error loading {0}:{1}. Internet connection required for loading 3rd party widgets.'
    );
    export const loadThirdPartyWidgetScriptsPostEnabled = localize(
        {
            key: 'DataScience.loadThirdPartyWidgetScriptsPostEnabled',
            comment: ["{Locked='widgetScriptSources'}"]
        },
        "Please restart the Kernel when changing the setting 'jupyter.widgetScriptSources'."
    );
    export const useCDNForWidgets = localize(
        'DataScience.useCDNForWidgets',
        'Widgets require us to download supporting files from a 3rd party website. Click [here](https://aka.ms/PVSCIPyWidgets) for more information.'
    );
    export const enableCDNForWidgetsSettingHtml = localize(
        {
            key: 'DataScience.enableCDNForWidgetsSettingHtml',
            comment: ['{Locked="command:jupyter.enableLoadingWidgetScriptsFromThirdPartySource"}']
        },
        "Widgets require us to download supporting files from a 3rd party website. Click <a href='https://command:jupyter.enableLoadingWidgetScriptsFromThirdPartySource'>here</a> to enable this or click <a href='https://aka.ms/PVSCIPyWidgets'>here</a> for more information. (Error loading {0}:{1})."
    );

    export const enableCDNForWidgetsSetting = localize(
        'DataScience.enableCDNForWidgetsSetting',
        'Widgets require us to download supporting files from a 3rd party website. (Error loading {0}:{1}).'
    );

    export const enableCDNForWidgetsButton = localize('DataScience.enableCDNForWidgetsButton', 'Enable Downloads');

    export const unhandledMessage = localize(
        { key: 'DataScience.unhandledMessage', comment: ['{Locked="kernel"}'] },
        'Unhandled kernel message from a widget: {0} : {1}'
    );

    export const widgetScriptNotFoundOnCDNWidgetMightNotWork = localize(
        'DataScience.widgetScriptNotFoundOnCDNWidgetMightNotWork',
        "Unable to find widget '{0}' version '{1}' from configured widget sources {2}. Expected behavior may be affected. Click [here](https://aka.ms/PVSCIPyWidgets) for more information."
    );
    export const qgridWidgetScriptVersionCompatibilityWarning = localize(
        'DataScience.qgridWidgetScriptVersionCompatibilityWarning',
        "Unable to load a compatible version of the widget 'qgrid'. Consider downgrading to version 1.1.1."
    );

    export const kernelStarted = localize(
        { key: 'DataScience.kernelStarted', comment: ['{Locked="kernel"}'] },
        'Started kernel {0}.'
    );
    export const runByLine = localize('DataScience.runByLine', 'Run by line (F10)');
    export const step = localize('DataScience.step', 'Run next line (F10)');
    export const stopRunByLine = localize('DataScience.stopRunByLine', 'Stop');
    export const rawKernelSessionFailed = localize(
        { key: 'DataScience.rawKernelSessionFailed', comment: ['{Locked="kernel"}'] },
        'Unable to start session for kernel {0}. Select another kernel to launch with.'
    );
    export const rawKernelConnectingSession = localize(
        { key: 'DataScience.rawKernelConnectingSession', comment: ['{Locked="kernel"}'] },
        'Connecting to kernel.'
    );

    export const insecureSessionMessage = localize(
        'DataScience.insecureSessionMessage',
        'Connecting over HTTP without a token may be an insecure connection. Do you want to connect to a possibly insecure server?'
    );
    export const insecureSessionDenied = localize(
        'DataScience.insecureSessionDenied',
        'Denied connection to insecure server.'
    );
    export const connected = localize('DataScience.connected', 'Connected');
    export const disconnected = localize('DataScience.disconnected', 'Disconnected');
    export const noKernelsSpecifyRemote = localize(
        {
            key: 'DataScience.noKernelsSpecifyRemote',
            comment: ['{Locked="kernel"}', '{Locked="command:jupyter.selectjupyteruri"}']
        },
        'No kernel available for cell execution, please [specify a Jupyter server for connections](command:jupyter.selectjupyteruri)'
    );
    export const ipykernelNotInstalled = localize(
        'DataScience.ipykernelNotInstalled',
        'IPyKernel not installed into interpreter {0}'
    );
    export const needIpykernel6 = localize('DataScience.needIpykernel6', 'Ipykernel setup required for this feature');
    export const setup = localize('DataScience.setup', 'Setup');
    export const startingRunByLine = localize('DataScience.startingRunByLine', 'Starting Run by Line');
    export const showDataViewerFail = localize(
        'DataScience.showDataViewerFail',
        'Failed to create the Data Viewer. Check the Jupyter tab of the Output window for more info.'
    );

    export const placeHolderToSelectOptionForNotebookCreation = localize(
        'DataScience.notebookCreationPickerPlaceHolder',
        'Select an option to create a blank notebook'
    );

    export const defaultNotebookName = localize('DataScience.defaultNotebookName', 'default');
    export const recommendExtensionForNotebookLanguage = localize(
        'DataScience.recommendExtensionForNotebook',
        "The {0} extension is recommended for notebooks targeting the language '{1}'."
    );
    export const kernelWasNotStarted = localize(
        { key: 'DataScience.kernelWasNotStarted', comment: ['{Locked="kernel"}'] },
        'Kernel was not started. A kernel session is needed to start debugging.'
    );
    export const noNotebookToDebug = localize('DataScience.noNotebookToDebug', 'No active notebook document to debug.');
    export const cantStartDebugging = localize('DataScience.cantStartDebugging', "Can't start debugging.");
    export const importingIpynb = localize('DataScience.importingIpynb', 'Importing notebook file');
    export const exportingToFormat = localize('DataScience.exportingToFormat', 'Exporting to {0}');
    export const kernelCategoryForJupyterSession = localize(
        'jupyter.kernel.category.jupyterSession',
        '(Remote) Jupyter Session'
    );
    export const kernelCategoryForJupyterKernel = localize(
        { key: 'jupyter.kernel.category.jupyterKernel', comment: ['{Locked="Kernel"}'] },
        'Jupyter Kernel'
    );
    export const kernelCategoryForRemoteJupyterKernel = localize(
        { key: 'jupyter.kernel.category.jupyterRemoteKernel', comment: ['{Locked="kernel"}'] },
        '(Remote) Jupyter Kernel'
    );
    export const kernelCategoryForConda = localize('jupyter.kernel.category.conda', 'Conda Env');
    export const kernelCategoryForPoetry = localize(
        { key: 'jupyter.kernel.category.poetry', comment: ['{Locked="Poetry"}'] },
        'Poetry Env'
    );
    export const kernelCategoryForPipEnv = localize('jupyter.kernel.category.pipenv', 'Pipenv Env');
    export const kernelCategoryForPyEnv = localize('jupyter.kernel.category.pyenv', 'PyEnv Env');
    export const kernelCategoryForGlobal = localize(
        { key: 'jupyter.kernel.category.global', comment: ['{Locked="Global"}'] },
        'Global Env'
    );
    export const kernelCategoryForVirtual = localize(
        { key: 'jupyter.kernel.category.virtual', comment: ['{Locked="Virtual"}'] },
        'Virtual Env'
    );

    export const fileSeemsToBeInterferingWithKernelStartup = localize(
        { key: 'DataScience.fileSeemsToBeInterferingWithKernelStartup', comment: ['{Locked="kernel"}'] },
        "The file '{0}' seems to be overriding built in modules and interfering with the startup of the kernel. Consider renaming the file and starting the kernel again.."
    );
    export const pipCondaInstallHoverWarning = localize(
        'jupyter.kernel.pipCondaInstallHoverWarning',
        "'!{0} install' could install packages into the wrong environment. [More info]({1})"
    );
    export const percentPipCondaInstallInsteadOfBang = localize(
        {
            key: 'jupyter.kernel.percentPipCondaInstallInsteadOfBang',
            comment: ['{Locked="install"}']
        },
        "Use '%{0} install' instead of '!{0} install'"
    );
    export const replacePipCondaInstallCodeAction = localize(
        {
            key: 'jupyter.kernel.replacePipCondaInstallCodeAction',
            comment: ['{Locked="install"}']
        },
        "Replace with '%{0} install'"
    );
    export const failedToStartKernelDueToMissingModule = localize(
        { key: 'DataScience.failedToStartKernelDueToMissingModule', comment: ['{Locked="kernel"}'] },
        "The kernel failed to start due to the missing module '{0}'. Consider installing this module."
    );
    export const failedToStartKernelDueToImportFailure = localize(
        { key: 'DataScience.failedToStartKernelDueToImportFailure', comment: ['{Locked="kernel"}'] },
        "The kernel failed to start as the module '{0}' could not be imported."
    );
    export const failedToStartKernelDueToImportFailureFromFile = localize(
        { key: 'DataScience.failedToStartKernelDueToImportFromFileFailure', comment: ['{Locked="kernel"}'] },
        "The kernel failed to start as '{0}' could not be imported from '{1}'."
    );
    export const failedToStartKernelDueToUnknownDllLoadFailure = localize(
        { key: 'DataScience.failedToStartKernelDueToUnknownDllLoadFailure', comment: ['{Locked="kernel"}'] },
        'The kernel failed to start as a dll could not be loaded.'
    );
    export const failedToStartKernelDueToDllLoadFailure = localize(
        { key: 'DataScience.failedToStartKernelDueToDllLoadFailure', comment: ['{Locked="kernel"}'] },
        "The kernel failed to start as the dll '{0}' could not be loaded."
    );
    export const failedToStartKernelDueToWin32APIFailure = localize(
        { key: 'DataScience.failedToStartKernelDueToWin32APIFailure', comment: ['{Locked="kernel"}'] },
        'The kernel failed to start due to an error with the Win32api module. Consider (re) installing this module.'
    );
    export const failedToStartKernelDueToPyZmqFailure = localize(
        { key: 'DataScience.failedToStartKernelDueToPyZmqFailure', comment: ['{Locked="kernel"}'] },
        "The kernel failed to start due to an error with the 'pyzmq' module. Consider re-installing this module."
    );
    export const failedToStartKernelDueToOldIPython = localize(
        { key: 'DataScience.failedToStartKernelDueToOldIPython', comment: ['{Locked="kernel"}'] },
        'The kernel failed to start due to an outdated version of IPython. Consider updating this module to the latest version.'
    );
    export const failedToStartKernelDueToOldIPyKernel = localize(
        { key: 'DataScience.failedToStartKernelDueToOldIPyKernel', comment: ['{Locked="kernel"}'] },
        'The kernel failed to start due to an outdated version of IPyKernel. Consider updating this module to the latest version.'
    );
    export const matplotlibWidgetInsteadOfOther = localize(
        'DataScience.matplotlibWidgetInsteadOfOther',
        "'%matplotlib' widget works best inside of VS Code"
    );
    export const matplotlibWidgetCodeActionTitle = localize('DataScience.matplotlibWidgetCodeActionTitle', 'More info');
    export const allowExtensionToUseJupyterKernelApi = localize(
        { key: 'DataScience.allowExtensionToUseJupyterKernelApi', comment: ['{Locked="kernel"}'] },
        "Do you want to give the extension '{0}' access to the Jupyter kernels? Clicking '{1}' would allow this extension to execute code against the Jupyter Kernels."
    );
    export const thanksForUsingJupyterKernelApiPleaseRegisterWithUs = localize(
        'DataScience.thanksForUsingJupyterKernelApiPleaseRegisterWithUs',
        'Thanks for trying the Jupyter API. Please file an issue on our repo to use this API in production. This would prevent us from breaking your extension when updating the API (as it is still a work in progress).'
    );
    export const activatingPythonEnvironment = localize(
        'DataScience.activatingEnvironment',
        "Activating Python Environment '{0}'"
    );

    export const cellAtFormat = localize('DataScience.cellAtFormat', '{0} Cell {1}');
    export const usingNonPrereleaseYes = localize('DataScience.usingNonPrereleaseYes', 'Yes');
    export const usingNonPrereleaseNo = localize('DataScience.usingNonPrereleaseNo', 'No');
    export const usingNonPrereleaseNoAndDontAskAgain = localize(
        'DataScience.usingNonPrereleaseNoAndDontAskAgain',
        `Don't Ask Again`
    );

    export const usingNonPrerelease = localize(
        'DataScience.usingNonPrerelease',
        `The 'prerelease' version of the Jupyter extension is recommended when running on VS Code insiders. Would you like to switch?`
    );

    export const jupyterServerConsoleOutputChannel = localize(
        'DataScience.jupyterServerConsoleOutputChannel',
        `Jupyter Server Console`
    );

    export const kernelConsoleOutputChannel = localize(
        'DataScience.kernelConsoleOutputChannel',
        `{0} Kernel Console Output`
    );
    export const webNotSupported = localize(
        'DataScience.webNotSupported',
        `Operation not supported in web version of Jupyter extension.`
    );
    export const validationErrorMessageForRemoteUrlProtocolNeedsToBeHttpOrHttps = localize(
        'DataScience.validationErrorMessageForRemoteUrlProtocolNeedsToBeHttpOrHttps',
        'Has to be http(s)'
    );
}

export namespace Installer {
    export const noCondaOrPipInstaller = localize(
        'Installer.noCondaOrPipInstaller',
        'There is no Conda or Pip installer available in the selected environment.'
    );
    export const noPipInstaller = localize(
        'Installer.noPipInstaller',
        'There is no Pip installer available in the selected environment.'
    );
    export const searchForHelp = localize('Installer.searchForHelp', 'Search for help');
    export const couldNotInstallLibrary = localize(
        'Installer.couldNotInstallLibrary',
        'Could not install {0}. If pip is not available, please use the package manager of your choice to manually install this library into your Python environment.'
    );
    export const dataScienceInstallPrompt = localize(
        'Installer.dataScienceInstallPrompt',
        'Data Science library {0} is not installed. Install?'
    );
}

export namespace Products {
    export const installingModule = localize('products.installingModule', 'Installing {0}');
}

// Skip using vscode-nls and instead just compute our strings based on key values. Key values
// can be loaded out of the nls.<locale>.json files
let loadedCollection: Record<string, string> | undefined;
let defaultCollection: Record<string, string> | undefined;
let askedForCollection: Record<string, string> = {};
let loadedLocale: string;

// This is exported only for testing purposes.
export function _resetCollections() {
    loadedLocale = '';
    loadedCollection = undefined;
    askedForCollection = {};
}

// This is exported only for testing purposes.
export function _getAskedForCollection() {
    return askedForCollection;
}

// Return the effective set of all localization strings, by key.
//
// This should not be used for direct lookup.
export function getCollectionJSON(): string {
    // Load the current collection
    if (!loadedCollection || parseLocale() !== loadedLocale) {
        load();
    }

    // Combine the default and loaded collections
    return JSON.stringify({ ...defaultCollection, ...loadedCollection });
}

export function localize(key: string | nls.LocalizeInfo, defaultValue: string): () => string {
    // Return a pointer to function so that we refetch it on each call.
    return () => {
        // Return a pointer to function so that we refetch it on each call.
        const standardValue = nlsLocalize(key as nls.LocalizeInfo, defaultValue);
        if (standardValue !== defaultValue) {
            return standardValue;
        }
        if (typeof key !== 'string') {
            key = key.key;
        }
        return getString(key as string, defaultValue);
    };
}

function parseLocale(): string {
    // Attempt to load from the vscode locale. If not there, use english
    return vscode.env.language || 'en-us';
}

function getString(key: string, defValue?: string) {
    // Load the current collection
    if (!loadedCollection || parseLocale() !== loadedLocale) {
        load();
    }

    // The default collection (package.nls.json) is the fallback.
    // Note that we are guaranteed the following (during shipping)
    //  1. defaultCollection was initialized by the load() call above
    //  2. defaultCollection has the key (see the "keys exist" test)
    let collection = defaultCollection!;

    // Use the current locale if the key is defined there.
    if (loadedCollection && loadedCollection.hasOwnProperty(key)) {
        collection = loadedCollection;
    }
    let result = collection[key];
    if (!result && defValue) {
        // This can happen during development if you haven't fixed up the nls file yet or
        // if for some reason somebody broke the functional test.
        result = defValue;
    }
    askedForCollection[key] = result;

    return result;
}

function load() {
    // Figure out our current locale.
    loadedLocale = parseLocale();

    // Find the nls file that matches (if there is one)
    let contents = packageNlsJsons[loadedLocale];
    if (contents) {
        loadedCollection = contents;
    } else {
        // If there isn't one, at least remember that we looked so we don't try to load a second time
        loadedCollection = {};
    }

    // Get the default collection if necessary. Strings may be in the default or the locale json
    if (!defaultCollection) {
        defaultCollection = packageBaseNlsJson;
    }
}

// Default to loading the current locale
load();<|MERGE_RESOLUTION|>--- conflicted
+++ resolved
@@ -99,13 +99,6 @@
         { key: 'GitHubIssue.missingFields', comment: ['{Locked="Issue"}'] },
         'Please provide details of the issue you encountered before clicking Submit GitHub Issue.'
     );
-<<<<<<< HEAD
-    export const submitGitHubIssue = localize(
-        { key: 'GitHubIssue.submitGitHubIssue', comment: ['{Locked="Issue"}'] },
-        '✅ Submit GitHub Issue'
-    );
-=======
->>>>>>> 4e500b1a
 }
 
 export namespace Logging {
