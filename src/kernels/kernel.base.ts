--- conflicted
+++ resolved
@@ -148,10 +148,10 @@
         public readonly controller: NotebookController,
         protected readonly configService: IConfigurationService,
         protected readonly workspaceService: IWorkspaceService,
-<<<<<<< HEAD
         outputTracker: CellOutputDisplayIdTracker,
         readonly cellHashProviderFactory: CellHashProviderFactory,
-        private readonly statusProvider: IStatusProvider
+        private readonly statusProvider: IStatusProvider,
+        private readonly creator: KernelActionSource
     ) {
         this.kernelExecution = new KernelExecution(
             this,
@@ -165,11 +165,6 @@
         );
         this.kernelExecution.onPreExecute((c) => this._onPreExecute.fire(c), this, disposables);
     }
-=======
-        readonly cellHashProviderFactory: CellHashProviderFactory,
-        public readonly creator: KernelActionSource
-    ) {}
->>>>>>> 02148a23
     private perceivedJupyterStartupTelemetryCaptured?: boolean;
 
     public addEventHook(hook: (event: 'willRestart' | 'willInterrupt') => Promise<void>): void {
