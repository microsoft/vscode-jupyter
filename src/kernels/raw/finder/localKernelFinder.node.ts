--- conflicted
+++ resolved
@@ -8,22 +8,9 @@
 import { IKernelFinder, KernelConnectionMetadata, LocalKernelConnectionMetadata } from '../../../kernels/types';
 import { LocalPythonAndRelatedNonPythonKernelSpecFinder } from './localPythonAndRelatedNonPythonKernelSpecFinder.node';
 import { LocalKnownPathKernelSpecFinder } from './localKnownPathKernelSpecFinder.node';
-<<<<<<< HEAD
 import { traceInfo, ignoreLogging, traceDecoratorError, traceError } from '../../../platform/logging';
 import { GLOBAL_MEMENTO, IDisposableRegistry, IExtensions, IMemento, Resource } from '../../../platform/common/types';
-import { captureTelemetry, Telemetry } from '../../../telemetry';
-=======
-import {
-    traceInfo,
-    ignoreLogging,
-    traceDecoratorError,
-    traceError,
-    traceVerbose,
-    traceWarning
-} from '../../../platform/logging';
-import { GLOBAL_MEMENTO, IMemento, Resource } from '../../../platform/common/types';
 import { capturePerfTelemetry, Telemetry } from '../../../telemetry';
->>>>>>> 6514f34a
 import { ILocalKernelFinder } from '../types';
 import { createPromiseFromCancellation } from '../../../platform/common/cancellation';
 import { isArray } from '../../../platform/common/utils/sysTypes';
