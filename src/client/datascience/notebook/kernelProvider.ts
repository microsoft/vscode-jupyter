// Copyright (c) Microsoft Corporation. All rights reserved.
// Licensed under the MIT License.

import { inject, injectable } from 'inversify';
// tslint:disable-next-line: no-require-imports
import cloneDeep = require('lodash/cloneDeep');
import { join } from 'path';
import { CancellationToken, Event, EventEmitter, Uri } from 'vscode';
import {
    NotebookCell,
    NotebookCommunication,
    NotebookDocument,
    NotebookKernel as VSCNotebookKernel
} from '../../../../types/vscode-proposed';
import { IPythonExtensionChecker } from '../../api/types';
import { IVSCodeNotebook } from '../../common/application/types';
import { traceInfo } from '../../common/logger';
import { IDisposableRegistry, IExtensionContext } from '../../common/types';
import { noop } from '../../common/utils/misc';
import { IInterpreterService } from '../../interpreter/contracts';
import { areKernelConnectionsEqual } from '../jupyter/kernels/helpers';
import { KernelSelectionProvider } from '../jupyter/kernels/kernelSelections';
import { KernelSelector } from '../jupyter/kernels/kernelSelector';
import { KernelSwitcher } from '../jupyter/kernels/kernelSwitcher';
import { getKernelConnectionId, IKernel, IKernelProvider, KernelConnectionMetadata } from '../jupyter/kernels/types';
import { INotebookStorageProvider } from '../notebookStorage/notebookStorageProvider';
import { INotebook, INotebookProvider, IRawNotebookSupportedService } from '../types';
import {
    getNotebookMetadata,
    isJupyterNotebook,
    isPythonNotebook,
    updateKernelInfoInNotebookMetadata,
    updateKernelInNotebookMetadata
} from './helpers/helpers';
import { INotebookKernelProvider, INotebookKernelResolver } from './types';

export class VSCodeNotebookKernelMetadata implements VSCNotebookKernel {
    get preloads(): Uri[] {
        return [
            Uri.file(join(this.context.extensionPath, 'out', 'ipywidgets', 'dist', 'ipywidgets.js')),
            Uri.file(
                join(this.context.extensionPath, 'out', 'datascience-ui', 'ipywidgetsKernel', 'ipywidgetsKernel.js')
            ),
            Uri.file(join(this.context.extensionPath, 'out', 'datascience-ui', 'ipywidgetsKernel', 'require.js'))
        ];
    }
    get id() {
        return getKernelConnectionId(this.selection);
    }
    constructor(
        public readonly label: string,
        public readonly description: string,
        public readonly detail: string,
        public readonly selection: Readonly<KernelConnectionMetadata>,
        public readonly isPreferred: boolean,
        private readonly kernelProvider: IKernelProvider,
        private readonly notebook: IVSCodeNotebook,
        private readonly context: IExtensionContext
    ) {}
    public executeCell(doc: NotebookDocument, cell: NotebookCell) {
        traceInfo('Execute Cell in KernelProvider.ts');
        const kernel = this.kernelProvider.getOrCreate(cell.notebook.uri, { metadata: this.selection });
        if (kernel) {
            this.updateKernelInfoInNotebookWhenAvailable(kernel, doc);
            kernel.executeCell(cell).catch(noop);
        }
    }
    public executeAllCells(document: NotebookDocument) {
        const kernel = this.kernelProvider.getOrCreate(document.uri, { metadata: this.selection });
        if (kernel) {
            this.updateKernelInfoInNotebookWhenAvailable(kernel, document);
            kernel.executeAllCells(document).catch(noop);
        }
    }
    public cancelCellExecution(_: NotebookDocument, cell: NotebookCell) {
        this.kernelProvider.get(cell.notebook.uri)?.interrupt(); // NOSONAR
    }
    public cancelAllCellsExecution(document: NotebookDocument) {
        this.kernelProvider.get(document.uri)?.interrupt(); // NOSONAR
    }
    private updateKernelInfoInNotebookWhenAvailable(kernel: IKernel, doc: NotebookDocument) {
        const disposable = kernel.onStatusChanged(() => {
            if (!kernel.info) {
                return;
            }
            const editor = this.notebook.notebookEditors.find((item) => item.document === doc);
            if (!editor || editor.kernel?.id !== this.id) {
                return;
            }
            disposable.dispose();
            updateKernelInfoInNotebookMetadata(doc, kernel.info);
        });
    }
}

@injectable()
export class VSCodeKernelPickerProvider implements INotebookKernelProvider {
    public get onDidChangeKernels(): Event<NotebookDocument | undefined> {
        return this._onDidChangeKernels.event;
    }
    private readonly _onDidChangeKernels = new EventEmitter<NotebookDocument | undefined>();
    private notebookKernelChangeHandled = new WeakSet<INotebook>();
    private isRawNotebookSupported?: Promise<boolean>;
    constructor(
        @inject(KernelSelectionProvider) private readonly kernelSelectionProvider: KernelSelectionProvider,
        @inject(KernelSelector) private readonly kernelSelector: KernelSelector,
        @inject(IKernelProvider) private readonly kernelProvider: IKernelProvider,
        @inject(IVSCodeNotebook) private readonly notebook: IVSCodeNotebook,
        @inject(INotebookStorageProvider) private readonly storageProvider: INotebookStorageProvider,
        @inject(INotebookProvider) private readonly notebookProvider: INotebookProvider,
        @inject(KernelSwitcher) private readonly kernelSwitcher: KernelSwitcher,
        @inject(IDisposableRegistry) private readonly disposables: IDisposableRegistry,
        @inject(IInterpreterService) private readonly interpreterService: IInterpreterService,
<<<<<<< HEAD
        @inject(IExtensionContext) private readonly context: IExtensionContext,
        @inject(IRawNotebookSupportedService) private readonly rawNotebookSupported: IRawNotebookSupportedService,
        @inject(INotebookKernelResolver) private readonly kernelResolver: INotebookKernelResolver
=======
        @inject(IRawNotebookSupportedService) private readonly rawNotebookSupported: IRawNotebookSupportedService,
        @inject(IPythonExtensionChecker) private readonly extensionChecker: IPythonExtensionChecker
>>>>>>> 32670006
    ) {
        this.kernelSelectionProvider.onDidChangeSelections(
            (e) => {
                if (e) {
                    const doc = this.notebook.notebookDocuments.find((d) => d.uri.fsPath === e.fsPath);
                    if (doc) {
                        return this._onDidChangeKernels.fire(doc);
                    }
                }
                this._onDidChangeKernels.fire(undefined);
            },
            this,
            disposables
        );
        this.notebook.onDidChangeActiveNotebookKernel(this.onDidChangeActiveNotebookKernel, this, disposables);
    }

    public async resolveKernel?(
        kernel: VSCodeNotebookKernelMetadata,
        document: NotebookDocument,
        webview: NotebookCommunication,
        token: CancellationToken
    ): Promise<void> {
        return this.kernelResolver.resolveKernel(kernel, document, webview, token);
    }

    public async provideKernels(
        document: NotebookDocument,
        token: CancellationToken
    ): Promise<VSCodeNotebookKernelMetadata[]> {
        this.isRawNotebookSupported =
            this.isRawNotebookSupported || this.rawNotebookSupported.isSupportedForLocalLaunch();
        const rawSupported = await this.isRawNotebookSupported;
        const isPythonNb = isPythonNotebook(getNotebookMetadata(document));
        const [preferredKernel, kernels, activeInterpreter] = await Promise.all([
            this.getPreferredKernel(document, token),
            this.kernelSelectionProvider.getKernelSelectionsForLocalSession(
                document.uri,
                rawSupported ? 'raw' : 'jupyter',
                undefined,
                token
            ),
            isPythonNb && this.extensionChecker.isPythonExtensionInstalled
                ? this.interpreterService.getActiveInterpreter(document.uri)
                : Promise.resolve(undefined)
        ]);
        if (token.isCancellationRequested) {
            return [];
        }

        // Default the interpreter to the local interpreter (if none is provided).
        const withInterpreter = kernels.map((kernel) => {
            const selection = cloneDeep(kernel.selection); // Always clone, so we can make changes to this.
            selection.interpreter = selection.interpreter || activeInterpreter;
            return { ...kernel, selection };
        });

        // Turn this into our preferred list.
        const existingItem = new Set<string>();
        const mapped = withInterpreter
            .map((kernel) => {
                return new VSCodeNotebookKernelMetadata(
                    kernel.label,
                    kernel.description || '',
                    kernel.detail || '',
                    kernel.selection,
                    areKernelConnectionsEqual(kernel.selection, preferredKernel),
                    this.kernelProvider,
                    this.notebook,
                    this.context
                );
            })
            .filter((item) => {
                if (existingItem.has(item.id)) {
                    return false;
                }
                existingItem.add(item.id);
                return true;
            });

        // If no preferred kernel set but we have a language, use that to set preferred instead.
        if (!mapped.find((v) => v.isPreferred)) {
            const languages = document.cells.map((c) => c.language);
            // Find the first that matches on language
            const indexOfKernelMatchingDocumentLanguage = kernels.findIndex((k) =>
                languages.find((l) => l === k.selection.kernelSpec?.language)
            );

            // If we have a preferred kernel, then add that to the list, & put it on top of the list.
            const preferredKernelMetadata = this.createNotebookKernelMetadataFromPreferredKernel(preferredKernel);
            if (preferredKernelMetadata) {
                mapped.splice(0, 0, preferredKernelMetadata);
            } else if (indexOfKernelMatchingDocumentLanguage >= 0) {
                const kernel = kernels[indexOfKernelMatchingDocumentLanguage];
                mapped.splice(
                    indexOfKernelMatchingDocumentLanguage,
                    1,
                    new VSCodeNotebookKernelMetadata(
                        kernel.label,
                        kernel.description || '',
                        kernel.detail || '',
                        kernel.selection,
                        true,
                        this.kernelProvider,
                        this.notebook,
                        this.context
                    )
                );
            }
        }
        mapped.sort((a, b) => {
            if (a.label > b.label) {
                return 1;
            } else if (a.label === b.label) {
                return 0;
            } else {
                return -1;
            }
        });
        return mapped;
    }
    private createNotebookKernelMetadataFromPreferredKernel(
        preferredKernel?: KernelConnectionMetadata
    ): VSCodeNotebookKernelMetadata | undefined {
        if (!preferredKernel) {
            return;
        } else if (preferredKernel.kind === 'startUsingDefaultKernel') {
            return;
        } else if (preferredKernel.kind === 'startUsingPythonInterpreter') {
            return new VSCodeNotebookKernelMetadata(
                preferredKernel.interpreter.displayName || preferredKernel.interpreter.path,
                '',
                preferredKernel.interpreter.path,
                preferredKernel,
                true,
                this.kernelProvider,
                this.notebook,
                this.context
            );
        } else if (preferredKernel.kind === 'connectToLiveKernel') {
            return new VSCodeNotebookKernelMetadata(
                preferredKernel.kernelModel.display_name || preferredKernel.kernelModel.name,
                '',
                preferredKernel.kernelModel.name,
                preferredKernel,
                true,
                this.kernelProvider,
                this.notebook,
                this.context
            );
        } else {
            return new VSCodeNotebookKernelMetadata(
                preferredKernel.kernelSpec.display_name,
                '',
                preferredKernel.kernelSpec.name,
                preferredKernel,
                true,
                this.kernelProvider,
                this.notebook,
                this.context
            );
        }
    }
    private async getPreferredKernel(document: NotebookDocument, token: CancellationToken) {
        // If we already have a kernel selected, then return that.
        const editor =
            this.notebook.notebookEditors.find((e) => e.document === document) ||
            (this.notebook.activeNotebookEditor?.document === document
                ? this.notebook.activeNotebookEditor
                : undefined);
        if (editor && editor.kernel && editor.kernel instanceof VSCodeNotebookKernelMetadata) {
            return editor.kernel.selection;
        }
        this.isRawNotebookSupported =
            this.isRawNotebookSupported || this.rawNotebookSupported.isSupportedForLocalLaunch();
        const rawSupported = await this.isRawNotebookSupported;

        return this.kernelSelector.getPreferredKernelForLocalConnection(
            document.uri,
            rawSupported ? 'raw' : 'jupyter',
            undefined,
            getNotebookMetadata(document),
            true,
            token,
            true
        );
    }
    private async onDidChangeActiveNotebookKernel({
        document,
        kernel
    }: {
        document: NotebookDocument;
        kernel: VSCNotebookKernel | undefined;
    }) {
        // We're only interested in our Jupyter Notebooks & our kernels.
        if (!kernel || !(kernel instanceof VSCodeNotebookKernelMetadata) || !isJupyterNotebook(document)) {
            return;
        }
        const selectedKernelConnectionMetadata = kernel.selection;

        const model = this.storageProvider.get(document.uri);
        if (!model || !model.isTrusted) {
            // tslint:disable-next-line: no-suspicious-comment
            // TODO: https://github.com/microsoft/vscode-python/issues/13476
            // If a model is not trusted, we cannot change the kernel (this results in changes to notebook metadata).
            // This is because we store selected kernel in the notebook metadata.
            return;
        }

        const existingKernel = this.kernelProvider.get(document.uri);
        if (existingKernel && areKernelConnectionsEqual(existingKernel.metadata, selectedKernelConnectionMetadata)) {
            return;
        }
        // Make this the new kernel (calling this method will associate the new kernel with this Uri).
        // Calling `getOrCreate` will ensure a kernel is created and it is mapped to the Uri provided.
        // This way other parts of extension have access to this kernel immediately after event is handled.
        this.kernelProvider.getOrCreate(document.uri, {
            metadata: selectedKernelConnectionMetadata
        });

        // Change kernel and update metadata.
        const notebook = await this.notebookProvider.getOrCreateNotebook({
            resource: document.uri,
            identity: document.uri,
            getOnly: true
        });

        // If we have a notebook, change its kernel now
        if (notebook) {
            if (!this.notebookKernelChangeHandled.has(notebook)) {
                this.notebookKernelChangeHandled.add(notebook);
                notebook.onKernelChanged(
                    (e) => {
                        if (notebook.disposed) {
                            return;
                        }
                        updateKernelInNotebookMetadata(document, e);
                    },
                    this,
                    this.disposables
                );
            }
            // tslint:disable-next-line: no-suspicious-comment
            // TODO: https://github.com/microsoft/vscode-python/issues/13514
            // We need to handle these exceptions in `siwthKernelWithRetry`.
            // We shouldn't handle them here, as we're already handling some errors in the `siwthKernelWithRetry` method.
            // Adding comment here, so we have context for the requirement.
            this.kernelSwitcher.switchKernelWithRetry(notebook, selectedKernelConnectionMetadata).catch(noop);
        } else {
            updateKernelInNotebookMetadata(document, selectedKernelConnectionMetadata);
        }
    }
}<|MERGE_RESOLUTION|>--- conflicted
+++ resolved
@@ -111,14 +111,10 @@
         @inject(KernelSwitcher) private readonly kernelSwitcher: KernelSwitcher,
         @inject(IDisposableRegistry) private readonly disposables: IDisposableRegistry,
         @inject(IInterpreterService) private readonly interpreterService: IInterpreterService,
-<<<<<<< HEAD
         @inject(IExtensionContext) private readonly context: IExtensionContext,
         @inject(IRawNotebookSupportedService) private readonly rawNotebookSupported: IRawNotebookSupportedService,
-        @inject(INotebookKernelResolver) private readonly kernelResolver: INotebookKernelResolver
-=======
-        @inject(IRawNotebookSupportedService) private readonly rawNotebookSupported: IRawNotebookSupportedService,
+        @inject(INotebookKernelResolver) private readonly kernelResolver: INotebookKernelResolver,
         @inject(IPythonExtensionChecker) private readonly extensionChecker: IPythonExtensionChecker
->>>>>>> 32670006
     ) {
         this.kernelSelectionProvider.onDidChangeSelections(
             (e) => {
