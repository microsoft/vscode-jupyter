// Copyright (c) Microsoft Corporation. All rights reserved.
// Licensed under the MIT License.

'use strict';
import { NotebookController, Uri } from 'vscode';
import { IApplicationShell, IWorkspaceService } from '../platform/common/application/types';
import { traceInfo, traceError } from '../platform/logging';
import { IFileSystemNode } from '../platform/common/platform/types.node';
import { IPythonExecutionFactory } from '../platform/common/process/types.node';
<<<<<<< HEAD
import {
    Resource,
    IDisposableRegistry,
    IConfigurationService,
    IExtensionContext,
    IScriptPathUtils
} from '../platform/common/types';
import { CellHashProviderFactory } from '../interactive-window/editor-integration/cellHashProviderFactory';
=======
import { Resource, IConfigurationService, IExtensionContext } from '../platform/common/types';
>>>>>>> 60db18a0
import { InteractiveWindowView } from '../notebooks/constants';
import { calculateWorkingDirectory } from '../platform/common/utils.node';
import { CodeSnippets } from '../webviews/webview-side/common/constants';
import { CellOutputDisplayIdTracker } from '../notebooks/execution/cellDisplayIdTracker';
import { isLocalHostConnection, isPythonKernelConnection } from './helpers';
import { expandWorkingDir } from './jupyter/jupyterUtils';
<<<<<<< HEAD
import { INotebookProvider, isLocalConnection, KernelActionSource, KernelConnectionMetadata } from './types';
=======
import {
    INotebookProvider,
    isLocalConnection,
    ITracebackFormatter,
    KernelActionSource,
    KernelConnectionMetadata
} from './types';
import { AddRunCellHook } from '../platform/common/constants.node';
>>>>>>> 60db18a0
import { IStatusProvider } from '../platform/progress/types';
import { getAssociatedNotebookDocument } from '../notebooks/controllers/kernelSelector';
import { sendTelemetryForPythonKernelExecutable } from './helpers.node';
import { BaseKernel } from './kernel.base';

export class Kernel extends BaseKernel {
    constructor(
        id: Uri,
        resourceUri: Resource,
        kernelConnectionMetadata: Readonly<KernelConnectionMetadata>,
        notebookProvider: INotebookProvider,
        launchTimeout: number,
        interruptTimeout: number,
        appShell: IApplicationShell,
        private readonly fs: IFileSystemNode,
        controller: NotebookController,
        configService: IConfigurationService,
        outputTracker: CellOutputDisplayIdTracker,
        workspaceService: IWorkspaceService,
        private readonly pythonExecutionFactory: IPythonExecutionFactory,
        statusProvider: IStatusProvider,
        creator: KernelActionSource,
        context: IExtensionContext,
<<<<<<< HEAD
        private readonly scriptPaths: IScriptPathUtils
=======
        formatters: ITracebackFormatter[]
>>>>>>> 60db18a0
    ) {
        super(
            id,
            resourceUri,
            kernelConnectionMetadata,
            notebookProvider,
            launchTimeout,
            interruptTimeout,
            appShell,
            controller,
            configService,
            workspaceService,
            outputTracker,
            statusProvider,
            creator,
            context,
            formatters
        );
    }

    protected async getDebugCellHook(): Promise<string[]> {
        // Only do this for interactive windows. IPYKERNEL_CELL_NAME is set other ways in
        // notebooks
        if (getAssociatedNotebookDocument(this)?.notebookType === InteractiveWindowView) {
            // If using ipykernel 6, we need to set the IPYKERNEL_CELL_NAME so that
            // debugging can work. However this code is harmless for IPYKERNEL 5 so just always do it
            if (await this.fs.localFileExists(this.scriptPaths.addRunCellHook.scriptPath)) {
                const fileContents = await this.fs.readLocalFile(this.scriptPaths.addRunCellHook.scriptPath);
                return fileContents.splitLines({ trim: false });
            }
            traceError(`Cannot run non-existent script file: ${this.scriptPaths.addRunCellHook.scriptPath}`);
        }
        return [];
    }

    protected async getUpdateWorkingDirectoryAndPathCode(launchingFile?: Resource): Promise<string[]> {
        if (
            (isLocalConnection(this.kernelConnectionMetadata) ||
                isLocalHostConnection(this.kernelConnectionMetadata)) &&
            this.kernelConnectionMetadata.kind !== 'connectToLiveRemoteKernel' // Skip for live kernel. Don't change current directory on a kernel that's already running
        ) {
            let suggestedDir = await calculateWorkingDirectory(
                this.configService,
                this.workspaceService,
                this.fs,
                launchingFile
            );
            if (suggestedDir && (await this.fs.localDirectoryExists(suggestedDir))) {
                traceInfo('UpdateWorkingDirectoryAndPath in Kernel');
                // We should use the launch info directory. It trumps the possible dir
                return this.getChangeDirectoryCode(suggestedDir);
            } else if (launchingFile && (await this.fs.localFileExists(launchingFile.fsPath))) {
                // Combine the working directory with this file if possible.
                suggestedDir = expandWorkingDir(
                    suggestedDir,
                    launchingFile,
                    this.workspaceService,
                    this.configService.getSettings(launchingFile)
                );
                if (suggestedDir && (await this.fs.localDirectoryExists(suggestedDir))) {
                    traceInfo('UpdateWorkingDirectoryAndPath in Kernel');
                    return this.getChangeDirectoryCode(suggestedDir);
                }
            }
        }
        return [];
    }

    // Update both current working directory and sys.path with the desired directory
    private getChangeDirectoryCode(directory: string): string[] {
        if (
            (isLocalConnection(this.kernelConnectionMetadata) ||
                isLocalHostConnection(this.kernelConnectionMetadata)) &&
            isPythonKernelConnection(this.kernelConnectionMetadata)
        ) {
            return CodeSnippets.UpdateCWDAndPath.format(directory).splitLines({ trim: false });
        }
        return [];
    }

    protected override sendTelemetryForPythonKernelExecutable() {
        return sendTelemetryForPythonKernelExecutable(
            this,
            this.resourceUri,
            this.kernelConnectionMetadata,
            this.pythonExecutionFactory
        );
    }
}<|MERGE_RESOLUTION|>--- conflicted
+++ resolved
@@ -7,27 +7,13 @@
 import { traceInfo, traceError } from '../platform/logging';
 import { IFileSystemNode } from '../platform/common/platform/types.node';
 import { IPythonExecutionFactory } from '../platform/common/process/types.node';
-<<<<<<< HEAD
-import {
-    Resource,
-    IDisposableRegistry,
-    IConfigurationService,
-    IExtensionContext,
-    IScriptPathUtils
-} from '../platform/common/types';
-import { CellHashProviderFactory } from '../interactive-window/editor-integration/cellHashProviderFactory';
-=======
-import { Resource, IConfigurationService, IExtensionContext } from '../platform/common/types';
->>>>>>> 60db18a0
+import { Resource, IConfigurationService, IExtensionContext, IScriptPathUtils } from '../platform/common/types';
 import { InteractiveWindowView } from '../notebooks/constants';
 import { calculateWorkingDirectory } from '../platform/common/utils.node';
 import { CodeSnippets } from '../webviews/webview-side/common/constants';
 import { CellOutputDisplayIdTracker } from '../notebooks/execution/cellDisplayIdTracker';
 import { isLocalHostConnection, isPythonKernelConnection } from './helpers';
 import { expandWorkingDir } from './jupyter/jupyterUtils';
-<<<<<<< HEAD
-import { INotebookProvider, isLocalConnection, KernelActionSource, KernelConnectionMetadata } from './types';
-=======
 import {
     INotebookProvider,
     isLocalConnection,
@@ -35,8 +21,6 @@
     KernelActionSource,
     KernelConnectionMetadata
 } from './types';
-import { AddRunCellHook } from '../platform/common/constants.node';
->>>>>>> 60db18a0
 import { IStatusProvider } from '../platform/progress/types';
 import { getAssociatedNotebookDocument } from '../notebooks/controllers/kernelSelector';
 import { sendTelemetryForPythonKernelExecutable } from './helpers.node';
@@ -60,11 +44,8 @@
         statusProvider: IStatusProvider,
         creator: KernelActionSource,
         context: IExtensionContext,
-<<<<<<< HEAD
+        formatters: ITracebackFormatter[],
         private readonly scriptPaths: IScriptPathUtils
-=======
-        formatters: ITracebackFormatter[]
->>>>>>> 60db18a0
     ) {
         super(
             id,
