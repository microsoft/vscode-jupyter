--- conflicted
+++ resolved
@@ -96,14 +96,6 @@
           echo "vsix_name=ms-toolsai-jupyter-insiders.vsix" >> $GITHUB_ENV
           echo "test_matrix_os=[\"ubuntu-latest\", \"windows-latest\"]" >> $GITHUB_ENV
 
-<<<<<<< HEAD
-      #   - name: pre-release channel
-      #     # Scheduled builds will publish pre-release builds.
-      #     if: github.event_name == 'schedule' && github.ref == 'refs/heads/main'
-      #     run: |
-      #       echo "package_command=packagePreRelease" >> $GITHUB_ENV
-      #       echo "release_channel=pre-release" >> $GITHUB_ENV
-=======
       - name:
           pre-release channel
           # Scheduled builds will publish pre-release builds.
@@ -111,7 +103,6 @@
         run: |
           echo "package_command=packagePreRelease" >> $GITHUB_ENV
           echo "release_channel=pre-release" >> $GITHUB_ENV
->>>>>>> c2670563
 
       - name: release
         if: (github.event_name == 'push' || github.event_name == 'workflow_dispatch') && contains(github.ref, 'refs/heads/release')
