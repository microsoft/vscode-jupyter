--- conflicted
+++ resolved
@@ -134,13 +134,8 @@
         // and the output is not visible, then it will not get rendered & the tests will fail. The tests inspect the rendered HTML.
         // Solution - maximize available real-estate by hiding the output panels & hiding the input cells.
         await commands.executeCommand('workbench.action.closePanel');
-<<<<<<< HEAD
         await commands.executeCommand('workbench.action.maximizeEditorHideSidebar');
         await commands.executeCommand('notebook.cell.collapseAllCellInputs');
-=======
-        await commands.executeCommand('workbench.action.maximizeEditorGroup').then(noop, noop);
-        await commands.executeCommand('notebook.cell.collapseAllCellInputs').then(noop, noop);
->>>>>>> f8a0ff99
         comms = await initializeWidgetComms(disposables);
 
         vscodeNotebook = api.serviceContainer.get<IVSCodeNotebook>(IVSCodeNotebook);
