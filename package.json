--- conflicted
+++ resolved
@@ -300,23 +300,6 @@
                 "enablement": "notebookViewType == jupyter-notebook && isWorkspaceTrusted"
             },
             {
-<<<<<<< HEAD
-=======
-                "command": "jupyter.notebookeditor.runallcellsabove",
-                "title": "%DataScience.runAbove%",
-                "category": "Notebook",
-                "icon": "$(run-above)",
-                "enablement": "notebookViewType == jupyter-notebook && isWorkspaceTrusted"
-            },
-            {
-                "command": "jupyter.notebookeditor.runcellandallbelow",
-                "title": "%DataScience.runBelow%",
-                "category": "Notebook",
-                "icon": "$(run-below)",
-                "enablement": "notebookViewType == jupyter-notebook && isWorkspaceTrusted"
-            },
-            {
->>>>>>> f6acbbc9
                 "command": "jupyter.export",
                 "title": "%DataScience.notebookExportAs%",
                 "category": "Jupyter",
@@ -861,23 +844,6 @@
                     "when": "notebookViewType == 'jupyter-notebook' && isWorkspaceTrusted"
                 }
             ],
-<<<<<<< HEAD
-=======
-            "notebook/cell/title": [
-                {
-                    "command": "jupyter.notebookeditor.runallcellsabove",
-                    "title": "%DataScience.runAbove%",
-                    "group": "inline/cell@0",
-                    "when": "notebookViewType == 'jupyter-notebook' && isWorkspaceTrusted"
-                },
-                {
-                    "command": "jupyter.notebookeditor.runcellandallbelow",
-                    "title": "%DataScience.runBelow%",
-                    "group": "inline/cell@0",
-                    "when": "notebookViewType == 'jupyter-notebook' && isWorkspaceTrusted"
-                }
-            ],
->>>>>>> f6acbbc9
             "notebook/toolbar": [
                 {
                     "command": "jupyter.notebookeditor.restartkernel",
@@ -929,19 +895,6 @@
                     "when": "notebookViewType == jupyter-notebook"
                 },
                 {
-<<<<<<< HEAD
-=======
-                    "command": "jupyter.notebookeditor.runallcellsabove",
-                    "title": "%DataScience.runAbove%",
-                    "when": "notebookEditorFocused && notebookViewType == 'jupyter-notebook' && isWorkspaceTrusted"
-                },
-                {
-                    "command": "jupyter.notebookeditor.runcellandallbelow",
-                    "title": "%DataScience.runBelow%",
-                    "when": "notebookEditorFocused && notebookViewType == 'jupyter-notebook' && isWorkspaceTrusted"
-                },
-                {
->>>>>>> f6acbbc9
                     "command": "jupyter.exportAsPythonScript",
                     "title": "%jupyter.command.jupyter.exportAsPythonScript.title%",
                     "category": "Jupyter",
