--- conflicted
+++ resolved
@@ -1,13 +1,3 @@
-<<<<<<< HEAD
-// Copyright (c) Microsoft Corporation. All rights reserved.
-// Licensed under the MIT License.
-'use strict';
-
-import { IWebviewViewProvider, IWebviewPanelProvider } from '../../platform/common/application/types';
-import { IServiceManager } from '../../platform/ioc/types';
-import { WebviewViewProvider } from './webviewViews/webviewViewProvider';
-import { WebviewPanelProvider } from './webviewPanels/webviewPanelProvider';
-import { IExtensionActivationManager, IExtensionSingleActivationService } from '../../platform/activation/types';
 import { VariableViewActivationService } from './variablesView/variableViewActivationService';
 import { INotebookWatcher, IVariableViewProvider } from './variablesView/types';
 import { VariableViewProvider } from './variablesView/variableViewProvider';
@@ -21,38 +11,21 @@
     IJupyterVariableDataProviderFactory
 } from './dataviewer/types';
 import { DataViewerCommandRegistry } from './dataviewer/dataViewerCommandRegistry';
-import { CommandRegistry as ExportCommandRegistry } from './import-export/commandRegistry';
 import { NotebookWatcher } from './variablesView/notebookWatcher';
 import { DataViewerFactory } from './dataviewer/dataViewerFactory';
-import { ExtensionSideRenderer, IExtensionSideRenderer } from './renderer';
-import { ActiveEditorContextService } from './activeEditorContext';
-import { GlobalActivation } from './globalActivation';
 import { DataViewer } from './dataviewer/dataViewer';
-import { INotebookExporter } from '../../kernels/jupyter/types';
-import { JupyterExporter } from './import-export/jupyterExporter';
-import { JupyterKernelServiceFactory } from './api/kernelApi';
-import { IExportedKernelServiceFactory } from './api/api';
-import { ApiAccessService } from './api/apiAccessService';
-import { ExtensionActivationManager } from './activationManager';
+import { IServiceManager } from '../../platform/ioc/types';
+import { IExtensionSingleActivationService } from '../../platform/activation/types';
 import { DataViewerDependencyService } from './dataviewer/dataViewerDependencyService';
 
-export function registerTypes(serviceManager: IServiceManager, _isDevMode: boolean) {
-    serviceManager.addSingleton<IExtensionSingleActivationService>(IExtensionSingleActivationService, GlobalActivation);
-    serviceManager.addSingleton<IExtensionSingleActivationService>(
-        IExtensionSingleActivationService,
-        ActiveEditorContextService
-    );
-
-    serviceManager.add<IWebviewViewProvider>(IWebviewViewProvider, WebviewViewProvider);
-    serviceManager.add<IWebviewPanelProvider>(IWebviewPanelProvider, WebviewPanelProvider);
-
+export function registerTypes(serviceManager: IServiceManager) {
     // Data viewer
-    serviceManager.add<IDataViewer>(IDataViewer, DataViewer);
-    serviceManager.addSingleton<IDataViewerFactory>(IDataViewerFactory, DataViewerFactory);
     serviceManager.addSingleton<IExtensionSingleActivationService>(
         IExtensionSingleActivationService,
         DataViewerCommandRegistry
     );
+    serviceManager.add<IDataViewer>(IDataViewer, DataViewer);
+    serviceManager.addSingleton<IDataViewerFactory>(IDataViewerFactory, DataViewerFactory);
     serviceManager.addSingleton<IDataViewerDependencyService>(
         IDataViewerDependencyService,
         DataViewerDependencyService
@@ -70,64 +43,4 @@
         IJupyterVariableDataProviderFactory,
         JupyterVariableDataProviderFactory
     );
-
-    serviceManager.addSingleton<IExtensionSingleActivationService>(
-        IExtensionSingleActivationService,
-        ExportCommandRegistry
-    );
-
-    serviceManager.addSingletonInstance<IExtensionSideRenderer>(IExtensionSideRenderer, new ExtensionSideRenderer());
-
-    // Activation Manager
-    serviceManager.add<IExtensionActivationManager>(IExtensionActivationManager, ExtensionActivationManager);
-    serviceManager.add<INotebookExporter>(INotebookExporter, JupyterExporter);
-
-    // API
-    serviceManager.addSingleton<IExportedKernelServiceFactory>(
-        IExportedKernelServiceFactory,
-        JupyterKernelServiceFactory
-    );
-    serviceManager.addSingleton<ApiAccessService>(ApiAccessService, ApiAccessService);
-}
-=======
-import { VariableViewActivationService } from './variablesView/variableViewActivationService';
-import { INotebookWatcher, IVariableViewProvider } from './variablesView/types';
-import { VariableViewProvider } from './variablesView/variableViewProvider';
-import { JupyterVariableDataProvider } from './dataviewer/jupyterVariableDataProvider';
-import { JupyterVariableDataProviderFactory } from './dataviewer/jupyterVariableDataProviderFactory';
-import {
-    IDataViewer,
-    IDataViewerFactory,
-    IJupyterVariableDataProvider,
-    IJupyterVariableDataProviderFactory
-} from './dataviewer/types';
-import { DataViewerCommandRegistry } from './dataviewer/dataViewerCommandRegistry';
-import { NotebookWatcher } from './variablesView/notebookWatcher';
-import { DataViewerFactory } from './dataviewer/dataViewerFactory';
-import { DataViewer } from './dataviewer/dataViewer';
-import { IServiceManager } from '../../platform/ioc/types';
-import { IExtensionSingleActivationService } from '../../platform/activation/types';
-
-export function registerTypes(serviceManager: IServiceManager) {
-    // Data viewer
-    serviceManager.addSingleton<IExtensionSingleActivationService>(
-        IExtensionSingleActivationService,
-        DataViewerCommandRegistry
-    );
-    serviceManager.add<IDataViewer>(IDataViewer, DataViewer);
-    serviceManager.addSingleton<IDataViewerFactory>(IDataViewerFactory, DataViewerFactory);
-
-    // Variables view
-    serviceManager.addSingleton<INotebookWatcher>(INotebookWatcher, NotebookWatcher);
-    serviceManager.addSingleton<IExtensionSingleActivationService>(
-        IExtensionSingleActivationService,
-        VariableViewActivationService
-    );
-    serviceManager.addSingleton<IVariableViewProvider>(IVariableViewProvider, VariableViewProvider);
-    serviceManager.add<IJupyterVariableDataProvider>(IJupyterVariableDataProvider, JupyterVariableDataProvider);
-    serviceManager.addSingleton<IJupyterVariableDataProviderFactory>(
-        IJupyterVariableDataProviderFactory,
-        JupyterVariableDataProviderFactory
-    );
-}
->>>>>>> 923275a8
+}