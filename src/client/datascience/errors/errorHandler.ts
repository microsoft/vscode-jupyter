// Copyright (c) Microsoft Corporation. All rights reserved.
// Licensed under the MIT License.
import type * as nbformat from '@jupyterlab/nbformat';
<<<<<<< HEAD
import { inject, injectable } from 'inversify';
import { IApplicationShell } from '../../common/application/types';
import { WrappedError } from '../../common/errors/types';
import { traceWarning } from '../../common/logger';
=======
import { inject, injectable, named } from 'inversify';
import { IApplicationShell, ICommandManager, IVSCodeNotebook, IWorkspaceService } from '../../common/application/types';
import { BaseError, WrappedError } from '../../common/errors/types';
import { traceError, traceWarning } from '../../common/logger';
>>>>>>> a87f302d
import { Common, DataScience } from '../../common/utils/localize';
import { noop } from '../../common/utils/misc';
import { JupyterInstallError } from './jupyterInstallError';
import { JupyterSelfCertsError } from './jupyterSelfCertsError';
import { getLanguageInNotebookMetadata, isPythonKernelConnection } from '../jupyter/kernels/helpers';
import { isPythonNotebook } from '../notebook/helpers/helpers';
import {
    HandleKernelErrorResult,
    IDataScienceErrorHandler,
    IInteractiveWindowProvider,
    IJupyterInterpreterDependencyManager,
    IKernelDependencyService
} from '../types';
<<<<<<< HEAD
import { CancellationError as VscCancellationError, CancellationTokenSource, ConfigurationTarget } from 'vscode';
=======
import {
    CancellationError as VscCancellationError,
    CancellationTokenSource,
    ConfigurationTarget,
    EventEmitter,
    Memento,
    NotebookCell,
    NotebookCellOutput,
    NotebookCellOutputItem
} from 'vscode';
>>>>>>> a87f302d
import { CancellationError } from '../../common/cancellation';
import { KernelConnectionTimeoutError } from './kernelConnectionTimeoutError';
import { KernelDiedError } from './kernelDiedError';
import { KernelPortNotUsedTimeoutError } from './kernelPortNotUsedTimeoutError';
import { KernelProcessExitedError } from './kernelProcessExitedError';
import { PythonKernelDiedError } from './pythonKernelDiedError';
import {
    analyzeKernelErrors,
<<<<<<< HEAD
    getErrorMessageFromPythonTraceback,
    KernelFailureReason
} from '../../common/errors/errorUtils';
import { KernelConnectionMetadata } from '../jupyter/kernels/types';
import { IBrowserService, IConfigurationService, Resource } from '../../common/types';
=======
    getErrorMessageFromPythonTraceback as getErrorMessageFromPythonTraceBack,
    KernelFailure,
    KernelFailureReason
} from '../../common/errors/errorUtils';
import { IKernelProvider, KernelConnectionMetadata } from '../jupyter/kernels/types';
import { getDisplayPath } from '../../common/platform/fs-paths';
import {
    GLOBAL_MEMENTO,
    IBrowserService,
    IConfigurationService,
    IMemento,
    Product,
    Resource
} from '../../common/types';
>>>>>>> a87f302d
import { Commands, Telemetry } from '../constants';
import { sendTelemetryEvent } from '../../telemetry';
import { DisplayOptions } from '../displayOptions';
import { JupyterConnectError } from './jupyterConnectError';
<<<<<<< HEAD
=======
import { JupyterInterpreterService } from '../jupyter/interpreter/jupyterInterpreterService';
import { ProductNames } from '../../common/installer/productNames';
import { EnvironmentType } from '../../pythonEnvironments/info';
import { JupyterInterpreterDependencyResponse } from '../jupyter/interpreter/jupyterInterpreterDependencyService';
import {
    clearInstalledIntoInterpreterMemento,
    translateProductToModule
} from '../../common/installer/productInstaller';
import { JupyterInvalidKernelError } from './jupyterInvalidKernelError';
import { selectKernel } from '../jupyter/kernels/kernelSelector';
>>>>>>> a87f302d

function getFirstCell(cells?: NotebookCell[]) {
    return cells?.length ? cells[0] : undefined;
}
@injectable()
export class DataScienceErrorHandler implements IDataScienceErrorHandler {
    private readonly _onShouldRunCells = new EventEmitter<NotebookCell[]>();
    public readonly onShouldRunCells = this._onShouldRunCells.event;
    constructor(
        @inject(IApplicationShell) private readonly applicationShell: IApplicationShell,
        @inject(IJupyterInterpreterDependencyManager)
        private readonly dependencyManager: IJupyterInterpreterDependencyManager,
        @inject(IBrowserService) private readonly browser: IBrowserService,
        @inject(IConfigurationService) private readonly configuration: IConfigurationService,
<<<<<<< HEAD
        @inject(IKernelDependencyService) private readonly kernelDependency: IKernelDependencyService
    ) {}
    public async handleError(err: Error): Promise<void> {
        traceWarning('DataScience Error', err);
=======
        @inject(IKernelDependencyService) private readonly kernelDependency: IKernelDependencyService,
        @inject(JupyterInterpreterService) private readonly jupyterInterpreter: JupyterInterpreterService,
        @inject(IServiceContainer) private readonly serviceContainer: IServiceContainer,
        @inject(IMemento) @named(GLOBAL_MEMENTO) private readonly memento: Memento
    ) {}
    public async handleError(err: Error): Promise<void> {
        traceWarning('DataScience Error', err);
        await this.handleErrorImplementation(err);
    }

    public async handleKernelError(
        err: Error,
        purpose: 'start' | 'restart' | 'interrupt' | 'execution',
        kernelConnection: KernelConnectionMetadata,
        resource: Resource,
        pendingCells?: NotebookCell[]
    ): Promise<void> {
        traceWarning('Kernel Error', err);
        if (kernelConnection.interpreter && purpose === 'start') {
            // If we failed to start the kernel, then clear cache used to track
            // whether we have dependencies installed or not.
            // Possible something is missing.
            void clearInstalledIntoInterpreterMemento(this.memento, undefined, kernelConnection.interpreter.path);
        }
        return this.handleErrorImplementation(
            err,
            purpose,
            kernelConnection,
            resource,
            pendingCells,
            async (error: BaseError, defaultErrorMessage?: string) => {
                const failureInfo = analyzeKernelErrors(
                    error.stdErr || '',
                    this.workspace.workspaceFolders,
                    kernelConnection.interpreter?.sysPrefix,
                    err instanceof JupyterConnectError
                );
                if (err instanceof IpyKernelNotInstalledError && (purpose === 'start' || purpose === 'restart')) {
                    this.handleIPyKernelNotInstalledError(err, purpose, kernelConnection, resource, pendingCells).catch(
                        noop
                    );
                    return;
                } else if (err instanceof JupyterInstallError && (purpose === 'start' || purpose === 'restart')) {
                    void this.displayJupyterMissingErrorInCell(err, kernelConnection, getFirstCell(pendingCells));
                    return;
                } else if (err instanceof JupyterConnectError) {
                    this.handleJupyterStartupError(
                        failureInfo,
                        err,
                        kernelConnection,
                        getFirstCell(pendingCells)
                    ).catch(noop);
                    return;
                }

                switch (failureInfo?.reason) {
                    case KernelFailureReason.overridingBuiltinModules: {
                        await this.showMessageWithMoreInfo(
                            DataScience.fileSeemsToBeInterferingWithKernelStartup().format(
                                getDisplayPath(failureInfo.fileName, this.workspace.workspaceFolders || [])
                            ),
                            'https://aka.ms/kernelFailuresOverridingBuiltInModules',
                            getFirstCell(pendingCells)
                        );
                        break;
                    }
                    case KernelFailureReason.moduleNotFoundFailure: {
                        // if ipykernel or ipykernle_launcher is missing, then install it
                        // Provided we know for a fact that it is missing, else we could end up spamming the user unnecessarily.
                        if (
                            failureInfo.moduleName.toLowerCase().includes('ipykernel') &&
                            kernelConnection.interpreter &&
                            !(await this.kernelDependency.areDependenciesInstalled(kernelConnection, undefined, true))
                        ) {
                            const token = new CancellationTokenSource();
                            try {
                                await this.kernelDependency
                                    .installMissingDependencies(
                                        resource,
                                        kernelConnection,
                                        new DisplayOptions(false),
                                        token.token,
                                        true
                                    )
                                    .finally(() => token.dispose());
                            } catch (ex) {
                                // Handle instances where installation failed or or cancelled it.
                                if (ex instanceof IpyKernelNotInstalledError) {
                                    if (ex.selectAnotherKernel) {
                                        this.displayKernelPickerAndReRunCells(
                                            kernelConnection,
                                            resource,
                                            pendingCells
                                        ).catch(noop);
                                        return;
                                    }

                                    await this.displayIPyKernelMissingErrorInCell(
                                        kernelConnection,
                                        getFirstCell(pendingCells)
                                    );
                                } else {
                                    throw ex;
                                }
                            }
                        } else {
                            await this.showMessageWithMoreInfo(
                                DataScience.failedToStartKernelDueToMissingModule().format(failureInfo.moduleName),
                                'https://aka.ms/kernelFailuresMissingModule',
                                getFirstCell(pendingCells)
                            );
                        }
                        break;
                    }
                    case KernelFailureReason.importFailure: {
                        const fileName = failureInfo.fileName
                            ? getDisplayPath(failureInfo.fileName, this.workspace.workspaceFolders || [])
                            : '';
                        if (fileName) {
                            await this.showMessageWithMoreInfo(
                                DataScience.failedToStartKernelDueToImportFailureFromFile().format(
                                    failureInfo.moduleName,
                                    fileName
                                ),
                                'https://aka.ms/kernelFailuresModuleImportErrFromFile',
                                getFirstCell(pendingCells)
                            );
                        } else {
                            await this.showMessageWithMoreInfo(
                                DataScience.failedToStartKernelDueToImportFailure().format(failureInfo.moduleName),
                                'https://aka.ms/kernelFailuresModuleImportErr',
                                getFirstCell(pendingCells)
                            );
                        }
                        break;
                    }
                    case KernelFailureReason.dllLoadFailure: {
                        const message = failureInfo.moduleName
                            ? DataScience.failedToStartKernelDueToDllLoadFailure().format(failureInfo.moduleName)
                            : DataScience.failedToStartKernelDueToUnknowDllLoadFailure();
                        await this.showMessageWithMoreInfo(
                            message,
                            'https://aka.ms/kernelFailuresDllLoad',
                            getFirstCell(pendingCells)
                        );
                        break;
                    }
                    case KernelFailureReason.importWin32apiFailure: {
                        await this.showMessageWithMoreInfo(
                            DataScience.failedToStartKernelDueToWin32APIFailure(),
                            'https://aka.ms/kernelFailuresWin32Api',
                            getFirstCell(pendingCells)
                        );
                        break;
                    }
                    case KernelFailureReason.zmqModuleFailure: {
                        await this.showMessageWithMoreInfo(
                            DataScience.failedToStartKernelDueToPyZmqFailure(),
                            'https://aka.ms/kernelFailuresPyzmq',
                            getFirstCell(pendingCells)
                        );
                        break;
                    }
                    case KernelFailureReason.oldIPythonFailure: {
                        await this.showMessageWithMoreInfo(
                            DataScience.failedToStartKernelDueToOldIPython(),
                            'https://aka.ms/kernelFailuresOldIPython',
                            getFirstCell(pendingCells)
                        );
                        break;
                    }
                    case KernelFailureReason.oldIPyKernelFailure: {
                        await this.showMessageWithMoreInfo(
                            DataScience.failedToStartKernelDueToOldIPyKernel(),
                            'https://aka.ms/kernelFailuresOldIPyKernel',
                            getFirstCell(pendingCells)
                        );
                        break;
                    }
                    default:
                        if (defaultErrorMessage) {
                            this.displayErrorsInCell(defaultErrorMessage, getFirstCell(pendingCells)).catch(noop);
                            await this.applicationShell.showErrorMessage(defaultErrorMessage);
                        }
                }
            }
        );
    }
    private async handleIPyKernelNotInstalledError(
        err: Error,
        purpose?: 'start' | 'restart' | 'interrupt' | 'execution',
        kernelConnection?: KernelConnectionMetadata,
        resource?: Resource,
        pendingCells?: NotebookCell[]
    ) {
        if (!kernelConnection || !(err instanceof IpyKernelNotInstalledError)) {
            return;
        }
        if (purpose !== 'start' && purpose !== 'restart') {
            return;
        }
        if (err.reason === KernelInterpreterDependencyResponse.uiHidden && kernelConnection.interpreter) {
            if (err.selectAnotherKernel) {
                return this.displayKernelPickerAndReRunCells(kernelConnection, resource, pendingCells);
            }
            // Its possible auto start ran and UI was disabled, but subsequently
            // user attempted to run a cell, & the prompt wasn't displayed to the user.
            const token = new CancellationTokenSource();
            try {
                await this.kernelDependency
                    .installMissingDependencies(
                        resource,
                        kernelConnection,
                        new DisplayOptions(false),
                        token.token,
                        true
                    )
                    .finally(() => token.dispose());
            } catch (ex) {
                if (ex instanceof IpyKernelNotInstalledError) {
                    if (ex.selectAnotherKernel) {
                        return this.displayKernelPickerAndReRunCells(kernelConnection, resource, pendingCells);
                    } else {
                        return this.displayIPyKernelMissingErrorInCell(
                            kernelConnection,
                            pendingCells ? pendingCells[0] : undefined
                        );
                    }
                }
                traceError(`IPyKernel not installed`, ex);
            }
            return;
        } else if (purpose === 'start' || purpose === 'restart') {
            if (err.selectAnotherKernel) {
                return this.displayKernelPickerAndReRunCells(kernelConnection, resource, pendingCells);
            } else {
                return this.displayIPyKernelMissingErrorInCell(
                    kernelConnection,
                    pendingCells ? pendingCells[0] : undefined
                );
            }
        }
    }
    private async displayKernelPickerAndReRunCells(
        _kernelConnection: KernelConnectionMetadata,
        resource: Resource,
        pendingCells?: NotebookCell[]
    ) {
        if (
            await selectKernel(
                resource,
                this.serviceContainer.get<IVSCodeNotebook>(IVSCodeNotebook),
                this.serviceContainer.get<IInteractiveWindowProvider>(IInteractiveWindowProvider),
                this.serviceContainer.get<ICommandManager>(ICommandManager)
            )
        ) {
            if (!pendingCells || pendingCells.length === 0) {
                return;
            }
            // Display kernel picker & then trigger an execution of the cells.
            this._onShouldRunCells.fire(Array.from(pendingCells || []));
        }
    }
    /**
     * Sometimes kernel execution fails as ipykernel or similar dependencies are not installed.
     * This could happen when we assume its installed (based on some previous cache) & then attempt to start.
     * E.g. user re-creates the virtual env, or re-installs python, in that case ipykernel is no longer available.
     *
     * In these cases, check if the dependencies are available or not, & if not, then prompt to install.
     * If packages are found, then return an lets process the errors as usual.
     */
    private async handlePossibleDependencyError(
        err: Error,
        defaultErrorMessage: string,
        kernelConnectionMetadata?: KernelConnectionMetadata,
        resource?: Resource,
        pendingCells?: NotebookCell[]
    ): Promise<undefined | 'ErrorsHandledAndAddressed'> {
        if (
            !(err instanceof JupyterInvalidKernelError) &&
            !(err instanceof KernelDiedError) &&
            !(err instanceof KernelProcessExitedError)
        ) {
            return;
        }
        if (!kernelConnectionMetadata || !isPythonKernelConnection(kernelConnectionMetadata)) {
            return;
        }
        if (err instanceof KernelDiedError && !err.message.includes('No module named ipykernel_launcher')) {
            return;
        }
        // Possible ipykernel or other such dependencies is no longer installed in the environment.
        // Look for the dependencies once again.
        const installed = await this.kernelDependency.areDependenciesInstalled(
            kernelConnectionMetadata,
            undefined,
            true
        );
        if (installed) {
            return;
        }
        const startupUi = new DisplayOptions(false);
        const token = new CancellationTokenSource();
        try {
            const response = await this.kernelDependency.installMissingDependencies(
                resource,
                kernelConnectionMetadata,
                startupUi,
                token.token,
                true
            );
            // If we have successfully installed, then re-run the cells.
            if (response === 'dependenciesInstalled' && pendingCells?.length) {
                // Re-run the cells as dependencies were installed.
                this._onShouldRunCells.fire(pendingCells);
            }
        } catch (ex) {
            traceError(`Missing dependencies not installed`, ex);
            const cellToDisplayErrors =
                Array.isArray(pendingCells) && pendingCells.length ? pendingCells[0] : undefined;
            if (ex instanceof IpyKernelNotInstalledError) {
                if (ex.selectAnotherKernel) {
                    this.displayKernelPickerAndReRunCells(kernelConnectionMetadata, resource, pendingCells).catch(noop);
                    return;
                }
                this.displayIPyKernelMissingErrorInCell(kernelConnectionMetadata, cellToDisplayErrors).catch(noop);
            } else {
                this.displayErrorsInCell(defaultErrorMessage, cellToDisplayErrors).catch(noop);
                this.applicationShell.showErrorMessage(defaultErrorMessage).then(noop, noop);
            }
        }
        return 'ErrorsHandledAndAddressed';
    }
    private async showMessageWithMoreInfo(
        message: string,
        moreInfoLink: string | undefined,
        cellToDisplayErrors?: NotebookCell
    ) {
        if (!message.includes(Commands.ViewJupyterOutput)) {
            message = `${message} \n${DataScience.viewJupyterLogForFurtherInfo()}`;
        }
        this.displayErrorsInCell(message, cellToDisplayErrors, moreInfoLink).catch(noop);
        const buttons = moreInfoLink ? [Common.learnMore()] : [];
        await this.applicationShell.showErrorMessage(message, ...buttons).then((selection) => {
            if (selection === Common.learnMore() && moreInfoLink) {
                this.browser.launch(moreInfoLink);
            }
        });
    }
    private async handleJupyterStartupError(
        failureInfo: KernelFailure | undefined,
        error: JupyterConnectError,
        kernelConnection: KernelConnectionMetadata,
        cellToDisplayErrors?: NotebookCell
    ) {
        const failureInfoFromMessage =
            failureInfo ||
            analyzeKernelErrors(
                error.message,
                this.workspace.workspaceFolders,
                kernelConnection.interpreter?.sysPrefix,
                true
            );
        // Extract the python error message so we can display that.
        let pythonError: string | undefined =
            failureInfoFromMessage?.reason === KernelFailureReason.jupyterStartFailure ||
            failureInfoFromMessage?.reason === KernelFailureReason.jupyterStartFailureOutdatedTraitlets
                ? failureInfoFromMessage?.errorMessage
                : undefined;
        if (!pythonError) {
            // Some times the error message is either in the message or the stderr.
            pythonError = error.message
                .splitLines({ removeEmptyEntries: true, trim: true })
                .reverse()
                .find((item) => item.toLowerCase().includes('Error: '));
            pythonError =
                pythonError ||
                (error.stdErr || '')
                    .splitLines({ removeEmptyEntries: true, trim: true })
                    .reverse()
                    .find((item) => item.toLowerCase().includes('Error: '));
        }
        const jupyterInterpreter = await this.jupyterInterpreter.getSelectedInterpreter();
        const envDisplayName = jupyterInterpreter
            ? `${jupyterInterpreter.displayName} (${getDisplayPath(
                  jupyterInterpreter.path,
                  this.workspace.workspaceFolders || []
              )})`
            : '';
        if (
            jupyterInterpreter &&
            failureInfoFromMessage?.reason === KernelFailureReason.jupyterStartFailureOutdatedTraitlets
        ) {
            void this.showMessageWithMoreInfo(
                DataScience.failedToStartJupyterDueToOutdatedTraitlets().format(envDisplayName, pythonError || ''),
                'https://aka.ms/kernelFailuresJupyterTrailtletsOutdated',
                cellToDisplayErrors
            );
        } else {
            const message = pythonError
                ? DataScience.failedToStartJupyterWithErrorInfo().format(envDisplayName, pythonError)
                : DataScience.failedToStartJupyter().format(envDisplayName);
            void this.showMessageWithMoreInfo(message, undefined, cellToDisplayErrors);
        }
    }
    private async handleErrorImplementation(
        err: Error,
        purpose?: 'start' | 'restart' | 'interrupt' | 'execution',
        kernelConnectionMetadata?: KernelConnectionMetadata,
        resource?: Resource,
        pendingCells?: NotebookCell[],
        handler?: (error: BaseError, defaultErrorMessage?: string) => Promise<void>
    ): Promise<void> {
        const errorPrefix = getErrorMessagePrefix(purpose);
        // Unwrap the errors.
>>>>>>> a87f302d
        err = WrappedError.unwrap(err);
        if (err instanceof JupyterInstallError) {
            await this.dependencyManager.installMissingDependencies(err);
        } else if (err instanceof JupyterSelfCertsError) {
            // On a self cert error, warn the user and ask if they want to change the setting
            const enableOption: string = DataScience.jupyterSelfCertEnable();
            const closeOption: string = DataScience.jupyterSelfCertClose();
            await this.applicationShell
                .showErrorMessage(DataScience.jupyterSelfCertFail().format(err.message), enableOption, closeOption)
                .then((value) => {
                    if (value === enableOption) {
                        sendTelemetryEvent(Telemetry.SelfCertsMessageEnabled);
                        void this.configuration.updateSetting(
                            'allowUnauthorizedRemoteConnection',
                            true,
                            undefined,
                            ConfigurationTarget.Workspace
                        );
                    } else if (value === closeOption) {
                        sendTelemetryEvent(Telemetry.SelfCertsMessageClose);
                    }
                });
<<<<<<< HEAD
=======
        } else if (err instanceof IpyKernelNotInstalledError) {
            this.handleIPyKernelNotInstalledError(err, purpose, kernelConnectionMetadata, resource, pendingCells).catch(
                noop
            );
>>>>>>> a87f302d
        } else if (err instanceof VscCancellationError || err instanceof CancellationError) {
            // Don't show the message for cancellation errors
            traceWarning(`Cancelled by user`, err);
        } else if (err instanceof KernelConnectionTimeoutError || err instanceof KernelPortNotUsedTimeoutError) {
<<<<<<< HEAD
=======
            void this.displayErrorsInCell(err.message, getFirstCell(pendingCells));
>>>>>>> a87f302d
            this.applicationShell.showErrorMessage(err.message).then(noop, noop);
        } else if (
            err instanceof KernelDiedError ||
            err instanceof KernelProcessExitedError ||
            err instanceof PythonKernelDiedError ||
            err instanceof JupyterConnectError
        ) {
            const defaultErrorMessage = getCombinedErrorMessage(
                // PythonKernelDiedError has an `errorMessage` property, use that over `err.stdErr` for user facing error messages.
                'errorMessage' in err ? err.errorMessage : getErrorMessageFromPythonTraceBack(err.stdErr) || err.stdErr
            );
<<<<<<< HEAD
            this.applicationShell.showErrorMessage(defaultErrorMessage).then(noop, noop);
        } else {
            // Some errors have localized and/or formatted error messages.
            const message = getCombinedErrorMessage(err.message || err.toString());
=======
            const result = await this.handlePossibleDependencyError(
                err,
                defaultErrorMessage,
                kernelConnectionMetadata,
                resource,
                pendingCells
            );
            if (result === 'ErrorsHandledAndAddressed') {
                return;
            }
            if ((purpose === 'restart' || purpose === 'start') && handler) {
                await handler(err, defaultErrorMessage);
            } else {
                void this.displayErrorsInCell(defaultErrorMessage, getFirstCell(pendingCells));
                this.applicationShell.showErrorMessage(defaultErrorMessage).then(noop, noop);
            }
        } else {
            // Some errors have localized and/or formatted error messages.
            const message = getCombinedErrorMessage(errorPrefix, err.message || err.toString());
            const result = await this.handlePossibleDependencyError(
                err,
                message,
                kernelConnectionMetadata,
                resource,
                pendingCells
            );
            if (result === 'ErrorsHandledAndAddressed') {
                return;
            }
            void this.displayErrorsInCell(message, getFirstCell(pendingCells));
>>>>>>> a87f302d
            this.applicationShell.showErrorMessage(message).then(noop, noop);
        }
    }

    public async handleKernelError(
        err: Error,
        purpose: 'start' | 'restart' | 'interrupt' | 'execution',
        kernelConnection: KernelConnectionMetadata,
        resource: Resource
    ): Promise<HandleKernelErrorResult> {
        traceWarning('Kernel Error', err);
        err = WrappedError.unwrap(err);
        const failureInfo = analyzeKernelErrors(err, kernelConnection.interpreter?.sysPrefix);
        switch (failureInfo?.reason) {
            case KernelFailureReason.moduleNotFoundFailure: {
                if (
                    failureInfo?.moduleName.toLowerCase().includes('ipykernel') &&
                    kernelConnection.interpreter &&
                    (purpose === 'start' || purpose === 'restart')
                ) {
                    const token = new CancellationTokenSource();
                    return this.kernelDependency.installMissingDependencies(
                        resource,
                        kernelConnection,
                        new DisplayOptions(false),
                        token.token,
                        true
                    );
                }
                break;
            }
            default:
                if (failureInfo) {
                    void this.showMessageWithMoreInfo(failureInfo?.message, failureInfo?.moreInfoLink);
                }
        }
        return { kind: 'Error', error: err };
    }
    private async showMessageWithMoreInfo(message: string, moreInfoLink: string | undefined) {
        if (!message.includes(Commands.ViewJupyterOutput)) {
            message = `${message} \n${DataScience.viewJupyterLogForFurtherInfo()}`;
        }
        const buttons = moreInfoLink ? [Common.learnMore()] : [];
        await this.applicationShell.showErrorMessage(message, ...buttons).then((selection) => {
            if (selection === Common.learnMore() && moreInfoLink) {
                this.browser.launch(moreInfoLink);
            }
        });
    }
}
function getCombinedErrorMessage(message?: string) {
    const errorMessage = ['', message || '']
        .map((line) => line.trim())
        .filter((line) => line.length > 0)
        .join(' \n');
    if (errorMessage.length && errorMessage.indexOf('command:jupyter.viewOutput') === -1) {
        return `${
            errorMessage.endsWith('.') ? errorMessage : errorMessage + '.'
        } \n${DataScience.viewJupyterLogForFurtherInfo()}`;
    }
    return errorMessage;
}
export function getKernelNotInstalledErrorMessage(notebookMetadata?: nbformat.INotebookMetadata) {
    const language = getLanguageInNotebookMetadata(notebookMetadata);
    if (isPythonNotebook(notebookMetadata) || !language) {
        return DataScience.pythonNotInstalled();
    } else {
        const kernelName = notebookMetadata?.kernelspec?.display_name || notebookMetadata?.kernelspec?.name || language;
        return DataScience.kernelNotInstalled().format(kernelName);
    }
}<|MERGE_RESOLUTION|>--- conflicted
+++ resolved
@@ -1,44 +1,28 @@
 // Copyright (c) Microsoft Corporation. All rights reserved.
 // Licensed under the MIT License.
 import type * as nbformat from '@jupyterlab/nbformat';
-<<<<<<< HEAD
-import { inject, injectable } from 'inversify';
+import { inject, injectable, named } from 'inversify';
 import { IApplicationShell } from '../../common/application/types';
 import { WrappedError } from '../../common/errors/types';
 import { traceWarning } from '../../common/logger';
-=======
-import { inject, injectable, named } from 'inversify';
-import { IApplicationShell, ICommandManager, IVSCodeNotebook, IWorkspaceService } from '../../common/application/types';
-import { BaseError, WrappedError } from '../../common/errors/types';
-import { traceError, traceWarning } from '../../common/logger';
->>>>>>> a87f302d
 import { Common, DataScience } from '../../common/utils/localize';
 import { noop } from '../../common/utils/misc';
 import { JupyterInstallError } from './jupyterInstallError';
 import { JupyterSelfCertsError } from './jupyterSelfCertsError';
-import { getLanguageInNotebookMetadata, isPythonKernelConnection } from '../jupyter/kernels/helpers';
+import { getLanguageInNotebookMetadata } from '../jupyter/kernels/helpers';
 import { isPythonNotebook } from '../notebook/helpers/helpers';
 import {
     HandleKernelErrorResult,
     IDataScienceErrorHandler,
-    IInteractiveWindowProvider,
     IJupyterInterpreterDependencyManager,
     IKernelDependencyService
 } from '../types';
-<<<<<<< HEAD
-import { CancellationError as VscCancellationError, CancellationTokenSource, ConfigurationTarget } from 'vscode';
-=======
 import {
     CancellationError as VscCancellationError,
     CancellationTokenSource,
     ConfigurationTarget,
-    EventEmitter,
-    Memento,
-    NotebookCell,
-    NotebookCellOutput,
-    NotebookCellOutputItem
+    Memento
 } from 'vscode';
->>>>>>> a87f302d
 import { CancellationError } from '../../common/cancellation';
 import { KernelConnectionTimeoutError } from './kernelConnectionTimeoutError';
 import { KernelDiedError } from './kernelDiedError';
@@ -47,481 +31,30 @@
 import { PythonKernelDiedError } from './pythonKernelDiedError';
 import {
     analyzeKernelErrors,
-<<<<<<< HEAD
     getErrorMessageFromPythonTraceback,
     KernelFailureReason
 } from '../../common/errors/errorUtils';
 import { KernelConnectionMetadata } from '../jupyter/kernels/types';
-import { IBrowserService, IConfigurationService, Resource } from '../../common/types';
-=======
-    getErrorMessageFromPythonTraceback as getErrorMessageFromPythonTraceBack,
-    KernelFailure,
-    KernelFailureReason
-} from '../../common/errors/errorUtils';
-import { IKernelProvider, KernelConnectionMetadata } from '../jupyter/kernels/types';
-import { getDisplayPath } from '../../common/platform/fs-paths';
-import {
-    GLOBAL_MEMENTO,
-    IBrowserService,
-    IConfigurationService,
-    IMemento,
-    Product,
-    Resource
-} from '../../common/types';
->>>>>>> a87f302d
+import { GLOBAL_MEMENTO, IBrowserService, IConfigurationService, IMemento, Resource } from '../../common/types';
 import { Commands, Telemetry } from '../constants';
 import { sendTelemetryEvent } from '../../telemetry';
 import { DisplayOptions } from '../displayOptions';
 import { JupyterConnectError } from './jupyterConnectError';
-<<<<<<< HEAD
-=======
-import { JupyterInterpreterService } from '../jupyter/interpreter/jupyterInterpreterService';
-import { ProductNames } from '../../common/installer/productNames';
-import { EnvironmentType } from '../../pythonEnvironments/info';
-import { JupyterInterpreterDependencyResponse } from '../jupyter/interpreter/jupyterInterpreterDependencyService';
-import {
-    clearInstalledIntoInterpreterMemento,
-    translateProductToModule
-} from '../../common/installer/productInstaller';
-import { JupyterInvalidKernelError } from './jupyterInvalidKernelError';
-import { selectKernel } from '../jupyter/kernels/kernelSelector';
->>>>>>> a87f302d
+import { clearInstalledIntoInterpreterMemento } from '../../common/installer/productInstaller';
 
-function getFirstCell(cells?: NotebookCell[]) {
-    return cells?.length ? cells[0] : undefined;
-}
 @injectable()
 export class DataScienceErrorHandler implements IDataScienceErrorHandler {
-    private readonly _onShouldRunCells = new EventEmitter<NotebookCell[]>();
-    public readonly onShouldRunCells = this._onShouldRunCells.event;
     constructor(
         @inject(IApplicationShell) private readonly applicationShell: IApplicationShell,
         @inject(IJupyterInterpreterDependencyManager)
         private readonly dependencyManager: IJupyterInterpreterDependencyManager,
         @inject(IBrowserService) private readonly browser: IBrowserService,
         @inject(IConfigurationService) private readonly configuration: IConfigurationService,
-<<<<<<< HEAD
-        @inject(IKernelDependencyService) private readonly kernelDependency: IKernelDependencyService
-    ) {}
-    public async handleError(err: Error): Promise<void> {
-        traceWarning('DataScience Error', err);
-=======
         @inject(IKernelDependencyService) private readonly kernelDependency: IKernelDependencyService,
-        @inject(JupyterInterpreterService) private readonly jupyterInterpreter: JupyterInterpreterService,
-        @inject(IServiceContainer) private readonly serviceContainer: IServiceContainer,
         @inject(IMemento) @named(GLOBAL_MEMENTO) private readonly memento: Memento
     ) {}
     public async handleError(err: Error): Promise<void> {
         traceWarning('DataScience Error', err);
-        await this.handleErrorImplementation(err);
-    }
-
-    public async handleKernelError(
-        err: Error,
-        purpose: 'start' | 'restart' | 'interrupt' | 'execution',
-        kernelConnection: KernelConnectionMetadata,
-        resource: Resource,
-        pendingCells?: NotebookCell[]
-    ): Promise<void> {
-        traceWarning('Kernel Error', err);
-        if (kernelConnection.interpreter && purpose === 'start') {
-            // If we failed to start the kernel, then clear cache used to track
-            // whether we have dependencies installed or not.
-            // Possible something is missing.
-            void clearInstalledIntoInterpreterMemento(this.memento, undefined, kernelConnection.interpreter.path);
-        }
-        return this.handleErrorImplementation(
-            err,
-            purpose,
-            kernelConnection,
-            resource,
-            pendingCells,
-            async (error: BaseError, defaultErrorMessage?: string) => {
-                const failureInfo = analyzeKernelErrors(
-                    error.stdErr || '',
-                    this.workspace.workspaceFolders,
-                    kernelConnection.interpreter?.sysPrefix,
-                    err instanceof JupyterConnectError
-                );
-                if (err instanceof IpyKernelNotInstalledError && (purpose === 'start' || purpose === 'restart')) {
-                    this.handleIPyKernelNotInstalledError(err, purpose, kernelConnection, resource, pendingCells).catch(
-                        noop
-                    );
-                    return;
-                } else if (err instanceof JupyterInstallError && (purpose === 'start' || purpose === 'restart')) {
-                    void this.displayJupyterMissingErrorInCell(err, kernelConnection, getFirstCell(pendingCells));
-                    return;
-                } else if (err instanceof JupyterConnectError) {
-                    this.handleJupyterStartupError(
-                        failureInfo,
-                        err,
-                        kernelConnection,
-                        getFirstCell(pendingCells)
-                    ).catch(noop);
-                    return;
-                }
-
-                switch (failureInfo?.reason) {
-                    case KernelFailureReason.overridingBuiltinModules: {
-                        await this.showMessageWithMoreInfo(
-                            DataScience.fileSeemsToBeInterferingWithKernelStartup().format(
-                                getDisplayPath(failureInfo.fileName, this.workspace.workspaceFolders || [])
-                            ),
-                            'https://aka.ms/kernelFailuresOverridingBuiltInModules',
-                            getFirstCell(pendingCells)
-                        );
-                        break;
-                    }
-                    case KernelFailureReason.moduleNotFoundFailure: {
-                        // if ipykernel or ipykernle_launcher is missing, then install it
-                        // Provided we know for a fact that it is missing, else we could end up spamming the user unnecessarily.
-                        if (
-                            failureInfo.moduleName.toLowerCase().includes('ipykernel') &&
-                            kernelConnection.interpreter &&
-                            !(await this.kernelDependency.areDependenciesInstalled(kernelConnection, undefined, true))
-                        ) {
-                            const token = new CancellationTokenSource();
-                            try {
-                                await this.kernelDependency
-                                    .installMissingDependencies(
-                                        resource,
-                                        kernelConnection,
-                                        new DisplayOptions(false),
-                                        token.token,
-                                        true
-                                    )
-                                    .finally(() => token.dispose());
-                            } catch (ex) {
-                                // Handle instances where installation failed or or cancelled it.
-                                if (ex instanceof IpyKernelNotInstalledError) {
-                                    if (ex.selectAnotherKernel) {
-                                        this.displayKernelPickerAndReRunCells(
-                                            kernelConnection,
-                                            resource,
-                                            pendingCells
-                                        ).catch(noop);
-                                        return;
-                                    }
-
-                                    await this.displayIPyKernelMissingErrorInCell(
-                                        kernelConnection,
-                                        getFirstCell(pendingCells)
-                                    );
-                                } else {
-                                    throw ex;
-                                }
-                            }
-                        } else {
-                            await this.showMessageWithMoreInfo(
-                                DataScience.failedToStartKernelDueToMissingModule().format(failureInfo.moduleName),
-                                'https://aka.ms/kernelFailuresMissingModule',
-                                getFirstCell(pendingCells)
-                            );
-                        }
-                        break;
-                    }
-                    case KernelFailureReason.importFailure: {
-                        const fileName = failureInfo.fileName
-                            ? getDisplayPath(failureInfo.fileName, this.workspace.workspaceFolders || [])
-                            : '';
-                        if (fileName) {
-                            await this.showMessageWithMoreInfo(
-                                DataScience.failedToStartKernelDueToImportFailureFromFile().format(
-                                    failureInfo.moduleName,
-                                    fileName
-                                ),
-                                'https://aka.ms/kernelFailuresModuleImportErrFromFile',
-                                getFirstCell(pendingCells)
-                            );
-                        } else {
-                            await this.showMessageWithMoreInfo(
-                                DataScience.failedToStartKernelDueToImportFailure().format(failureInfo.moduleName),
-                                'https://aka.ms/kernelFailuresModuleImportErr',
-                                getFirstCell(pendingCells)
-                            );
-                        }
-                        break;
-                    }
-                    case KernelFailureReason.dllLoadFailure: {
-                        const message = failureInfo.moduleName
-                            ? DataScience.failedToStartKernelDueToDllLoadFailure().format(failureInfo.moduleName)
-                            : DataScience.failedToStartKernelDueToUnknowDllLoadFailure();
-                        await this.showMessageWithMoreInfo(
-                            message,
-                            'https://aka.ms/kernelFailuresDllLoad',
-                            getFirstCell(pendingCells)
-                        );
-                        break;
-                    }
-                    case KernelFailureReason.importWin32apiFailure: {
-                        await this.showMessageWithMoreInfo(
-                            DataScience.failedToStartKernelDueToWin32APIFailure(),
-                            'https://aka.ms/kernelFailuresWin32Api',
-                            getFirstCell(pendingCells)
-                        );
-                        break;
-                    }
-                    case KernelFailureReason.zmqModuleFailure: {
-                        await this.showMessageWithMoreInfo(
-                            DataScience.failedToStartKernelDueToPyZmqFailure(),
-                            'https://aka.ms/kernelFailuresPyzmq',
-                            getFirstCell(pendingCells)
-                        );
-                        break;
-                    }
-                    case KernelFailureReason.oldIPythonFailure: {
-                        await this.showMessageWithMoreInfo(
-                            DataScience.failedToStartKernelDueToOldIPython(),
-                            'https://aka.ms/kernelFailuresOldIPython',
-                            getFirstCell(pendingCells)
-                        );
-                        break;
-                    }
-                    case KernelFailureReason.oldIPyKernelFailure: {
-                        await this.showMessageWithMoreInfo(
-                            DataScience.failedToStartKernelDueToOldIPyKernel(),
-                            'https://aka.ms/kernelFailuresOldIPyKernel',
-                            getFirstCell(pendingCells)
-                        );
-                        break;
-                    }
-                    default:
-                        if (defaultErrorMessage) {
-                            this.displayErrorsInCell(defaultErrorMessage, getFirstCell(pendingCells)).catch(noop);
-                            await this.applicationShell.showErrorMessage(defaultErrorMessage);
-                        }
-                }
-            }
-        );
-    }
-    private async handleIPyKernelNotInstalledError(
-        err: Error,
-        purpose?: 'start' | 'restart' | 'interrupt' | 'execution',
-        kernelConnection?: KernelConnectionMetadata,
-        resource?: Resource,
-        pendingCells?: NotebookCell[]
-    ) {
-        if (!kernelConnection || !(err instanceof IpyKernelNotInstalledError)) {
-            return;
-        }
-        if (purpose !== 'start' && purpose !== 'restart') {
-            return;
-        }
-        if (err.reason === KernelInterpreterDependencyResponse.uiHidden && kernelConnection.interpreter) {
-            if (err.selectAnotherKernel) {
-                return this.displayKernelPickerAndReRunCells(kernelConnection, resource, pendingCells);
-            }
-            // Its possible auto start ran and UI was disabled, but subsequently
-            // user attempted to run a cell, & the prompt wasn't displayed to the user.
-            const token = new CancellationTokenSource();
-            try {
-                await this.kernelDependency
-                    .installMissingDependencies(
-                        resource,
-                        kernelConnection,
-                        new DisplayOptions(false),
-                        token.token,
-                        true
-                    )
-                    .finally(() => token.dispose());
-            } catch (ex) {
-                if (ex instanceof IpyKernelNotInstalledError) {
-                    if (ex.selectAnotherKernel) {
-                        return this.displayKernelPickerAndReRunCells(kernelConnection, resource, pendingCells);
-                    } else {
-                        return this.displayIPyKernelMissingErrorInCell(
-                            kernelConnection,
-                            pendingCells ? pendingCells[0] : undefined
-                        );
-                    }
-                }
-                traceError(`IPyKernel not installed`, ex);
-            }
-            return;
-        } else if (purpose === 'start' || purpose === 'restart') {
-            if (err.selectAnotherKernel) {
-                return this.displayKernelPickerAndReRunCells(kernelConnection, resource, pendingCells);
-            } else {
-                return this.displayIPyKernelMissingErrorInCell(
-                    kernelConnection,
-                    pendingCells ? pendingCells[0] : undefined
-                );
-            }
-        }
-    }
-    private async displayKernelPickerAndReRunCells(
-        _kernelConnection: KernelConnectionMetadata,
-        resource: Resource,
-        pendingCells?: NotebookCell[]
-    ) {
-        if (
-            await selectKernel(
-                resource,
-                this.serviceContainer.get<IVSCodeNotebook>(IVSCodeNotebook),
-                this.serviceContainer.get<IInteractiveWindowProvider>(IInteractiveWindowProvider),
-                this.serviceContainer.get<ICommandManager>(ICommandManager)
-            )
-        ) {
-            if (!pendingCells || pendingCells.length === 0) {
-                return;
-            }
-            // Display kernel picker & then trigger an execution of the cells.
-            this._onShouldRunCells.fire(Array.from(pendingCells || []));
-        }
-    }
-    /**
-     * Sometimes kernel execution fails as ipykernel or similar dependencies are not installed.
-     * This could happen when we assume its installed (based on some previous cache) & then attempt to start.
-     * E.g. user re-creates the virtual env, or re-installs python, in that case ipykernel is no longer available.
-     *
-     * In these cases, check if the dependencies are available or not, & if not, then prompt to install.
-     * If packages are found, then return an lets process the errors as usual.
-     */
-    private async handlePossibleDependencyError(
-        err: Error,
-        defaultErrorMessage: string,
-        kernelConnectionMetadata?: KernelConnectionMetadata,
-        resource?: Resource,
-        pendingCells?: NotebookCell[]
-    ): Promise<undefined | 'ErrorsHandledAndAddressed'> {
-        if (
-            !(err instanceof JupyterInvalidKernelError) &&
-            !(err instanceof KernelDiedError) &&
-            !(err instanceof KernelProcessExitedError)
-        ) {
-            return;
-        }
-        if (!kernelConnectionMetadata || !isPythonKernelConnection(kernelConnectionMetadata)) {
-            return;
-        }
-        if (err instanceof KernelDiedError && !err.message.includes('No module named ipykernel_launcher')) {
-            return;
-        }
-        // Possible ipykernel or other such dependencies is no longer installed in the environment.
-        // Look for the dependencies once again.
-        const installed = await this.kernelDependency.areDependenciesInstalled(
-            kernelConnectionMetadata,
-            undefined,
-            true
-        );
-        if (installed) {
-            return;
-        }
-        const startupUi = new DisplayOptions(false);
-        const token = new CancellationTokenSource();
-        try {
-            const response = await this.kernelDependency.installMissingDependencies(
-                resource,
-                kernelConnectionMetadata,
-                startupUi,
-                token.token,
-                true
-            );
-            // If we have successfully installed, then re-run the cells.
-            if (response === 'dependenciesInstalled' && pendingCells?.length) {
-                // Re-run the cells as dependencies were installed.
-                this._onShouldRunCells.fire(pendingCells);
-            }
-        } catch (ex) {
-            traceError(`Missing dependencies not installed`, ex);
-            const cellToDisplayErrors =
-                Array.isArray(pendingCells) && pendingCells.length ? pendingCells[0] : undefined;
-            if (ex instanceof IpyKernelNotInstalledError) {
-                if (ex.selectAnotherKernel) {
-                    this.displayKernelPickerAndReRunCells(kernelConnectionMetadata, resource, pendingCells).catch(noop);
-                    return;
-                }
-                this.displayIPyKernelMissingErrorInCell(kernelConnectionMetadata, cellToDisplayErrors).catch(noop);
-            } else {
-                this.displayErrorsInCell(defaultErrorMessage, cellToDisplayErrors).catch(noop);
-                this.applicationShell.showErrorMessage(defaultErrorMessage).then(noop, noop);
-            }
-        }
-        return 'ErrorsHandledAndAddressed';
-    }
-    private async showMessageWithMoreInfo(
-        message: string,
-        moreInfoLink: string | undefined,
-        cellToDisplayErrors?: NotebookCell
-    ) {
-        if (!message.includes(Commands.ViewJupyterOutput)) {
-            message = `${message} \n${DataScience.viewJupyterLogForFurtherInfo()}`;
-        }
-        this.displayErrorsInCell(message, cellToDisplayErrors, moreInfoLink).catch(noop);
-        const buttons = moreInfoLink ? [Common.learnMore()] : [];
-        await this.applicationShell.showErrorMessage(message, ...buttons).then((selection) => {
-            if (selection === Common.learnMore() && moreInfoLink) {
-                this.browser.launch(moreInfoLink);
-            }
-        });
-    }
-    private async handleJupyterStartupError(
-        failureInfo: KernelFailure | undefined,
-        error: JupyterConnectError,
-        kernelConnection: KernelConnectionMetadata,
-        cellToDisplayErrors?: NotebookCell
-    ) {
-        const failureInfoFromMessage =
-            failureInfo ||
-            analyzeKernelErrors(
-                error.message,
-                this.workspace.workspaceFolders,
-                kernelConnection.interpreter?.sysPrefix,
-                true
-            );
-        // Extract the python error message so we can display that.
-        let pythonError: string | undefined =
-            failureInfoFromMessage?.reason === KernelFailureReason.jupyterStartFailure ||
-            failureInfoFromMessage?.reason === KernelFailureReason.jupyterStartFailureOutdatedTraitlets
-                ? failureInfoFromMessage?.errorMessage
-                : undefined;
-        if (!pythonError) {
-            // Some times the error message is either in the message or the stderr.
-            pythonError = error.message
-                .splitLines({ removeEmptyEntries: true, trim: true })
-                .reverse()
-                .find((item) => item.toLowerCase().includes('Error: '));
-            pythonError =
-                pythonError ||
-                (error.stdErr || '')
-                    .splitLines({ removeEmptyEntries: true, trim: true })
-                    .reverse()
-                    .find((item) => item.toLowerCase().includes('Error: '));
-        }
-        const jupyterInterpreter = await this.jupyterInterpreter.getSelectedInterpreter();
-        const envDisplayName = jupyterInterpreter
-            ? `${jupyterInterpreter.displayName} (${getDisplayPath(
-                  jupyterInterpreter.path,
-                  this.workspace.workspaceFolders || []
-              )})`
-            : '';
-        if (
-            jupyterInterpreter &&
-            failureInfoFromMessage?.reason === KernelFailureReason.jupyterStartFailureOutdatedTraitlets
-        ) {
-            void this.showMessageWithMoreInfo(
-                DataScience.failedToStartJupyterDueToOutdatedTraitlets().format(envDisplayName, pythonError || ''),
-                'https://aka.ms/kernelFailuresJupyterTrailtletsOutdated',
-                cellToDisplayErrors
-            );
-        } else {
-            const message = pythonError
-                ? DataScience.failedToStartJupyterWithErrorInfo().format(envDisplayName, pythonError)
-                : DataScience.failedToStartJupyter().format(envDisplayName);
-            void this.showMessageWithMoreInfo(message, undefined, cellToDisplayErrors);
-        }
-    }
-    private async handleErrorImplementation(
-        err: Error,
-        purpose?: 'start' | 'restart' | 'interrupt' | 'execution',
-        kernelConnectionMetadata?: KernelConnectionMetadata,
-        resource?: Resource,
-        pendingCells?: NotebookCell[],
-        handler?: (error: BaseError, defaultErrorMessage?: string) => Promise<void>
-    ): Promise<void> {
-        const errorPrefix = getErrorMessagePrefix(purpose);
-        // Unwrap the errors.
->>>>>>> a87f302d
         err = WrappedError.unwrap(err);
         if (err instanceof JupyterInstallError) {
             await this.dependencyManager.installMissingDependencies(err);
@@ -544,21 +77,10 @@
                         sendTelemetryEvent(Telemetry.SelfCertsMessageClose);
                     }
                 });
-<<<<<<< HEAD
-=======
-        } else if (err instanceof IpyKernelNotInstalledError) {
-            this.handleIPyKernelNotInstalledError(err, purpose, kernelConnectionMetadata, resource, pendingCells).catch(
-                noop
-            );
->>>>>>> a87f302d
         } else if (err instanceof VscCancellationError || err instanceof CancellationError) {
             // Don't show the message for cancellation errors
             traceWarning(`Cancelled by user`, err);
         } else if (err instanceof KernelConnectionTimeoutError || err instanceof KernelPortNotUsedTimeoutError) {
-<<<<<<< HEAD
-=======
-            void this.displayErrorsInCell(err.message, getFirstCell(pendingCells));
->>>>>>> a87f302d
             this.applicationShell.showErrorMessage(err.message).then(noop, noop);
         } else if (
             err instanceof KernelDiedError ||
@@ -568,45 +90,12 @@
         ) {
             const defaultErrorMessage = getCombinedErrorMessage(
                 // PythonKernelDiedError has an `errorMessage` property, use that over `err.stdErr` for user facing error messages.
-                'errorMessage' in err ? err.errorMessage : getErrorMessageFromPythonTraceBack(err.stdErr) || err.stdErr
+                'errorMessage' in err ? err.errorMessage : getErrorMessageFromPythonTraceback(err.stdErr) || err.stdErr
             );
-<<<<<<< HEAD
             this.applicationShell.showErrorMessage(defaultErrorMessage).then(noop, noop);
         } else {
             // Some errors have localized and/or formatted error messages.
             const message = getCombinedErrorMessage(err.message || err.toString());
-=======
-            const result = await this.handlePossibleDependencyError(
-                err,
-                defaultErrorMessage,
-                kernelConnectionMetadata,
-                resource,
-                pendingCells
-            );
-            if (result === 'ErrorsHandledAndAddressed') {
-                return;
-            }
-            if ((purpose === 'restart' || purpose === 'start') && handler) {
-                await handler(err, defaultErrorMessage);
-            } else {
-                void this.displayErrorsInCell(defaultErrorMessage, getFirstCell(pendingCells));
-                this.applicationShell.showErrorMessage(defaultErrorMessage).then(noop, noop);
-            }
-        } else {
-            // Some errors have localized and/or formatted error messages.
-            const message = getCombinedErrorMessage(errorPrefix, err.message || err.toString());
-            const result = await this.handlePossibleDependencyError(
-                err,
-                message,
-                kernelConnectionMetadata,
-                resource,
-                pendingCells
-            );
-            if (result === 'ErrorsHandledAndAddressed') {
-                return;
-            }
-            void this.displayErrorsInCell(message, getFirstCell(pendingCells));
->>>>>>> a87f302d
             this.applicationShell.showErrorMessage(message).then(noop, noop);
         }
     }
@@ -617,6 +106,13 @@
         kernelConnection: KernelConnectionMetadata,
         resource: Resource
     ): Promise<HandleKernelErrorResult> {
+        if (kernelConnection.interpreter && purpose === 'start') {
+            // If we failed to start the kernel, then clear cache used to track
+            // whether we have dependencies installed or not.
+            // Possible something is missing.
+            void clearInstalledIntoInterpreterMemento(this.memento, undefined, kernelConnection.interpreter.path);
+        }
+
         traceWarning('Kernel Error', err);
         err = WrappedError.unwrap(err);
         const failureInfo = analyzeKernelErrors(err, kernelConnection.interpreter?.sysPrefix);
