{
    "name": "jupyter",
    "displayName": "Jupyter",
    "version": "2021.8.0",
    "description": "Jupyter notebook support, interactive programming and computing that supports Intellisense, debugging and more.",
    "publisher": "ms-toolsai",
    "enableProposedApi": true,
    "author": {
        "name": "Microsoft Corporation"
    },
    "license": "MIT",
    "homepage": "https://github.com/Microsoft/vscode-jupyter",
    "repository": {
        "type": "git",
        "url": "https://github.com/Microsoft/vscode-jupyter"
    },
    "bugs": {
        "url": "https://github.com/Microsoft/vscode-jupyter/issues"
    },
    "qna": "https://stackoverflow.com/questions/tagged/visual-studio-code+jupyter",
    "icon": "icon.png",
    "galleryBanner": {
        "color": "#ffffff",
        "theme": "light"
    },
    "engines": {
<<<<<<< HEAD
        "vscode": "^1.58.0"
=======
        "vscode": "1.59.0-insider"
>>>>>>> d20d44f9
    },
    "keywords": [
        "jupyter",
        "notebook",
        "ipynb",
        "multi-root ready",
        "python"
    ],
    "categories": [
        "Programming Languages",
        "Other",
        "Extension Packs",
        "Data Science",
        "Machine Learning",
        "Notebooks",
        "Visualization"
    ],
    "activationEvents": [
        "onLanguage:python",
        "onLanguage:jupyter",
        "onCommand:jupyter.viewOutput",
        "onCommand:jupyter.export",
        "onCommand:jupyter.exportAsPythonScript",
        "onCommand:jupyter.exportToHTML",
        "onCommand:jupyter.exportToPDF",
        "onCommand:jupyter.notebookeditor.export",
        "onCommand:jupyter.createnewnotebook",
        "onCommand:jupyter.createnewinteractive",
        "onCommand:jupyter.importnotebook",
        "onCommand:jupyter.importnotebookfile",
        "onCommand:jupyter.opennotebook",
        "onCommand:jupyter.opennotebookInPreviewEditor",
        "onCommand:jupyter.selectjupyteruri",
        "onCommand:jupyter.exportfileasnotebook",
        "onCommand:jupyter.exportfileandoutputasnotebook",
        "onCommand:jupyter.selectJupyterInterpreter",
        "onCommand:jupyter.selectjupytercommandline",
        "onCommand:jupyter.openVariableView",
        "onCommand:jupyter.selectNativeJupyterUriFromToolBar",
        "onNotebook:jupyter-notebook",
        "onNotebook:interactive",
        "onCustomEditor:jupyter.notebook.ipynb"
    ],
    "main": "./out/client/extension",
    "capabilities": {
        "virtualWorkspaces": true,
        "untrustedWorkspaces": {
            "supported": "limited",
            "description": "Execution of cells in Interactive Window and Notebooks is not supported in untrusted workspaces."
        }
    },
    "contributes": {
        "keybindings": [
            {
                "command": "jupyter.execSelectionInteractive",
                "key": "shift+enter",
                "when": "editorTextFocus && editorLangId == python && !findInputFocussed && !replaceInputFocussed && jupyter.ownsSelection && !notebookEditorFocused"
            },
            {
                "command": "jupyter.runcurrentcelladvance",
                "key": "shift+enter",
                "when": "editorTextFocus && !editorHasSelection && jupyter.hascodecells && !notebookEditorFocused"
            },
            {
                "command": "jupyter.runcurrentcell",
                "key": "ctrl+enter",
                "when": "editorTextFocus && !editorHasSelection && jupyter.hascodecells && !notebookEditorFocused && !jupyter.havenativecells"
            },
            {
                "command": "jupyter.runcurrentcellandaddbelow",
                "key": "alt+enter",
                "when": "editorTextFocus && !editorHasSelection && jupyter.hascodecells && !notebookEditorFocused"
            },
            {
                "key": "F",
                "when": "notebookEditorFocused && !inputFocus && notebookType == jupyter-notebook && config.jupyter.enableKeyboardShortcuts",
                "command": "notebook.find"
            },
            {
                "key": "K",
                "when": "notebookEditorFocused && !inputFocus && notebookType == jupyter-notebook && config.jupyter.enableKeyboardShortcuts",
                "command": "list.focusUp"
            },
            {
                "key": "J",
                "when": "notebookEditorFocused && !inputFocus && notebookType == jupyter-notebook && config.jupyter.enableKeyboardShortcuts",
                "command": "list.focusDown"
            },
            {
                "key": "A",
                "when": "notebookEditorFocused && !inputFocus && notebookType == jupyter-notebook && config.jupyter.enableKeyboardShortcuts",
                "command": "notebook.cell.insertCodeCellAbove"
            },
            {
                "key": "B",
                "when": "notebookEditorFocused && !inputFocus && notebookType == jupyter-notebook && config.jupyter.enableKeyboardShortcuts",
                "command": "notebook.cell.insertCodeCellBelow"
            },
            {
                "key": "D D",
                "when": "notebookEditorFocused && !inputFocus && notebookType == jupyter-notebook && config.jupyter.enableKeyboardShortcuts",
                "command": "notebook.cell.delete"
            },
            {
                "key": "Z",
                "when": "notebookEditorFocused && !inputFocus && notebookType == jupyter-notebook && config.jupyter.enableKeyboardShortcuts",
                "command": "jupyter.notebookeditor.keybind.undo"
            },
            {
                "key": "S",
                "when": "notebookEditorFocused && !inputFocus && notebookType == jupyter-notebook && config.jupyter.enableKeyboardShortcuts",
                "command": "jupyter.notebookeditor.keybind.save"
            },
            {
                "key": "C",
                "when": "notebookEditorFocused && !inputFocus && notebookType == jupyter-notebook && config.jupyter.enableKeyboardShortcuts",
                "command": "notebook.cell.copy"
            },
            {
                "key": "X",
                "when": "notebookEditorFocused && !inputFocus && notebookType == jupyter-notebook && config.jupyter.enableKeyboardShortcuts",
                "command": "notebook.cell.cut"
            },
            {
                "key": "V",
                "when": "notebookEditorFocused && !inputFocus && notebookType == jupyter-notebook && config.jupyter.enableKeyboardShortcuts",
                "command": "notebook.cell.paste"
            },
            {
                "key": "O",
                "when": "notebookEditorFocused && !inputFocus && notebookType == jupyter-notebook && config.jupyter.enableKeyboardShortcuts",
                "command": "jupyter.notebookeditor.keybind.toggleOutput"
            },
            {
                "key": "shift+L",
                "when": "notebookEditorFocused && !inputFocus && notebookType == jupyter-notebook && config.jupyter.enableKeyboardShortcuts",
                "command": "notebook.toggleLineNumbers"
            },
            {
                "key": "L",
                "when": "notebookEditorFocused && !inputFocus && notebookType == jupyter-notebook && config.jupyter.enableKeyboardShortcuts",
                "command": "notebook.cell.toggleLineNumbers"
            },
            {
                "key": "ctrl+shift+-",
                "when": "editorTextFocus && inputFocus && notebookEditorFocused && notebookType == jupyter-notebook && config.jupyter.enableKeyboardShortcuts",
                "command": "notebook.cell.split"
            },
            {
                "key": "ctrl+enter",
                "when": "editorTextFocus && inputFocus && notebookEditorFocused && notebookType == jupyter-notebook && config.jupyter.enableKeyboardShortcuts || notebookCellListFocused && notebookCellType == 'code' && notebookType == jupyter-notebook && config.jupyter.enableKeyboardShortcuts",
                "command": "jupyter.notebookeditor.keybind.executeCell"
            },
            {
                "key": "ctrl+enter",
                "when": "inputFocus && notebookEditorFocused && !editorHasMultipleSelections && !editorHasSelection && !editorHoverVisible && notebookCellType == 'markup' && config.jupyter.enableKeyboardShortcuts",
                "command": "notebook.cell.quitEdit"
            },
            {
                "key": "shift+enter",
                "when": "editorTextFocus && inputFocus && notebookEditorFocused && notebookType == jupyter-notebook && config.jupyter.enableKeyboardShortcuts || notebookCellListFocused && notebookCellType == 'code' && notebookType == jupyter-notebook && config.jupyter.enableKeyboardShortcuts",
                "command": "notebook.cell.executeAndSelectBelow"
            },
            {
                "key": "shift+enter",
                "when": "inputFocus && notebookEditorFocused && !editorHasMultipleSelections && !editorHasSelection && !editorHoverVisible && notebookCellType == 'markup' && config.jupyter.enableKeyboardShortcuts",
                "command": "jupyter.notebookeditor.keybind.renderMarkdownAndSelectBelow"
            },
            {
                "key": "shift+enter",
                "when": "resourceScheme == 'vscode-interactive'",
                "command": "interactive.execute"
            },
            {
                "command": "jupyter.insertCellBelowPosition",
                "key": "ctrl+; s",
                "when": "editorTextFocus && jupyter.hascodecells && !notebookEditorFocused"
            },
            {
                "command": "jupyter.insertCellBelow",
                "key": "ctrl+; b",
                "when": "editorTextFocus && jupyter.hascodecells && !notebookEditorFocused"
            },
            {
                "command": "jupyter.insertCellAbove",
                "key": "ctrl+; a",
                "when": "editorTextFocus && jupyter.hascodecells && !notebookEditorFocused"
            },
            {
                "command": "jupyter.deleteCells",
                "key": "ctrl+; x",
                "when": "editorTextFocus && jupyter.hascodecells && !notebookEditorFocused"
            },
            {
                "command": "jupyter.extendSelectionByCellAbove",
                "key": "ctrl+alt+shift+[",
                "when": "editorTextFocus && jupyter.hascodecells && !notebookEditorFocused"
            },
            {
                "command": "jupyter.extendSelectionByCellBelow",
                "key": "ctrl+alt+shift+]",
                "when": "editorTextFocus && jupyter.hascodecells && !notebookEditorFocused"
            },
            {
                "command": "jupyter.moveCellsUp",
                "key": "ctrl+; u",
                "when": "editorTextFocus && jupyter.hascodecells && !notebookEditorFocused"
            },
            {
                "command": "jupyter.moveCellsDown",
                "key": "ctrl+; d",
                "when": "editorTextFocus && jupyter.hascodecells && !notebookEditorFocused"
            },
            {
                "command": "jupyter.changeCellToMarkdown",
                "key": "ctrl+; m",
                "when": "editorTextFocus && jupyter.hascodecells && !notebookEditorFocused"
            },
            {
                "command": "jupyter.changeCellToCode",
                "key": "ctrl+; c",
                "when": "editorTextFocus && jupyter.hascodecells && !notebookEditorFocused"
            },
            {
                "command": "jupyter.gotoNextCellInFile",
                "key": "ctrl+alt+]",
                "when": "editorTextFocus && jupyter.hascodecells && !notebookEditorFocused"
            },
            {
                "command": "jupyter.gotoPrevCellInFile",
                "key": "ctrl+alt+[",
                "when": "editorTextFocus && jupyter.hascodecells && !notebookEditorFocused"
            },
            {
                "command": "jupyter.selectCellContents",
                "key": "ctrl+alt+\\",
                "when": "editorTextFocus && jupyter.hascodecells && !notebookEditorFocused"
            },
            {
                "command": "jupyter.selectCell",
                "key": "ctrl+alt+shift+\\",
                "when": "editorTextFocus && jupyter.hascodecells && !notebookEditorFocused"
            },
            {
                "command": "jupyter.refreshDataViewer",
                "key": "ctrl+r",
                "mac": "cmd+r",
                "when": "jupyter.dataViewerActive"
            }
        ],
        "commands": [
            {
                "command": "jupyter.debugNotebook",
                "title": "Debug",
                "icon": "$(bug)",
                "category": "Jupyter",
                "enablement": "notebookKernelCount > 0 && !jupyter.notebookeditor.debuggingInProgress && config.jupyter.experimental.debugging"
            },
            {
                "command": "jupyter.viewOutput",
                "title": "%jupyter.command.jupyter.viewOutput.title%",
                "category": "Jupyter"
            },
            {
                "command": "jupyter.notebookeditor.export",
                "title": "%DataScience.notebookExportAs%",
                "shortTitle": "%DataScience.notebookExportAs.shorttitle%",
                "category": "Notebook",
                "icon": {
                    "light": "resources/light/export_to_python.svg",
                    "dark": "resources/dark/export_to_python.svg"
                },
                "enablement": "notebookType == jupyter-notebook && isWorkspaceTrusted"
            },
            {
                "command": "jupyter.export",
                "title": "%DataScience.notebookExportAs%",
                "category": "Jupyter",
                "enablement": "isWorkspaceTrusted"
            },
            {
                "command": "jupyter.exportAsPythonScript",
                "title": "%jupyter.command.jupyter.exportAsPythonScript.title%",
                "category": "Jupyter",
                "enablement": "isWorkspaceTrusted"
            },
            {
                "command": "jupyter.exportToHTML",
                "title": "%jupyter.command.jupyter.exportToHTML.title%",
                "category": "Jupyter",
                "enablement": "isWorkspaceTrusted"
            },
            {
                "command": "jupyter.exportToPDF",
                "title": "%jupyter.command.jupyter.exportToPDF.title%",
                "category": "Jupyter",
                "enablement": "isWorkspaceTrusted"
            },
            {
                "command": "jupyter.selectJupyterInterpreter",
                "title": "%jupyter.command.jupyter.selectJupyterInterpreter.title%",
                "category": "Jupyter",
                "enablement": "isWorkspaceTrusted"
            },
            {
                "command": "jupyter.runcurrentcell",
                "title": "%jupyter.command.jupyter.runcurrentcell.title%",
                "category": "Jupyter",
                "enablement": "isWorkspaceTrusted"
            },
            {
                "command": "jupyter.debugcell",
                "title": "%jupyter.command.jupyter.debugcell.title%",
                "category": "Jupyter",
                "enablement": "isWorkspaceTrusted"
            },
            {
                "command": "jupyter.debugstepover",
                "title": "%jupyter.command.jupyter.debugstepover.title%",
                "category": "Jupyter",
                "enablement": "isWorkspaceTrusted"
            },
            {
                "command": "jupyter.debugstop",
                "title": "%jupyter.command.jupyter.debugstop.title%",
                "category": "Jupyter",
                "enablement": "isWorkspaceTrusted"
            },
            {
                "command": "jupyter.debugcontinue",
                "title": "%jupyter.command.jupyter.debugcontinue.title%",
                "category": "Jupyter",
                "enablement": "isWorkspaceTrusted"
            },
            {
                "command": "jupyter.insertCellBelowPosition",
                "title": "%jupyter.command.jupyter.insertCellBelowPosition.title%",
                "category": "Jupyter",
                "enablement": "isWorkspaceTrusted"
            },
            {
                "command": "jupyter.insertCellBelow",
                "title": "%jupyter.command.jupyter.insertCellBelow.title%",
                "category": "Jupyter"
            },
            {
                "command": "jupyter.insertCellAbove",
                "title": "%jupyter.command.jupyter.insertCellAbove.title%",
                "category": "Jupyter"
            },
            {
                "command": "jupyter.deleteCells",
                "title": "%jupyter.command.jupyter.deleteCells.title%",
                "category": "Jupyter"
            },
            {
                "command": "jupyter.notebookeditor.keybind.toggleOutput",
                "title": "%DataScience.toggleCellOutput%",
                "category": "Notebook"
            },
            {
                "command": "jupyter.notebookeditor.keybind.renderMarkdownAndSelectBelow",
                "title": "%DataScience.renderMarkdownAndSelectBelow%",
                "category": "Notebook"
            },
            {
                "command": "jupyter.selectCell",
                "title": "%jupyter.command.jupyter.selectCell.title%",
                "category": "Jupyter"
            },
            {
                "command": "jupyter.selectCellContents",
                "title": "%jupyter.command.jupyter.selectCellContents.title%",
                "category": "Jupyter"
            },
            {
                "command": "jupyter.extendSelectionByCellAbove",
                "title": "%jupyter.command.jupyter.extendSelectionByCellAbove.title%",
                "category": "Jupyter"
            },
            {
                "command": "jupyter.extendSelectionByCellBelow",
                "title": "%jupyter.command.jupyter.extendSelectionByCellBelow.title%",
                "category": "Jupyter"
            },
            {
                "command": "jupyter.moveCellsUp",
                "title": "%jupyter.command.jupyter.moveCellsUp.title%",
                "category": "Jupyter"
            },
            {
                "command": "jupyter.moveCellsDown",
                "title": "%jupyter.command.jupyter.moveCellsDown.title%",
                "category": "Jupyter"
            },
            {
                "command": "jupyter.changeCellToMarkdown",
                "title": "%jupyter.command.jupyter.changeCellToMarkdown.title%",
                "category": "Jupyter"
            },
            {
                "command": "jupyter.changeCellToCode",
                "title": "%jupyter.command.jupyter.changeCellToCode.title%",
                "category": "Jupyter"
            },
            {
                "command": "jupyter.gotoNextCellInFile",
                "title": "%jupyter.command.jupyter.gotoNextCellInFile.title%",
                "category": "Jupyter"
            },
            {
                "command": "jupyter.gotoPrevCellInFile",
                "title": "%jupyter.command.jupyter.gotoPrevCellInFile.title%",
                "category": "Jupyter"
            },
            {
                "command": "jupyter.runcurrentcelladvance",
                "title": "%jupyter.command.jupyter.runcurrentcelladvance.title%",
                "category": "Jupyter",
                "enablement": "isWorkspaceTrusted"
            },
            {
                "command": "jupyter.runcurrentcellandallbelow.palette",
                "title": "%jupyter.command.jupyter.runcurrentcellandallbelow.palette.title%",
                "category": "Jupyter",
                "enablement": "isWorkspaceTrusted"
            },
            {
                "command": "jupyter.runallcellsabove.palette",
                "title": "%jupyter.command.jupyter.runallcellsabove.palette.title%",
                "category": "Jupyter",
                "enablement": "isWorkspaceTrusted"
            },
            {
                "command": "jupyter.debugcurrentcell.palette",
                "title": "%jupyter.command.jupyter.debugcurrentcell.palette.title%",
                "category": "Jupyter",
                "enablement": "isWorkspaceTrusted"
            },
            {
                "command": "jupyter.execSelectionInteractive",
                "title": "%jupyter.command.jupyter.execSelectionInteractive.title%",
                "category": "Jupyter",
                "enablement": "isWorkspaceTrusted"
            },
            {
                "command": "jupyter.createnewinteractive",
                "title": "%jupyter.command.jupyter.createnewinteractive.title%",
                "category": "Jupyter",
                "enablement": "isWorkspaceTrusted"
            },
            {
                "command": "jupyter.runFileInteractive",
                "title": "%jupyter.command.jupyter.runFileInteractive.title%",
                "category": "Jupyter",
                "enablement": "isWorkspaceTrusted"
            },
            {
                "command": "jupyter.debugFileInteractive",
                "title": "%jupyter.command.jupyter.debugFileInteractive.title%",
                "category": "Jupyter",
                "enablement": "isWorkspaceTrusted"
            },
            {
                "command": "jupyter.runallcells",
                "title": "%jupyter.command.jupyter.runallcells.title%",
                "category": "Jupyter",
                "enablement": "isWorkspaceTrusted"
            },
            {
                "command": "jupyter.runallcellsabove",
                "title": "%jupyter.command.jupyter.runallcellsabove.title%",
                "category": "Jupyter",
                "enablement": "isWorkspaceTrusted"
            },
            {
                "command": "jupyter.runcellandallbelow",
                "title": "%jupyter.command.jupyter.runcellandallbelow.title%",
                "category": "Jupyter",
                "enablement": "isWorkspaceTrusted"
            },
            {
                "command": "jupyter.runcell",
                "title": "%jupyter.command.jupyter.runcell.title%",
                "category": "Jupyter",
                "enablement": "isWorkspaceTrusted"
            },
            {
                "command": "jupyter.runtoline",
                "title": "%jupyter.command.jupyter.runtoline.title%",
                "category": "Jupyter",
                "enablement": "isWorkspaceTrusted"
            },
            {
                "command": "jupyter.runfromline",
                "title": "%jupyter.command.jupyter.runfromline.title%",
                "category": "Jupyter",
                "enablement": "isWorkspaceTrusted"
            },
            {
                "command": "jupyter.selectjupyteruri",
                "title": "%jupyter.command.jupyter.selectjupyteruri.title%",
                "category": "Jupyter",
                "enablement": "isWorkspaceTrusted"
            },
            {
                "command": "jupyter.selectNativeJupyterUriFromToolBar",
                "title": "%jupyter.command.jupyter.selectjupyteruri.title%",
                "category": "Jupyter",
                "enablement": "isWorkspaceTrusted"
            },
            {
                "command": "jupyter.selectjupytercommandline",
                "title": "%jupyter.command.jupyter.selectjupytercommandline.title%",
                "category": "Jupyter",
                "enablement": "isWorkspaceTrusted"
            },
            {
                "command": "jupyter.importnotebook",
                "title": "%jupyter.command.jupyter.importnotebook.title%",
                "category": "Jupyter",
                "enablement": "isWorkspaceTrusted"
            },
            {
                "command": "jupyter.importnotebookfile",
                "title": "%jupyter.command.jupyter.importnotebookfile.title%",
                "category": "Jupyter",
                "enablement": "isWorkspaceTrusted"
            },
            {
                "command": "jupyter.opennotebook",
                "title": "%jupyter.command.jupyter.opennotebook.title%",
                "category": "Jupyter"
            },
            {
                "command": "jupyter.opennotebookInPreviewEditor",
                "title": "%jupyter.command.jupyter.opennotebookInPreviewEditor.title%",
                "enablement": "jupyter.opennotebookInPreviewEditor.enabled",
                "category": "Jupyter"
            },
            {
                "command": "jupyter.exportoutputasnotebook",
                "title": "%jupyter.command.jupyter.exportoutputasnotebook.title%",
                "category": "Jupyter",
                "enablement": "isWorkspaceTrusted"
            },
            {
                "command": "jupyter.exportfileasnotebook",
                "title": "%jupyter.command.jupyter.exportfileasnotebook.title%",
                "category": "Jupyter",
                "enablement": "isWorkspaceTrusted"
            },
            {
                "command": "jupyter.exportfileandoutputasnotebook",
                "title": "%jupyter.command.jupyter.exportfileandoutputasnotebook.title%",
                "category": "Jupyter",
                "enablement": "isWorkspaceTrusted"
            },
            {
                "command": "jupyter.undocells",
                "title": "%jupyter.command.jupyter.undocells.title%",
                "category": "Jupyter"
            },
            {
                "command": "jupyter.redocells",
                "title": "%jupyter.command.jupyter.redocells.title%",
                "category": "Jupyter"
            },
            {
                "command": "jupyter.notebookeditor.undocells",
                "title": "%jupyter.command.jupyter.undocells.title%",
                "category": "Notebook"
            },
            {
                "command": "jupyter.notebookeditor.redocells",
                "title": "%jupyter.command.jupyter.redocells.title%",
                "category": "Notebook"
            },
            {
                "command": "jupyter.notebookeditor.keybind.undo",
                "title": "%jupyter.command.jupyter.notebookeditor.keybind.undo.title%",
                "category": "Notebook",
                "enablement": "notebookEditorFocused && !inputFocus && notebookType == jupyter-notebook && config.jupyter.enableKeyboardShortcuts"
            },
            {
                "command": "jupyter.notebookeditor.keybind.save",
                "title": "%jupyter.command.jupyter.notebookeditor.keybind.save.title%",
                "category": "Notebook",
                "enablement": "notebookEditorFocused && !inputFocus && notebookType == jupyter-notebook && config.jupyter.enableKeyboardShortcuts"
            },
            {
                "command": "jupyter.removeallcells",
                "title": "%jupyter.command.jupyter.removeallcells.title%",
                "category": "Jupyter"
            },
            {
                "command": "jupyter.interruptkernel",
                "title": "%jupyter.command.jupyter.interruptkernel.title%",
                "shortTitle": "%jupyter.command.jupyter.interruptkernel.shorttitle%",
                "category": "Jupyter",
                "icon": {
                    "light": "resources/light/interrupt.svg",
                    "dark": "resources/dark/interrupt.svg"
                },
                "enablement": "isWorkspaceTrusted"
            },
            {
                "command": "jupyter.restartkernel",
                "title": "%jupyter.command.jupyter.restartkernel.title%",
                "shortTitle": "%jupyter.command.jupyter.restartkernel.shorttitle%",
                "category": "Jupyter",
                "icon": {
                    "light": "resources/light/restart-kernel.svg",
                    "dark": "resources/dark/restart-kernel.svg"
                },
                "enablement": "isWorkspaceTrusted"
            },
            {
                "command": "jupyter.notebookeditor.interruptkernel",
                "title": "%jupyter.command.jupyter.interruptkernel.title%",
                "shortTitle": "%jupyter.command.jupyter.interruptkernel.shorttitle%",
                "category": "Notebook",
                "icon": {
                    "light": "resources/light/interrupt.svg",
                    "dark": "resources/dark/interrupt.svg"
                },
                "enablement": "notebookType == 'jupyter-notebook' && isWorkspaceTrusted && jupyter.notebookeditor.canInterruptNotebookKernel && !jupyter.notebookeditor.debuggingInProgress"
            },
            {
                "command": "jupyter.notebookeditor.restartkernel",
                "title": "%jupyter.command.jupyter.restartkernel.title%",
                "shortTitle": "%jupyter.command.jupyter.restartkernel.shorttitle%",
                "category": "Notebook",
                "icon": {
                    "light": "resources/light/restart-kernel.svg",
                    "dark": "resources/dark/restart-kernel.svg"
                },
                "enablement": "jupyter.notebookeditor.canrestartNotebookkernel && isWorkspaceTrusted && !jupyter.notebookeditor.debuggingInProgress"
            },
            {
                "command": "jupyter.selectNativeJupyterUriFromToolBar",
                "title": "%jupyter.command.jupyter.selectjupyteruri.title%",
                "category": "Jupyter",
                "icon": "$(debug-disconnect)",
                "enablement": "isWorkspaceTrusted"
            },
            {
                "command": "jupyter.notebookeditor.addcellbelow",
                "title": "%jupyter.command.jupyter.notebookeditor.addcellbelow.title%",
                "category": "Notebook"
            },
            {
                "command": "jupyter.notebookeditor.removeallcells",
                "title": "%jupyter.command.jupyter.notebookeditor.removeallcells.title%",
                "category": "Notebook"
            },
            {
                "command": "jupyter.notebookeditor.expandallcells",
                "title": "%jupyter.command.jupyter.notebookeditor.expandallcells.title%",
                "category": "Notebook"
            },
            {
                "command": "jupyter.notebookeditor.collapseallcells",
                "title": "%jupyter.command.jupyter.notebookeditor.collapseallcells.title%",
                "category": "Notebook"
            },
            {
                "command": "jupyter.expandallcells",
                "title": "%jupyter.command.jupyter.expandallcells.title%",
                "shortTitle": "%jupyter.command.jupyter.expandallcells.shorttitle%",
                "category": "Jupyter",
                "icon": "$(expand-all)"
            },
            {
                "command": "jupyter.collapseallcells",
                "title": "%jupyter.command.jupyter.collapseallcells.title%",
                "shortTitle": "%jupyter.command.jupyter.collapseallcells.shorttitle%",
                "category": "Jupyter",
                "icon": "$(collapse-all)"
            },
            {
                "command": "jupyter.addcellbelow",
                "title": "%jupyter.command.jupyter.addcellbelow.title%",
                "category": "Jupyter"
            },
            {
                "command": "jupyter.createnewnotebook",
                "title": "%jupyter.command.jupyter.createnewnotebook.title%",
                "category": "Jupyter"
            },
            {
                "command": "jupyter.scrolltocell",
                "title": "%jupyter.command.jupyter.scrolltocell.title%",
                "category": "Jupyter"
            },
            {
                "command": "jupyter.switchKernel",
                "title": "%DataScience.selectKernel%",
                "category": "Jupyter",
                "enablement": "jupyter.isinteractiveactive || jupyter.isnativeactive && jupyter.usingwebviewnotebook && isWorkspaceTrusted"
            },
            {
                "command": "jupyter.latestExtension",
                "title": "DataScience.latestExtension",
                "category": "Jupyter"
            },
            {
                "command": "jupyter.createGitHubIssue",
                "title": "%jupyter.command.jupyter.createGitHubIssue.title%",
                "enablement": "config.noExists",
                "category": "Jupyter"
            },
            {
                "command": "jupyter.submitGitHubIssue",
                "title": "%jupyter.command.jupyter.submitGitHubIssue.title%",
                "enablement": "config.noExists",
                "category": "Jupyter"
            },
            {
                "command": "jupyter.enableDebugLogging",
                "title": "%jupyter.command.jupyter.enableDebugLogging.title%",
                "category": "Jupyter"
            },
            {
                "command": "jupyter.resetLoggingLevel",
                "title": "%jupyter.command.jupyter.resetLoggingLevel.title%",
                "category": "Jupyter"
            },
            {
                "command": "jupyter.showDataViewer",
                "title": "%jupyter.command.jupyter.showDataViewer.title%",
                "category": "Jupyter"
            },
            {
                "command": "jupyter.clearSavedJupyterUris",
                "title": "%jupyter.command.jupyter.clearSavedJupyterUris.title%",
                "category": "Jupyter"
            },
            {
                "command": "jupyter.openVariableView",
                "title": "%jupyter.command.jupyter.openVariableView.title%",
                "shortTitle": "%jupyter.command.jupyter.openVariableView.shorttitle%",
                "icon": "$(variable-group)",
                "category": "Jupyter",
                "enablement": "notebookType == jupyter-notebook  && !jupyter.variableViewVisible && isWorkspaceTrusted || notebookType == interactive && !jupyter.variableViewVisible && isWorkspaceTrusted"
            },
            {
                "command": "jupyter.refreshDataViewer",
                "title": "%DataScience.refreshDataViewerCommandPalette%",
                "category": "Jupyter",
                "enablement": "jupyter.dataViewerActive && isWorkspaceTrusted"
            },
            {
                "command": "jupyter.interactive.clearAllCells",
                "title": "%DataScience.interactiveClearAllCells%",
                "icon": "$(close)",
                "category": "Jupyter"
            },
            {
                "command": "jupyter.interactive.removeCell",
                "title": "%DataScience.interactiveRemoveCell%",
                "icon": "$(close)",
                "category": "Jupyter"
            },
            {
                "command": "jupyter.interactive.goToCode",
                "title": "%DataScience.interactiveGoToCode%",
                "icon": "$(go-to-file)",
                "category": "Jupyter"
            },
            {
                "command": "jupyter.interactive.exportasnotebook",
                "title": "%DataScience.exportDialogTitle%",
                "shortTitle": "%DataScience.exportAsNotebook.shorttitle%",
                "icon": "$(save-as)",
                "category": "Jupyter"
            },
            {
                "command": "jupyter.interactive.exportas",
                "title": "%DataScience.notebookExport%",
                "icon": {
                    "light": "resources/light/export_to_python.svg",
                    "dark": "resources/dark/export_to_python.svg"
                },
                "category": "Jupyter"
            },
            {
                "command": "jupyter.interactive.copyCell",
                "title": "%DataScience.interactiveCopyCell%",
                "icon": "$(copy)",
                "category": "Jupyter"
            }
        ],
        "menus": {
            "editor/context": [
                {
                    "when": "editorFocus && editorLangId == python && jupyter.hascodecells && !notebookEditorFocused && isWorkspaceTrusted",
                    "command": "jupyter.runallcells",
                    "group": "Jupyter2"
                },
                {
                    "when": "editorFocus && editorLangId == python && jupyter.hascodecells && !notebookEditorFocused && isWorkspaceTrusted",
                    "command": "jupyter.runcurrentcell",
                    "group": "Jupyter2"
                },
                {
                    "when": "editorFocus && editorLangId == python && jupyter.hascodecells && !notebookEditorFocused && isWorkspaceTrusted",
                    "command": "jupyter.runcurrentcelladvance",
                    "group": "Jupyter2"
                },
                {
                    "command": "jupyter.runFileInteractive",
                    "group": "Jupyter2",
                    "when": "editorFocus && editorLangId == python && !notebookEditorFocused && isWorkspaceTrusted"
                },
                {
                    "command": "jupyter.runfromline",
                    "group": "Jupyter2",
                    "when": "editorFocus && editorLangId == python && !notebookEditorFocused && isWorkspaceTrusted"
                },
                {
                    "command": "jupyter.runtoline",
                    "group": "Jupyter2",
                    "when": "editorFocus && editorLangId == python && !notebookEditorFocused && isWorkspaceTrusted"
                },
                {
                    "command": "jupyter.execSelectionInteractive",
                    "group": "Jupyter2",
                    "when": "editorFocus && editorLangId == python && !notebookEditorFocused && isWorkspaceTrusted"
                },
                {
                    "when": "editorFocus && editorLangId == python && resourceLangId == jupyter && !notebookEditorFocused && isWorkspaceTrusted",
                    "command": "jupyter.importnotebook",
                    "group": "Jupyter3@1"
                },
                {
                    "when": "editorFocus && editorLangId == python && jupyter.hascodecells && !notebookEditorFocused && isWorkspaceTrusted",
                    "command": "jupyter.exportfileasnotebook",
                    "group": "Jupyter3@2"
                },
                {
                    "when": "editorFocus && editorLangId == python && jupyter.hascodecells && !notebookEditorFocused && isWorkspaceTrusted",
                    "command": "jupyter.exportfileandoutputasnotebook",
                    "group": "Jupyter3@3"
                }
            ],
            "editor/title": [
                {
                    "command": "jupyter.notebookeditor.restartkernel",
                    "title": "%jupyter.command.jupyter.restartkernel.title%",
                    "group": "navigation@1",
                    "when": "notebookType == 'jupyter-notebook' && isWorkspaceTrusted && jupyter.notebookeditor.canrestartNotebookkernel && config.notebook.globalToolbar != true"
                },
                {
                    "command": "jupyter.notebookeditor.interruptkernel",
                    "title": "%jupyter.command.jupyter.interruptkernel.title%",
                    "group": "overflow@1",
                    "when": "notebookType == 'jupyter-notebook' && isWorkspaceTrusted && jupyter.notebookeditor.canInterruptNotebookKernel && config.notebook.globalToolbar != true"
                },
                {
                    "command": "jupyter.openVariableView",
                    "title": "%jupyter.command.jupyter.openVariableView.title%",
                    "group": "navigation@2",
                    "when": "notebookType == 'jupyter-notebook' && isWorkspaceTrusted && config.notebook.globalToolbar != true"
                },
                {
                    "command": "jupyter.notebookeditor.export",
                    "title": "%DataScience.notebookExportAs%",
                    "group": "navigation@3",
                    "when": "notebookType == 'jupyter-notebook' && isWorkspaceTrusted && config.notebook.globalToolbar != true"
                },
                {
                    "command": "jupyter.selectNativeJupyterUriFromToolBar",
                    "title": "%jupyter.command.jupyter.selectjupyteruri.title%",
                    "group": "overflow@1000",
                    "when": "notebookType == 'jupyter-notebook' && isWorkspaceTrusted && config.notebook.globalToolbar != true"
                }
            ],
            "notebook/toolbar": [
                {
                    "command": "jupyter.notebookeditor.restartkernel",
                    "group": "navigation/execute@1",
                    "when": "notebookType == 'jupyter-notebook' && isWorkspaceTrusted"
                },
                {
                    "command": "jupyter.notebookeditor.interruptkernel",
                    "group": "navigation/execute@2",
                    "when": "notebookType == 'jupyter-notebook' && isWorkspaceTrusted"
                },
                {
                    "command": "jupyter.openVariableView",
                    "group": "navigation@1",
                    "when": "notebookType == 'jupyter-notebook' && isWorkspaceTrusted"
                },
                {
                    "command": "jupyter.notebookeditor.export",
                    "group": "navigation@2",
                    "when": "notebookType == 'jupyter-notebook' && isWorkspaceTrusted"
                },
                {
                    "command": "jupyter.debugNotebook",
                    "group": "navigation@3",
                    "when": "notebookType == 'jupyter-notebook' && isWorkspaceTrusted && jupyter.notebookeditor.canDebug && config.jupyter.experimental.debugging"
                }
            ],
            "interactive/toolbar": [
                {
                    "command": "jupyter.interactive.clearAllCells",
                    "group": "navigation@0",
                    "when": "isWorkspaceTrusted"
                },
                {
                    "command": "jupyter.restartkernel",
                    "group": "navigation@1",
                    "when": "isWorkspaceTrusted"
                },
                {
                    "command": "jupyter.interruptkernel",
                    "group": "navigation@2",
                    "when": "isWorkspaceTrusted"
                },
                {
                    "command": "jupyter.openVariableView",
                    "group": "navigation@3",
                    "when": "isWorkspaceTrusted"
                },
                {
                    "command": "jupyter.interactive.exportasnotebook",
                    "group": "navigation@4",
                    "when": "isWorkspaceTrusted"
                },
                {
                    "command": "jupyter.interactive.exportas",
                    "group": "navigation@5",
                    "when": "isWorkspaceTrusted"
                },
                {
                    "command": "jupyter.expandallcells",
                    "group": "navigation@6",
                    "when": "isWorkspaceTrusted"
                },
                {
                    "command": "jupyter.collapseallcells",
                    "group": "navigation@7",
                    "when": "isWorkspaceTrusted"
                }
            ],
            "interactive/cell/title": [
                {
                    "command": "jupyter.interactive.copyCell",
                    "group": "inline@0",
                    "when": "isWorkspaceTrusted"
                },
                {
                    "command": "jupyter.interactive.goToCode",
                    "group": "inline@1",
                    "when": "isWorkspaceTrusted"
                },
                {
                    "command": "jupyter.interactive.removeCell",
                    "group": "inline@2",
                    "when": "isWorkspaceTrusted"
                }
            ],
            "explorer/context": [
                {
                    "when": "resourceLangId == python && !notebookEditorFocused && isWorkspaceTrusted",
                    "command": "jupyter.runFileInteractive",
                    "group": "Jupyter2"
                },
                {
                    "when": "resourceLangId == jupyter",
                    "command": "jupyter.opennotebook",
                    "group": "Jupyter"
                },
                {
                    "when": "resourceLangId == jupyter && jupyter.vscode.channel == 'insiders' && jupyter.opennotebookInPreviewEditor.enabled",
                    "command": "jupyter.opennotebookInPreviewEditor",
                    "group": "Jupyter"
                },
                {
                    "when": "resourceLangId == jupyter && isWorkspaceTrusted",
                    "command": "jupyter.importnotebookfile",
                    "group": "Jupyter"
                }
            ],
            "commandPalette": [
                {
                    "command": "jupyter.notebookeditor.keybind.toggleOutput",
                    "title": "%DataScience.toggleCellOutput%",
                    "when": "notebookType == jupyter-notebook"
                },
                {
                    "command": "jupyter.notebookeditor.keybind.renderMarkdownAndSelectBelow",
                    "title": "%DataScience.renderMarkdownAndSelectBelow%",
                    "when": "false"
                },
                {
                    "command": "jupyter.interactive.copyCell",
                    "when": "false"
                },
                {
                    "command": "jupyter.exportAsPythonScript",
                    "title": "%jupyter.command.jupyter.exportAsPythonScript.title%",
                    "category": "Jupyter",
                    "when": "jupyter.isnativeactive && isWorkspaceTrusted && jupyter.ispythonnotebook && isWorkspaceTrusted"
                },
                {
                    "command": "jupyter.refreshDataViewer",
                    "category": "Jupyter",
                    "when": "isWorkspaceTrusted"
                },
                {
                    "command": "jupyter.exportToHTML",
                    "title": "%jupyter.command.jupyter.exportToHTML.title%",
                    "category": "Jupyter",
                    "when": "jupyter.isnativeactive && isWorkspaceTrusted"
                },
                {
                    "command": "jupyter.exportToPDF",
                    "title": "%jupyter.command.jupyter.exportToPDF.title%",
                    "category": "Jupyter",
                    "when": "jupyter.isnativeactive && isWorkspaceTrusted"
                },
                {
                    "command": "jupyter.insertCellBelowPosition",
                    "title": "%jupyter.command.jupyter.insertCellBelowPosition.title%",
                    "category": "Jupyter",
                    "when": "jupyter.hascodecells && !notebookEditorFocused"
                },
                {
                    "command": "jupyter.insertCellBelow",
                    "title": "%jupyter.command.jupyter.insertCellBelow.title%",
                    "category": "Jupyter",
                    "when": "jupyter.hascodecells && !notebookEditorFocused"
                },
                {
                    "command": "jupyter.insertCellAbove",
                    "title": "%jupyter.command.jupyter.insertCellAbove.title%",
                    "category": "Jupyter",
                    "when": "jupyter.hascodecells && !notebookEditorFocused"
                },
                {
                    "command": "jupyter.deleteCells",
                    "title": "%jupyter.command.jupyter.deleteCells.title%",
                    "category": "Jupyter",
                    "when": "jupyter.hascodecells && !notebookEditorFocused"
                },
                {
                    "command": "jupyter.selectCell",
                    "title": "%jupyter.command.jupyter.selectCell.title%",
                    "category": "Jupyter",
                    "when": "jupyter.hascodecells && !notebookEditorFocused"
                },
                {
                    "command": "jupyter.selectCellContents",
                    "title": "%jupyter.command.jupyter.selectCellContents.title%",
                    "category": "Jupyter",
                    "when": "jupyter.hascodecells && !notebookEditorFocused"
                },
                {
                    "command": "jupyter.extendSelectionByCellAbove",
                    "title": "%jupyter.command.jupyter.extendSelectionByCellAbove.title%",
                    "category": "Jupyter",
                    "when": "jupyter.hascodecells && !notebookEditorFocused"
                },
                {
                    "command": "jupyter.extendSelectionByCellBelow",
                    "title": "%jupyter.command.jupyter.extendSelectionByCellBelow.title%",
                    "category": "Jupyter",
                    "when": "jupyter.hascodecells && !notebookEditorFocused"
                },
                {
                    "command": "jupyter.moveCellsUp",
                    "title": "%jupyter.command.jupyter.moveCellsUp.title%",
                    "category": "Jupyter",
                    "when": "jupyter.hascodecells && !notebookEditorFocused"
                },
                {
                    "command": "jupyter.moveCellsDown",
                    "title": "%jupyter.command.jupyter.moveCellsDown.title%",
                    "category": "Jupyter",
                    "when": "jupyter.hascodecells && !notebookEditorFocused"
                },
                {
                    "command": "jupyter.changeCellToMarkdown",
                    "title": "%jupyter.command.jupyter.changeCellToMarkdown.title%",
                    "category": "Jupyter",
                    "when": "jupyter.hascodecells && !notebookEditorFocused"
                },
                {
                    "command": "jupyter.changeCellToCode",
                    "title": "%jupyter.command.jupyter.changeCellToCode.title%",
                    "category": "Jupyter",
                    "when": "jupyter.hascodecells && !notebookEditorFocused"
                },
                {
                    "command": "jupyter.gotoNextCellInFile",
                    "title": "%jupyter.command.jupyter.gotoNextCellInFile.title%",
                    "category": "Jupyter",
                    "when": "jupyter.hascodecells && !notebookEditorFocused"
                },
                {
                    "command": "jupyter.gotoPrevCellInFile",
                    "title": "%jupyter.command.jupyter.gotoPrevCellInFile.title%",
                    "category": "Jupyter",
                    "when": "jupyter.hascodecells && !notebookEditorFocused"
                },
                {
                    "command": "jupyter.runcurrentcell",
                    "title": "%jupyter.command.jupyter.runcurrentcell.title%",
                    "category": "Jupyter",
                    "when": "jupyter.hascodecells && jupyter.ispythonornativeactive && !jupyter.havenativecells && isWorkspaceTrusted"
                },
                {
                    "command": "jupyter.runcurrentcelladvance",
                    "title": "%jupyter.command.jupyter.runcurrentcelladvance.title%",
                    "category": "Jupyter",
                    "when": "jupyter.hascodecells && jupyter.ispythonornativeactive && !jupyter.havenativecells && isWorkspaceTrusted"
                },
                {
                    "command": "jupyter.runcurrentcellandallbelow.palette",
                    "title": "%jupyter.command.jupyter.runcurrentcellandallbelow.palette.title%",
                    "category": "Jupyter",
                    "when": "jupyter.hascodecells && jupyter.ispythonornativeactive && !jupyter.havenativecells && isWorkspaceTrusted"
                },
                {
                    "command": "jupyter.runallcellsabove.palette",
                    "title": "%jupyter.command.jupyter.runallcellsabove.palette.title%",
                    "category": "Jupyter",
                    "when": "jupyter.hascodecells && jupyter.ispythonornativeactive && !jupyter.havenativecells && isWorkspaceTrusted"
                },
                {
                    "command": "jupyter.debugcurrentcell.palette",
                    "title": "%jupyter.command.jupyter.debugcurrentcell.palette.title%",
                    "category": "Jupyter",
                    "when": "editorLangId == python && jupyter.hascodecells && isWorkspaceTrusted"
                },
                {
                    "command": "jupyter.createnewinteractive",
                    "title": "%jupyter.command.jupyter.createnewinteractive.title%",
                    "category": "Jupyter",
                    "when": "isWorkspaceTrusted"
                },
                {
                    "command": "jupyter.runallcells",
                    "title": "%jupyter.command.jupyter.runallcells.title%",
                    "category": "Jupyter",
                    "when": "jupyter.hascodecells && jupyter.ispythonornativeactive && isWorkspaceTrusted"
                },
                {
                    "command": "jupyter.scrolltocell",
                    "title": "%jupyter.command.jupyter.scrolltocell.title%",
                    "category": "Jupyter",
                    "when": "false"
                },
                {
                    "command": "jupyter.debugcell",
                    "title": "%jupyter.command.jupyter.debugcell.title%",
                    "category": "Jupyter",
                    "when": "config.noExists"
                },
                {
                    "command": "jupyter.runcell",
                    "title": "%jupyter.command.jupyter.runcell.title%",
                    "category": "Jupyter",
                    "when": "config.noExists"
                },
                {
                    "command": "jupyter.runFileInteractive",
                    "title": "%jupyter.command.jupyter.runFileInteractive.title%",
                    "category": "Jupyter",
                    "when": "editorLangId == python && !notebookEditorFocused && isWorkspaceTrusted"
                },
                {
                    "command": "jupyter.debugFileInteractive",
                    "title": "%jupyter.command.jupyter.debugFileInteractive.title%",
                    "category": "Jupyter",
                    "when": "editorLangId == python && !notebookEditorFocused && isWorkspaceTrusted"
                },
                {
                    "command": "jupyter.importnotebook",
                    "title": "%jupyter.command.jupyter.importnotebook.title%",
                    "category": "Jupyter",
                    "when": "isWorkspaceTrusted"
                },
                {
                    "command": "jupyter.opennotebook",
                    "title": "%jupyter.command.jupyter.opennotebook.title%",
                    "category": "Jupyter",
                    "when": "isWorkspaceTrusted"
                },
                {
                    "command": "jupyter.exportfileasnotebook",
                    "title": "%jupyter.command.jupyter.exportfileasnotebook.title%",
                    "category": "Jupyter",
                    "when": "jupyter.hascodecells && jupyter.ispythonorinteractiveeactive && !notebookEditorFocused && isWorkspaceTrusted"
                },
                {
                    "command": "jupyter.exportfileandoutputasnotebook",
                    "title": "%jupyter.command.jupyter.exportfileandoutputasnotebook.title%",
                    "category": "Jupyter",
                    "when": "jupyter.hascodecells && jupyter.ispythonorinteractiveeactive && !notebookEditorFocused && isWorkspaceTrusted"
                },
                {
                    "command": "jupyter.undocells",
                    "title": "%jupyter.command.jupyter.undocells.title%",
                    "category": "Jupyter",
                    "when": "jupyter.haveinteractivecells && jupyter.ispythonorinteractiveeactive && !notebookEditorFocused"
                },
                {
                    "command": "jupyter.redocells",
                    "title": "%jupyter.command.jupyter.redocells.title%",
                    "category": "Jupyter",
                    "when": "jupyter.haveredoablecells && jupyter.ispythonorinteractiveornativeeactive && !notebookEditorFocused"
                },
                {
                    "command": "jupyter.removeallcells",
                    "title": "%jupyter.command.jupyter.removeallcells.title%",
                    "category": "Jupyter",
                    "when": "jupyter.haveinteractivecells && jupyter.ispythonorinteractiveeactive"
                },
                {
                    "command": "jupyter.interruptkernel",
                    "title": "%jupyter.command.jupyter.interruptkernel.title%",
                    "category": "Jupyter",
                    "when": "jupyter.haveinteractive && jupyter.ispythonorinteractiveeactive && isWorkspaceTrusted"
                },
                {
                    "command": "jupyter.restartkernel",
                    "title": "%jupyter.command.jupyter.restartkernel.title%",
                    "category": "Jupyter",
                    "when": "jupyter.haveinteractive && jupyter.ispythonorinteractiveeactive && isWorkspaceTrusted"
                },
                {
                    "command": "jupyter.notebookeditor.undocells",
                    "title": "%jupyter.command.jupyter.undocells.title%",
                    "category": "Notebook",
                    "when": "jupyter.haveinteractivecells && jupyter.isnativeactive && !notebookEditorFocused && isWorkspaceTrusted"
                },
                {
                    "command": "jupyter.notebookeditor.redocells",
                    "title": "%jupyter.command.jupyter.redocells.title%",
                    "category": "Notebook",
                    "when": "jupyter.havenativeredoablecells && jupyter.isnativeactive && !notebookEditorFocused&& isWorkspaceTrusted"
                },
                {
                    "command": "jupyter.notebookeditor.removeallcells",
                    "title": "%jupyter.command.jupyter.notebookeditor.removeallcells.title%",
                    "category": "Notebook",
                    "when": "jupyter.havenativecells && jupyter.isnativeactive && isWorkspaceTrusted"
                },
                {
                    "command": "jupyter.notebookeditor.interruptkernel",
                    "title": "%jupyter.command.jupyter.interruptkernel.title%",
                    "category": "Notebook",
                    "when": "notebookType == 'jupyter-notebook' && isWorkspaceTrusted"
                },
                {
                    "command": "jupyter.notebookeditor.restartkernel",
                    "title": "%jupyter.command.jupyter.restartkernel.title%",
                    "category": "Notebook",
                    "when": "jupyter.isnativeactive && isWorkspaceTrusted"
                },
                {
                    "command": "jupyter.notebookeditor.addcellbelow",
                    "title": "%jupyter.command.jupyter.notebookeditor.addcellbelow.title%",
                    "category": "Notebook",
                    "when": "jupyter.isnativeactive && isWorkspaceTrusted"
                },
                {
                    "command": "jupyter.notebookeditor.expandallcells",
                    "title": "%jupyter.command.jupyter.expandallcells.title%",
                    "category": "Notebook",
                    "when": "notebookEditorFocused && notebookType == 'jupyter-notebook'"
                },
                {
                    "command": "jupyter.notebookeditor.collapseallcells",
                    "title": "%jupyter.command.jupyter.collapseallcells.title%",
                    "category": "Notebook",
                    "when": "notebookEditorFocused && notebookType == 'jupyter-notebook'"
                },
                {
                    "command": "jupyter.notebookeditor.keybind.undo",
                    "title": "%jupyter.command.jupyter.notebookeditor.keybind.undo.title%",
                    "category": "Notebook",
                    "when": "false"
                },
                {
                    "command": "jupyter.notebookeditor.keybind.save",
                    "title": "%jupyter.command.jupyter.notebookeditor.keybind.save.title%",
                    "category": "Notebook",
                    "when": "false"
                },
                {
                    "command": "jupyter.expandallcells",
                    "title": "%jupyter.command.jupyter.expandallcells.title%",
                    "shortTitle": "%jupyter.command.jupyter.expandallcells.shorttitle%",
                    "category": "Jupyter",
                    "when": "jupyter.isinteractiveactive"
                },
                {
                    "command": "jupyter.collapseallcells",
                    "title": "%jupyter.command.jupyter.collapseallcells.title%",
                    "shortTitle": "%jupyter.command.jupyter.collapseallcells.shorttitle%",
                    "category": "Jupyter",
                    "when": "jupyter.isinteractiveactive"
                },
                {
                    "command": "jupyter.exportoutputasnotebook",
                    "title": "%jupyter.command.jupyter.exportoutputasnotebook.title%",
                    "category": "Jupyter",
                    "when": "jupyter.isinteractiveactive"
                },
                {
                    "command": "jupyter.runcellandallbelow",
                    "category": "Jupyter",
                    "when": "config.noExists"
                },
                {
                    "command": "jupyter.runallcellsabove",
                    "category": "Jupyter",
                    "when": "config.noExists"
                },
                {
                    "command": "jupyter.debugcontinue",
                    "category": "Jupyter",
                    "when": "config.noExists"
                },
                {
                    "command": "jupyter.debugstop",
                    "category": "Jupyter",
                    "when": "config.noExists"
                },
                {
                    "command": "jupyter.debugstepover",
                    "category": "Jupyter",
                    "when": "config.noExists"
                },
                {
                    "command": "jupyter.debugcell",
                    "category": "Jupyter",
                    "when": "config.noExists"
                },
                {
                    "command": "jupyter.addcellbelow",
                    "title": "%jupyter.command.jupyter.addcellbelow.title%",
                    "category": "Jupyter",
                    "when": "jupyter.hascodecells && jupyter.ispythonornativeactive"
                },
                {
                    "command": "jupyter.createnewnotebook",
                    "title": "%jupyter.command.jupyter.createnewnotebook.title%",
                    "category": "Jupyter"
                },
                {
                    "command": "jupyter.runtoline",
                    "category": "Jupyter",
                    "when": "config.noExists"
                },
                {
                    "command": "jupyter.runfromline",
                    "category": "Jupyter",
                    "when": "config.noExists"
                },
                {
                    "command": "jupyter.execSelectionInteractive",
                    "category": "Jupyter",
                    "when": "editorLangId == python && !notebookEditorFocused && isWorkspaceTrusted"
                },
                {
                    "command": "jupyter.switchKernel",
                    "title": "%DataScience.selectKernel%",
                    "category": "Jupyter",
                    "when": "jupyter.isinteractiveactive || jupyter.isnativeactive && jupyter.usingwebviewnotebook && isWorkspaceTrusted"
                },
                {
                    "command": "jupyter.latestExtension",
                    "title": "%DataScience.latestExtension%",
                    "category": "Jupyter",
                    "when": "false"
                },
                {
                    "command": "jupyter.export",
                    "title": "%DataScience.notebookExportAs%",
                    "category": "Jupyter",
                    "when": "false"
                },
                {
                    "command": "jupyter.notebookeditor.export",
                    "title": "%DataScience.notebookExportAs%",
                    "category": "Notebook",
                    "when": "false"
                },
                {
                    "command": "jupyter.resetLoggingLevel",
                    "title": "%jupyter.command.jupyter.resetLoggingLevel.title%",
                    "category": "Jupyter",
                    "when": "config.jupyter.logging.level != error"
                },
                {
                    "command": "jupyter.enableDebugLogging",
                    "title": "%jupyter.command.jupyter.enableDebugLogging.title%",
                    "category": "Jupyter",
                    "when": "config.jupyter.logging.level != debug"
                },
                {
                    "command": "jupyter.createGitHubIssue",
                    "category": "Jupyter",
                    "when": "config.jupyter.logging.level == debug && config.noExists"
                },
                {
                    "command": "jupyter.submitGitHubIssue",
                    "category": "Jupyter",
                    "when": "false"
                },
                {
                    "command": "jupyter.showDataViewer",
                    "category": "Jupyter",
                    "when": "false"
                },
                {
                    "command": "jupyter.opennotebookInPreviewEditor",
                    "when": "false",
                    "category": "Jupyter"
                },
                {
                    "command": "jupyter.openVariableView",
                    "title": "%jupyter.command.jupyter.openVariableView.title%",
                    "category": "Jupyter",
                    "when": "notebookType == jupyter-notebook && isWorkspaceTrusted"
                },
                {
                    "command": "jupyter.selectNativeJupyterUriFromToolBar",
                    "title": "%jupyter.command.jupyter.selectjupyteruri.title%",
                    "when": "false"
                }
            ],
            "debug/variables/context": [
                {
                    "command": "jupyter.showDataViewer",
                    "group": "1_view",
                    "when": "debugProtocolVariableMenuContext == 'viewableInDataViewer'"
                }
            ]
        },
        "configuration": {
            "type": "object",
            "title": "Jupyter",
            "properties": {
                "jupyter.experiments.enabled": {
                    "type": "boolean",
                    "default": true,
                    "description": "Enables/disables A/B tests.",
                    "scope": "machine"
                },
                "jupyter.experimental.debugging": {
                    "type": "boolean",
                    "default": false,
                    "description": "Enables the preview debugging experience. Set to true to enable the debugging mode button on native notebooks. Your selected kernel should also have ipykernel 6 installed in order to support debugging. Clicking the button will start a debugging session and will allow you to set and hit breakpoints.",
                    "scope": "machine"
                },
                "jupyter.enableNativeInteractiveWindow": {
                    "type": "boolean",
                    "default": false,
                    "description": "Enables the preview native interactive window experience. Set to false to opt back into the webview interactive window experience.",
                    "scope": "machine"
                },
                "jupyter.logging.level": {
                    "type": "string",
                    "default": "debug",
                    "enum": [
                        "off",
                        "error",
                        "warn",
                        "info",
                        "debug"
                    ],
                    "description": "The logging level the extension logs at.",
                    "scope": "machine"
                },
                "jupyter.experiments.optInto": {
                    "type": "array",
                    "default": [],
                    "items": {
                        "enum": [
                            "CustomEditor"
                        ]
                    },
                    "markdownDescription": "List of experiment to opt into. If empty, user is assigned the default experiment groups. [Learn more](https://github.com/microsoft/vscode-jupyter/wiki/Experiments).",
                    "scope": "application"
                },
                "jupyter.experiments.optOutFrom": {
                    "type": "array",
                    "default": [],
                    "items": {
                        "enum": [
                            "NativeNotebookEditor",
                            "CustomEditor"
                        ]
                    },
                    "markdownDescription": "List of experiment to opt out of. If empty, user is assigned the default experiment groups. [Learn more](https://github.com/microsoft/vscode-jupyter/wiki/Experiments).",
                    "scope": "application"
                },
                "jupyter.enableKeyboardShortcuts": {
                    "type": "boolean",
                    "default": true,
                    "description": "Enables Jupyter style keyboard shortcuts for Notebooks.",
                    "scope": "application"
                },
                "jupyter.allowImportFromNotebook": {
                    "type": "boolean",
                    "default": true,
                    "description": "Allows a user to import a jupyter notebook into a python file anytime one is opened.",
                    "scope": "resource"
                },
                "jupyter.widgetScriptSources": {
                    "type": "array",
                    "default": [],
                    "items": {
                        "type": "string",
                        "enum": [
                            "jsdelivr.com",
                            "unpkg.com"
                        ],
                        "enumDescriptions": [
                            "Loads widget (javascript) scripts from https://www.jsdelivr.com/",
                            "Loads widget (javascript) scripts from https://unpkg.com/"
                        ]
                    },
                    "uniqueItems": true,
                    "markdownDescription": "Defines the location and order of the sources where scripts files for Widgets are downloaded from (e.g. ipywidgest, bqplot, beakerx, ipyleaflet, etc). Not selecting any of these could result in widgets not rendering or function correctly. See [here](https://aka.ms/PVSCIPyWidgets) for more information. Once updated you will need to restart the Kernel.",
                    "scope": "machine"
                },
                "jupyter.askForLargeDataFrames": {
                    "type": "boolean",
                    "default": true,
                    "description": "Warn the user before trying to open really large data frames.",
                    "scope": "application"
                },
                "jupyter.askForKernelRestart": {
                    "type": "boolean",
                    "default": true,
                    "description": "Warn the user before restarting a kernel.",
                    "scope": "application"
                },
                "jupyter.exportWithOutputEnabled": {
                    "type": "boolean",
                    "default": false,
                    "description": "Enable exporting a python file into a jupyter notebook and run all cells when doing so.",
                    "scope": "resource"
                },
                "jupyter.jupyterLaunchTimeout": {
                    "type": "number",
                    "default": 60000,
                    "description": "Amount of time (in ms) to wait for the Jupyter Notebook server to start.",
                    "scope": "resource"
                },
                "jupyter.jupyterLaunchRetries": {
                    "type": "number",
                    "default": 3,
                    "description": "Number of times to attempt to connect to the Jupyter Notebook",
                    "scope": "resource"
                },
                "jupyter.jupyterServerType": {
                    "type": "string",
                    "enum": [
                        "local",
                        "remote"
                    ],
                    "description": "Determines the type of connection for talking to jupyter. Local will start kernels locally. Remote allows for connections to remote servers",
                    "scope": "resource"
                },
                "jupyter.jupyterCommandLineArguments": {
                    "type": "array",
                    "default": [],
                    "description": "When a Notebook Editor or Interactive Window Jupyter server is started, these arguments will be passed to it. By default this list is generated by the Jupyter Extension.",
                    "scope": "resource"
                },
                "jupyter.notebookFileRoot": {
                    "type": "string",
                    "default": "${fileDirname}",
                    "description": "Set the root directory for loading files for the Interactive window.",
                    "scope": "resource"
                },
                "jupyter.searchForJupyter": {
                    "type": "boolean",
                    "default": true,
                    "description": "Search all installed Python interpreters for a Jupyter installation when starting the Interactive window",
                    "scope": "resource"
                },
                "jupyter.changeDirOnImportExport": {
                    "type": "boolean",
                    "default": false,
                    "description": "When importing or exporting a Jupyter Notebook add a directory change command to allow relative path loading to work.",
                    "scope": "resource"
                },
                "jupyter.useDefaultConfigForJupyter": {
                    "type": "boolean",
                    "default": true,
                    "description": "When running Jupyter locally, create a default empty Jupyter config for the Interactive window",
                    "scope": "resource"
                },
                "jupyter.jupyterInterruptTimeout": {
                    "type": "number",
                    "default": 10000,
                    "description": "Amount of time (in ms) to wait for an interrupt before asking to restart the Jupyter kernel.",
                    "scope": "resource"
                },
                "jupyter.allowInput": {
                    "type": "boolean",
                    "default": true,
                    "description": "Allow the inputting of python code directly into the Interactive window"
                },
                "jupyter.showCellInputCode": {
                    "type": "boolean",
                    "default": true,
                    "description": "Show cell input code.",
                    "scope": "resource"
                },
                "jupyter.collapseCellInputCodeByDefault": {
                    "type": "boolean",
                    "default": true,
                    "description": "Collapse cell input code by default.",
                    "scope": "resource"
                },
                "jupyter.maxOutputSize": {
                    "type": "number",
                    "default": 400,
                    "description": "Maximum size (in pixels) of text output in the Notebook Editor before a scrollbar appears. First enable scrolling for cell outputs in settings.",
                    "scope": "resource"
                },
                "jupyter.alwaysScrollOnNewCell": {
                    "type": "boolean",
                    "default": false,
                    "description": "Automatically scroll the interactive window to show the output of the last statement executed. If false, the interactive window will only automatically scroll if the bottom of the prior cell is visible.",
                    "scope": "resource"
                },
                "jupyter.enableScrollingForCellOutputs": {
                    "type": "boolean",
                    "default": true,
                    "description": "Enables scrolling for large cell outputs in the Notebook Editor. This setting does not apply to the Interactive Window.",
                    "scope": "resource"
                },
                "jupyter.errorBackgroundColor": {
                    "type": "string",
                    "default": "#FFFFFF",
                    "description": "Background color (in hex) for exception messages in the Interactive window.",
                    "scope": "resource",
                    "deprecationMessage": "No longer necessary as the theme colors are used for error messages"
                },
                "jupyter.sendSelectionToInteractiveWindow": {
                    "type": "boolean",
                    "default": false,
                    "description": "When pressing shift+enter, send selected code in a Python file to the Jupyter interactive window as opposed to the Python terminal.",
                    "scope": "resource"
                },
                "jupyter.showJupyterVariableExplorer": {
                    "type": "boolean",
                    "default": true,
                    "description": "Show the variable explorer in the Interactive window.",
                    "deprecationMessage": "This setting no longer applies. It is ignored.",
                    "scope": "resource"
                },
                "jupyter.variableExplorerExclude": {
                    "type": "string",
                    "default": "module;function;builtin_function_or_method;ABCMeta;type",
                    "description": "Types to exclude from showing in the Interactive variable explorer",
                    "scope": "resource"
                },
                "jupyter.codeRegularExpression": {
                    "type": "string",
                    "default": "^(#\\s*%%|#\\s*\\<codecell\\>|#\\s*In\\[\\d*?\\]|#\\s*In\\[ \\])",
                    "description": "Regular expression used to identify code cells. All code until the next match is considered part of this cell.",
                    "scope": "resource"
                },
                "jupyter.defaultCellMarker": {
                    "type": "string",
                    "default": "# %%",
                    "description": "Cell marker used for delineating a cell in a python file.",
                    "scope": "resource"
                },
                "jupyter.markdownRegularExpression": {
                    "type": "string",
                    "default": "^(#\\s*%%\\s*\\[markdown\\]|#\\s*\\<markdowncell\\>)",
                    "description": "Regular expression used to identify markdown cells. All comments after this expression are considered part of the markdown.",
                    "scope": "resource"
                },
                "jupyter.allowLiveShare": {
                    "type": "boolean",
                    "default": true,
                    "description": "Allow the Interactive window to be shared during a Live Share session",
                    "scope": "resource"
                },
                "jupyter.ignoreVscodeTheme": {
                    "type": "boolean",
                    "default": false,
                    "description": "Don't use the VS Code theme in the Interactive window (requires reload of VS Code). This forces the Interactive window to use 'Light +(default light)' and disables matplotlib defaults.",
                    "scope": "resource"
                },
                "jupyter.themeMatplotlibPlots": {
                    "type": "boolean",
                    "default": false,
                    "description": "In the Interactive window and Notebook Editor theme matplotlib outputs to match the VS Code editor theme.",
                    "scope": "resource"
                },
                "jupyter.liveShareConnectionTimeout": {
                    "type": "number",
                    "default": 1000,
                    "description": "Amount of time to wait for guest connections to verify they have the Python extension installed.",
                    "scope": "application"
                },
                "jupyter.decorateCells": {
                    "type": "boolean",
                    "default": true,
                    "description": "Draw a highlight behind the currently active cell.",
                    "scope": "resource"
                },
                "jupyter.enableCellCodeLens": {
                    "type": "boolean",
                    "default": true,
                    "description": "Enables code lens for 'cells' in a python file.",
                    "scope": "resource"
                },
                "jupyter.enableAutoMoveToNextCell": {
                    "type": "boolean",
                    "default": true,
                    "description": "Enables moving to the next cell when clicking on a 'Run Cell' code lens.",
                    "scope": "resource"
                },
                "jupyter.autoPreviewNotebooksInInteractivePane": {
                    "type": "boolean",
                    "deprecationMessage": "No longer supported. Notebooks open directly in their own editor now.",
                    "default": false,
                    "description": "When opening ipynb files, automatically preview the contents in the Interactive window.",
                    "scope": "resource"
                },
                "jupyter.allowUnauthorizedRemoteConnection": {
                    "type": "boolean",
                    "default": false,
                    "description": "Allow for connecting the Interactive window to a https Jupyter server that does not have valid certificates. This can be a security risk, so only use for known and trusted servers.",
                    "scope": "resource"
                },
                "jupyter.enablePlotViewer": {
                    "type": "boolean",
                    "default": true,
                    "description": "Modify plot output so that it can be expanded into a plot viewer window.",
                    "scope": "resource"
                },
                "jupyter.codeLenses": {
                    "type": "string",
                    "default": "jupyter.runcell,  jupyter.runallcellsabove, jupyter.debugcell",
                    "description": "Set of commands to put as code lens above a cell.",
                    "scope": "resource"
                },
                "jupyter.debugCodeLenses": {
                    "type": "string",
                    "default": "jupyter.debugcontinue, jupyter.debugstop, jupyter.debugstepover",
                    "description": "Set of debug commands to put as code lens above a cell while debugging.",
                    "scope": "resource"
                },
                "jupyter.debugpyDistPath": {
                    "type": "string",
                    "default": "",
                    "description": "Path to debugpy bits for debugging cells.",
                    "scope": "resource"
                },
                "jupyter.stopOnFirstLineWhileDebugging": {
                    "type": "boolean",
                    "default": true,
                    "description": "When debugging a cell, stop on the first line.",
                    "scope": "resource"
                },
                "jupyter.remoteDebuggerPort": {
                    "type": "number",
                    "default": -1,
                    "description": "When debugging a cell, open this port on the remote box. If -1 is specified, a random port between 8889 and 9000 will be attempted.",
                    "scope": "resource"
                },
                "jupyter.disableJupyterAutoStart": {
                    "type": "boolean",
                    "default": false,
                    "description": "When true, disables Jupyter from being automatically started for you. You must instead run a cell to start Jupyter.",
                    "scope": "resource"
                },
                "jupyter.textOutputLimit": {
                    "type": "number",
                    "default": 20000,
                    "description": "Limit the amount of text in Interactive cell text output to this value. 0 to allow any amount of characters.",
                    "scope": "resource"
                },
                "jupyter.colorizeInputBox": {
                    "type": "boolean",
                    "default": true,
                    "description": "Whether or not to use the theme's peek color as the background for the input box.",
                    "scope": "resource"
                },
                "jupyter.stopOnError": {
                    "type": "boolean",
                    "default": true,
                    "description": "Stop running cells if a cell throws an exception.",
                    "scope": "resource"
                },
                "jupyter.addGotoCodeLenses": {
                    "type": "boolean",
                    "default": true,
                    "description": "After running a cell, add a 'Goto' code lens on the cell. Note, disabling all code lenses disables this code lens as well.",
                    "scope": "resource"
                },
                "jupyter.variableQueries": {
                    "type": "array",
                    "markdownDescription": "Language to query mapping for returning the list of active variables in a Jupyter kernel. Used by the Variable Explorer in both the Interactive Window and Notebooks. Example:\n```\n[\n  {\n    \"language\": \"python\",\n    \"query\": \"%who_ls\",\n    \"parseExpr\": \"'(\\\\w+)'\"\n  }\n]\n```",
                    "scope": "machine",
                    "examples": [
                        [
                            {
                                "language": "python",
                                "query": "_rwho_ls = %who_ls\\nprint(_rwho_ls)",
                                "parseExpr": "'(\\w+)'"
                            },
                            {
                                "language": "julia",
                                "query": "whos",
                                "parseExpr": "'(\\w+)'"
                            }
                        ]
                    ]
                },
                "jupyter.interactiveWindowMode": {
                    "type": "string",
                    "enum": [
                        "perFile",
                        "single",
                        "multiple"
                    ],
                    "scope": "resource",
                    "description": "Behavior of the Interactive Window. 'perFile' will create a new interactive window for every file that runs a cell. 'single' allows a single window. 'multiple' allows the creation of multiple.",
                    "default": "multiple"
                },
                "jupyter.magicCommandsAsComments": {
                    "type": "boolean",
                    "default": false,
                    "description": "Uncomment shell assignments (#!), line magic (#!%) and cell magic (#!%%) when parsing code cells.",
                    "scope": "resource"
                },
                "jupyter.runMagicCommands": {
                    "type": "string",
                    "default": "",
                    "deprecationMessage": "This setting has been deprecated in favor of 'runStartupCommands'.",
                    "description": "A series of Python instructions or iPython magic commands separated by '\\n' that will be executed when the interactive window loads.",
                    "scope": "application"
                },
                "jupyter.runStartupCommands": {
                    "type": "array",
                    "default": "",
                    "description": "A series of Python instructions or iPython magic commands. Can be either an array of strings or a single string with commands separated by '\\n'. Commands will be silently executed whenever the interactive window loads. For instance, set this to '%load_ext autoreload\\n%autoreload 2' to automatically reload changes made to imported files without having to restart the interactive session.",
                    "scope": "application"
                },
                "jupyter.debugJustMyCode": {
                    "type": "boolean",
                    "default": true,
                    "description": "When debugging, debug just my code.",
                    "scope": "resource"
                }
            }
        },
        "languages": [
            {
                "id": "jupyter",
                "aliases": [
                    "Jupyter",
                    "Notebook"
                ],
                "extensions": [
                    ".ipynb"
                ]
            },
            {
                "id": "raw"
            },
            {
                "id": "julia",
                "aliases": [
                    "Julia",
                    "julia"
                ],
                "extensions": [
                    ".jl"
                ]
            }
        ],
        "notebooks": [
            {
                "type": "jupyter-notebook",
                "displayName": "Jupyter Notebook (preview)",
                "selector": [
                    {
                        "filenamePattern": "*.ipynb"
                    }
                ],
                "priority": "option"
            }
        ],
        "notebookRenderer": [
            {
                "id": "jupyter-ipywidget-renderer",
                "entrypoint": "./out/datascience-ui/ipywidgetsRenderer/ipywidgetsRenderer.js",
                "displayName": "Jupyter IPyWidget Renderer",
                "mimeTypes": [
                    "application/vnd.jupyter.widget-view+json"
                ]
            },
            {
                "id": "jupyter-notebook-renderer",
                "entrypoint": "./out/client_renderer/renderers.js",
                "displayName": "Jupyter Notebook Renderer",
                "requiresMessaging": "optional",
                "mimeTypes": [
                    "application/geo+json",
                    "application/vdom.v1+json",
                    "application/vnd.dataresource+json",
                    "application/vnd.plotly.v1+json",
                    "application/vnd.vega.v2+json",
                    "application/vnd.vega.v3+json",
                    "application/vnd.vega.v4+json",
                    "application/vnd.vega.v5+json",
                    "application/vnd.vegalite.v1+json",
                    "application/vnd.vegalite.v2+json",
                    "application/vnd.vegalite.v3+json",
                    "application/vnd.vegalite.v4+json",
                    "application/x-nteract-model-debug+json",
                    "image/gif",
                    "image/png",
                    "image/jpeg",
                    "text/latex",
                    "text/vnd.plotly.v1+html"
                ]
            }
        ],
        "customEditors": [
            {
                "viewType": "jupyter.notebook.ipynb",
                "displayName": "Jupyter Notebook (custom)",
                "selector": [
                    {
                        "filenamePattern": "*.ipynb"
                    }
                ],
                "priority": "option"
            }
        ],
        "viewsContainers": {
            "panel": [
                {
                    "id": "jupyter-variables",
                    "title": "Jupyter",
                    "icon": "$(notebook)"
                }
            ]
        },
        "views": {
            "jupyter-variables": [
                {
                    "type": "webview",
                    "id": "jupyterViewVariables",
                    "name": "Variables",
                    "when": "jupyter.hasNativeNotebookOpen"
                }
            ]
        },
        "debuggers": [
            {
                "type": "Python Kernel Debug Adapter",
                "label": "Python Kernel Debug Adapter"
            }
        ]
    },
    "scripts": {
        "package": "gulp clean && gulp prePublishBundle && vsce package -o ms-toolsai-jupyter-insiders.vsix",
        "compile": "tsc -watch -p ./",
        "compiled": "deemon npm run compile",
        "kill-compiled": "deemon --kill npm run compile",
        "compile-webviews-watch": "gulp compile-ipywidgets && cross-env NODE_OPTIONS=--max_old_space_size=9096 webpack --config ./build/webpack/webpack.datascience-ui.config.js --watch",
        "compile-webviews-watchd": "deemon npm run compile-webviews-watch",
        "kill-compile-webviews-watchd": "deemon --kill npm run compile-webviews-watch",
        "build-ipywidgets": "npm run build-ipywidgets-clean && npm run build-ipywidgets-compile && npm run build-ipywidgets-webpack",
        "build-ipywidgets-clean": "node ./src/ipywidgets/scripts/clean.js",
        "build-ipywidgets-compile": "tsc -p ./src/ipywidgets && rimraf ./out/tsconfig.tsbuildinfo && node ./src/ipywidgets/scripts/copyfiles.js",
        "build-ipywidgets-webpack": "cross-env NODE_OPTIONS=--max_old_space_size=9096 webpack --config ./src/ipywidgets/webpack.config.js",
        "checkDependencies": "gulp checkDependencies",
        "postinstall": "node ./build/ci/postInstall.js",
        "test:unittests": "mocha --config ./build/.mocha.unittests.js.json",
        "test:functional": "mocha --require source-map-support/register --config ./build/.mocha.functional.json",
        "test:functional:perf": "node --inspect-brk ./node_modules/mocha/bin/_mocha --require source-map-support/register --config ./build/.mocha.functional.perf.json",
        "test:functional:memleak": "node --inspect-brk ./node_modules/mocha/bin/_mocha --require source-map-support/register --config ./build/.mocha.functional.json",
        "test:functional:parallel": "cross-env VSC_JUPYTER_CI_TEST_PARALLEL=1 node ./build/ci/scripts/runFunctionalTests.js",
        "test:cover:report": "nyc report --reporter=text --reporter=html --reporter=text-summary --reporter=cobertura",
        "preTestJediLSP": "node ./out/test/languageServers/jedi/lspSetup.js",
        "testJediLSP": "node ./out/test/languageServers/jedi/lspSetup.js && cross-env CODE_TESTS_WORKSPACE=src/test VSC_JUPYTER_CI_TEST_GREP='Language Server:' node ./out/test/testBootstrap.js ./out/test/standardTest.js && node ./out/test/languageServers/jedi/lspTeardown.js",
        "pretestVSCode": "cross-env VSC_JUPYTER_CI_TEST_VSC_CHANNEL=insiders node ./out/test/datascience/dsTestSetup.js",
        "testVSCode": "cross-env CODE_TESTS_WORKSPACE=src/test/datascience VSC_JUPYTER_CI_TEST_VSC_CHANNEL=insiders TEST_FILES_SUFFIX=vscode.test VSC_JUPYTER_FORCE_LOGGING=1 VSC_JUPYTER_LOAD_EXPERIMENTS_FROM_FILE=true node ./out/test/testBootstrap.js ./out/test/standardTest.js",
        "pretestNativeNotebooksInVSCode": "cross-env VSC_JUPYTER_CI_TEST_VSC_CHANNEL=insiders VSC_JUPYTER_RUN_NB_TEST=true node ./out/test/datascience/dsTestSetup.js",
        "testNativeNotebooksInVSCode": "cross-env CODE_TESTS_WORKSPACE=src/test/datascience VSC_JUPYTER_CI_TEST_VSC_CHANNEL=insiders VSC_JUPYTER_RUN_NB_TEST=true TEST_FILES_SUFFIX=vscode.test VSC_JUPYTER_FORCE_LOGGING=1 VSC_JUPYTER_LOAD_EXPERIMENTS_FROM_FILE=true node ./out/test/testBootstrap.js ./out/test/standardTest.js",
        "pretestNativeNotebooksWithoutPythonInVSCode": "cross-env VSC_JUPYTER_CI_TEST_VSC_CHANNEL=insiders VSC_JUPYTER_RUN_NB_TEST=true node ./out/test/datascience/dsTestSetup.js",
        "testNativeNotebooksWithoutPythonInVSCode": "cross-env CODE_TESTS_WORKSPACE=src/test/datascience VSC_JUPYTER_CI_TEST_VSC_CHANNEL=insiders VSC_JUPYTER_RUN_NB_TEST=true TEST_FILES_SUFFIX=vscode.test VSC_JUPYTER_FORCE_LOGGING=1 VSC_JUPYTER_LOAD_EXPERIMENTS_FROM_FILE=true VSC_JUPYTER_CI_TEST_GREP=non-python-kernel VSC_JUPYTER_CI_TEST_DO_NOT_INSTALL_PYTHON_EXT=true node ./out/test/testBootstrap.js ./out/test/standardTest.js",
        "testNativeNotebooksAndWebviews": "cross-env CODE_TESTS_WORKSPACE=src/test/datascience VSC_JUPYTER_CI_TEST_VSC_CHANNEL=insiders VSC_JUPYTER_RUN_NB_TEST=true TEST_FILES_SUFFIX=vscode.test VSC_JUPYTER_FORCE_LOGGING=1 VSC_JUPYTER_CI_TEST_GREP=webview-test VSC_JUPYTER_LOAD_EXPERIMENTS_FROM_FILE=true node ./out/test/testBootstrap.js ./out/test/standardTest.js",
        "testPerformance": "node ./out/test/testBootstrap.js ./out/test/performanceTest.js",
        "testSmoke": "node ./out/test/testBootstrap.js ./out/test/smokeTest.js",
        "testSmokeLogged": "cross-env VSC_JUPYTER_FORCE_LOGGING=true VSC_JUPYTER_LOG_FILE=smoke-test.log node --no-force-async-hooks-checks ./out/test/testBootstrap.js ./out/test/smokeTest.js",
        "lint": "eslint -c .eslintrc.js --ext .ts src",
        "prettier-fix": "prettier 'src/**/*.ts*' --write && prettier 'build/**/*.js' --write",
        "clean": "gulp clean",
        "updateBuildNumber": "gulp updateBuildNumber",
        "webpack": "webpack",
        "download-api": "vscode-dts dev",
        "postdownload-api": "vscode-dts main"
    },
    "dependencies": {
        "@enonic/fnv-plus": "^1.3.0",
        "@fluentui/react": "^7.160.1",
        "@jupyter-widgets/base": "^2.0.1",
        "@jupyter-widgets/controls": "^1.5.2",
        "@jupyter-widgets/jupyterlab-manager": "^1.0.2",
        "@jupyter-widgets/output": "^2.0.1",
        "@jupyter-widgets/schema": "^0.4.0",
        "@jupyterlab/coreutils": "^3.1.0",
        "@jupyterlab/services": "^4.2.0",
        "@loadable/component": "^5.12.0",
        "@nteract/messaging": "^7.0.0",
        "@nteract/presentational-components": "^3.4.10",
        "@nteract/transform-dataresource": "^4.3.5",
        "@nteract/transform-geojson": "^3.2.3",
        "@nteract/transform-model-debug": "^3.2.3",
        "@nteract/transform-plotly": "^6.0.0",
        "@nteract/transform-vega": "^7.0.0",
        "@nteract/transforms": "^4.4.7",
        "@octokit/rest": "^18.0.6",
        "@phosphor/widgets": "^1.9.3",
        "ansi-regex": "^4.1.0",
        "ansi-to-html": "^0.6.7",
        "ansi-to-react": "^6.0.8",
        "arch": "^2.1.0",
        "bootstrap": "^4.3.1",
        "bootstrap-less": "^3.3.8",
        "detect-indent": "^6.0.0",
        "diff-match-patch": "^1.0.0",
        "download": "^8.0.0",
        "fast-deep-equal": "^2.0.1",
        "font-awesome": "^4.7.0",
        "fs-extra": "^4.0.3",
        "get-port": "^3.2.0",
        "glob": "^7.1.2",
        "hash.js": "^1.1.7",
        "iconv-lite": "^0.4.21",
        "inversify": "^5.0.1",
        "is-online": "^9.0.0",
        "jsonc-parser": "^2.0.3",
        "lodash": "^4.17.21",
        "log4js": "^6.1.2",
        "md5": "^2.2.1",
        "named-js-regexp": "^1.3.3",
        "node-fetch": "^2.6.1",
        "node-stream-zip": "^1.6.0",
        "onigasm": "^2.2.2",
        "pdfkit": "^0.12.1",
        "plotly.js-dist": "^1.58.4",
        "portfinder": "^1.0.25",
        "re-resizable": "~6.5.5",
        "react": "^16.5.2",
        "react-data-grid": "^6.0.2-0",
        "react-dom": "^16.5.2",
        "react-draggable": "^4.4.2",
        "react-redux": "^7.1.1",
        "react-svg-pan-zoom": "^3.1.0",
        "react-svgmt": "^1.1.8",
        "react-virtualized": "^9.21.1",
        "redux": "^4.0.4",
        "redux-logger": "^3.0.6",
        "reflect-metadata": "^0.1.12",
        "request": "^2.87.0",
        "request-progress": "^3.0.0",
        "requirejs": "^2.3.6",
        "rxjs": "^6.5.4",
        "rxjs-compat": "^6.5.4",
        "sanitize-filename": "^1.6.3",
        "semver": "^5.5.0",
        "slickgrid": "^2.4.17",
        "stack-trace": "0.0.10",
        "string-argv": "^0.3.1",
        "strip-ansi": "^5.2.0",
        "styled-components": "^5.2.1",
        "svg-inline-react": "^3.1.0",
        "svg-to-pdfkit": "^0.1.8",
        "tcp-port-used": "^1.0.1",
        "tmp": "^0.0.29",
        "typescript-char": "^0.0.0",
        "uint64be": "^1.0.1",
        "underscore": "^1.12.1",
        "unicode": "^10.0.0",
        "untildify": "^3.0.2",
        "uuid": "^3.3.2",
        "vscode-debugprotocol": "^1.41.0",
        "vscode-extension-telemetry": "0.1.4",
        "vscode-jsonrpc": "6.0.0",
        "vscode-languageclient": "7.0.0",
        "vscode-languageserver": "7.0.0",
        "vscode-languageserver-protocol": "3.16.0",
        "vscode-tas-client": "^0.1.17",
        "vsls": "^0.3.1291",
        "winston": "^3.2.1",
        "ws": "^6.0.0",
        "zeromq": "^6.0.0-beta.6"
    },
    "devDependencies": {
        "@actions/core": "^1.2.6",
        "@actions/github": "^4.0.0",
        "@babel/cli": "^7.8.4",
        "@babel/core": "^7.4.4",
        "@babel/plugin-transform-runtime": "^7.4.4",
        "@babel/polyfill": "^7.4.4",
        "@babel/preset-env": "^7.1.0",
        "@babel/preset-react": "^7.0.0",
        "@babel/register": "^7.9.0",
        "@istanbuljs/nyc-config-typescript": "^0.1.3",
        "@octokit/core": "^3.2.4",
        "@octokit/plugin-paginate-rest": "^2.7.0",
        "@octokit/webhooks": "^7.21.0",
        "@purtuga/esm-webpack-plugin": "^1.5.0",
        "@sinonjs/fake-timers": "^6.0.1",
        "@testing-library/react": "^9.4.0",
        "@types/ansi-regex": "^4.0.0",
        "@types/chai": "^4.1.2",
        "@types/chai-arrays": "^1.0.2",
        "@types/chai-as-promised": "^7.1.0",
        "@types/copy-webpack-plugin": "^6.0.0",
        "@types/cors": "^2.8.6",
        "@types/debug": "^4.1.5",
        "@types/dedent": "^0.7.0",
        "@types/del": "^4.0.0",
        "@types/diff-match-patch": "^1.0.32",
        "@types/download": "^6.2.2",
        "@types/enzyme": "^3.1.14",
        "@types/enzyme-adapter-react-16": "^1.0.3",
        "@types/event-stream": "^3.3.33",
        "@types/fs-extra": "^5.0.1",
        "@types/get-port": "^3.2.0",
        "@types/glob": "^5.0.35",
        "@types/html-webpack-plugin": "^3.2.0",
        "@types/iconv-lite": "^0.0.1",
        "@types/jsdom": "^11.12.0",
        "@types/loadable__component": "^5.10.0",
        "@types/loader-utils": "^1.1.3",
        "@types/lodash": "^4.14.104",
        "@types/md5": "^2.1.32",
        "@types/memoize-one": "^4.1.1",
        "@types/mocha": "^5.2.7",
        "@types/nock": "^10.0.3",
        "@types/node": "^10.14.18",
        "@types/node-fetch": "^2.5.7",
        "@types/pdfkit": "^0.11.0",
        "@types/promisify-node": "^0.4.0",
        "@types/react": "^16.4.14",
        "@types/react-dom": "^16.0.8",
        "@types/react-json-tree": "^0.6.8",
        "@types/react-redux": "^7.1.5",
        "@types/react-virtualized": "^9.21.2",
        "@types/redux-logger": "^3.0.7",
        "@types/request": "^2.47.0",
        "@types/semver": "^5.5.0",
        "@types/shortid": "^0.0.29",
        "@types/sinon": "^7.5.1",
        "@types/sinonjs__fake-timers": "^6.0.1",
        "@types/socket.io": "^2.1.4",
        "@types/stack-trace": "0.0.29",
        "@types/tcp-port-used": "^1.0.0",
        "@types/temp": "^0.8.32",
        "@types/tmp": "0.0.33",
        "@types/untildify": "^3.0.0",
        "@types/uuid": "^3.4.3",
        "@types/vscode-notebook-renderer": "^1.57.7",
        "@types/webpack-bundle-analyzer": "^2.13.0",
        "@types/winreg": "^1.2.30",
        "@types/ws": "^6.0.1",
        "@types/xml2js": "^0.4.2",
        "@typescript-eslint/eslint-plugin": "^3.10.1",
        "@typescript-eslint/eslint-plugin-tslint": "^4.13.0",
        "@typescript-eslint/parser": "^3.10.1",
        "acorn": "^6.4.1",
        "babel-polyfill": "^6.26.0",
        "cache-loader": "^4.1.0",
        "chai": "^4.3.0",
        "chai-arrays": "^2.0.0",
        "chai-as-promised": "^7.1.1",
        "chai-exclude": "^2.0.2",
        "codecov": "^3.7.1",
        "colors": "^1.2.1",
        "copy-webpack-plugin": "^6.2.1",
        "cors": "^2.8.5",
        "cross-env": "^6.0.3",
        "cross-spawn": "^6.0.5",
        "css-loader": "^1.0.1",
        "dedent": "^0.7.0",
        "deemon": "^1.4.0",
        "del": "^3.0.0",
        "enzyme": "^3.7.0",
        "enzyme-adapter-react-16": "^1.6.0",
        "eslint": "^7.17.0",
        "eslint-config-airbnb": "^18.2.0",
        "eslint-config-prettier": "^6.15.0",
        "eslint-plugin-import": "^2.22.1",
        "eslint-plugin-jsdoc": "^31.0.4",
        "eslint-plugin-jsx-a11y": "^6.3.1",
        "eslint-plugin-no-null": "^1.0.2",
        "eslint-plugin-prefer-arrow": "^1.2.2",
        "eslint-plugin-prettier": "^3.1.2",
        "eslint-plugin-react": "^7.22.0",
        "eslint-plugin-react-hooks": "^4.0.0",
        "expose-loader": "^0.7.5",
        "express": "^4.17.1",
        "fast-xml-parser": "^3.16.0",
        "file-loader": "^5.1.0",
        "flat": "^4.0.0",
        "fork-ts-checker-webpack-plugin": "^5.2.0",
        "gulp": "^4.0.0",
        "gulp-azure-storage": "^0.11.1",
        "gulp-filter": "^5.1.0",
        "gulp-rename": "^1.4.0",
        "gulp-typescript": "^4.0.1",
        "html-webpack-plugin": "^3.2.0",
        "husky": "^1.1.2",
        "jsdom": "^15.0.0",
        "less": "^3.9.0",
        "less-loader": "^5.0.0",
        "less-plugin-inline-urls": "^1.2.0",
        "lolex": "^5.1.2",
        "mocha": "^8.1.1",
        "mocha-junit-reporter": "^1.17.0",
        "mocha-multi-reporters": "^1.1.7",
        "monaco-editor": "0.18.1",
        "monaco-editor-textmate": "^2.2.1",
        "monaco-editor-webpack-plugin": "^1.7.0",
        "monaco-textmate": "^3.0.1",
        "nocache": "^2.1.0",
        "nock": "^10.0.6",
        "node-has-native-dependencies": "^1.0.2",
        "node-html-parser": "^1.1.13",
        "nyc": "^15.0.0",
        "postcss": "^7.0.27",
        "postcss-cssnext": "^3.1.0",
        "postcss-import": "^12.0.1",
        "postcss-loader": "^3.0.0",
        "prettier": "^2.0.2",
        "range-inclusive": "^1.0.2",
        "relative": "^3.0.2",
        "remove-files-webpack-plugin": "^1.4.0",
        "rewiremock": "^3.13.0",
        "rimraf": "^3.0.2",
        "sinon": "^8.0.1",
        "socket.io": "^2.3.0",
        "source-map-support": "^0.5.12",
        "style-loader": "^0.23.1",
        "svg-inline-loader": "^0.8.0",
        "terser-webpack-plugin": "^3.1.0",
        "thread-loader": "^2.1.3",
        "transform-loader": "^0.2.4",
        "ts-loader": "^5.3.0",
        "ts-mock-imports": "^1.3.0",
        "ts-mockito": "^2.5.0",
        "ts-node": "^8.3.0",
        "tsconfig-paths-webpack-plugin": "^3.2.0",
        "tslint": "^6.1.3",
        "tslint-config-prettier": "^1.18.0",
        "tslint-eslint-rules": "^5.1.0",
        "tslint-microsoft-contrib": "^5.0.3",
        "tslint-plugin-prettier": "^2.1.0",
        "typemoq": "^2.1.0",
        "typescript": "^4.0.2",
        "typescript-formatter": "^7.1.0",
        "unicode-properties": "^1.3.1",
        "url-loader": "^1.1.2",
        "vsce": "^1.59.0",
        "vscode-dts": "^0.3.1",
        "vscode-test": "^1.4.0",
        "webpack": "^4.37.0",
        "webpack-bundle-analyzer": "^3.6.0",
        "webpack-cli": "^3.1.2",
        "webpack-fix-default-import-plugin": "^1.0.3",
        "why-is-node-running": "^2.0.3",
        "yargs": "^15.4.1",
        "yargs-parser": "^13.1.2"
    },
    "optionalDependencies": {
        "canvas": "^2.7.0",
        "playwright-chromium": "^1.10.0"
    }
}<|MERGE_RESOLUTION|>--- conflicted
+++ resolved
@@ -24,11 +24,7 @@
         "theme": "light"
     },
     "engines": {
-<<<<<<< HEAD
-        "vscode": "^1.58.0"
-=======
         "vscode": "1.59.0-insider"
->>>>>>> d20d44f9
     },
     "keywords": [
         "jupyter",
