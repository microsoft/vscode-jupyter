// Copyright (c) Microsoft Corporation. All rights reserved.
// Licensed under the MIT License.
'use strict';
import {
    Breakpoint,
    BreakpointsChangeEvent,
    CancellationToken,
    CompletionItemProvider,
    ConfigurationChangeEvent,
    DebugAdapterTrackerFactory,
    DebugConfiguration,
    DebugConfigurationProvider,
    DebugConsole,
    DebugSession,
    DebugSessionCustomEvent,
    DecorationRenderOptions,
    Disposable,
    DocumentSelector,
    Event,
    FileSystemWatcher,
    GlobPattern,
    InputBox,
    InputBoxOptions,
    MessageItem,
    MessageOptions,
    OpenDialogOptions,
    OutputChannel,
    Progress,
    ProgressOptions,
    QuickPick,
    QuickPickItem,
    QuickPickOptions,
    SaveDialogOptions,
    StatusBarAlignment,
    StatusBarItem,
    Terminal,
    TerminalOptions,
    TextDocument,
    TextDocumentChangeEvent,
    TextDocumentShowOptions,
    TextEditor,
    TextEditorDecorationType,
    TextEditorEdit,
    TextEditorOptionsChangeEvent,
    TextEditorSelectionChangeEvent,
    TextEditorViewColumnChangeEvent,
    TreeView,
    TreeViewOptions,
    UIKind,
    Uri,
    ViewColumn,
    WebviewPanel as vscodeWebviewPanel,
    WebviewPanelOptions,
    WebviewView as vscodeWebviewView,
    WindowState,
    WorkspaceConfiguration,
    WorkspaceEdit,
    WorkspaceFolder,
    WorkspaceFolderPickOptions,
    WorkspaceFoldersChangeEvent,
    NotebookCellMetadataChangeEvent as VSCNotebookCellMetadataChangeEvent,
    NotebookCellOutputsChangeEvent as VSCNotebookCellOutputsChangeEvent,
    NotebookCellsChangeEvent as VSCNotebookCellsChangeEvent,
    NotebookContentProvider,
    NotebookDocument,
    NotebookDocumentMetadataChangeEvent as VSCNotebookDocumentMetadataChangeEvent,
    NotebookEditor,
    NotebookEditorSelectionChangeEvent,
<<<<<<< HEAD
    NotebookCellStatusBarItemProvider,
    NotebookSelector,
    NotebookExecutionHandler,
    NotebookKernelPreload,
    NotebookController
=======
    NotebookKernel,
    NotebookKernelProvider,
    NotebookCellStatusBarItemProvider,
    NotebookSelector,
    NotebookDocumentContentOptions
>>>>>>> 689a2de7
} from 'vscode';
import * as vsls from 'vsls/vscode';

import { IAsyncDisposable, Resource } from '../types';
import { ICommandNameArgumentTypeMapping } from './commands';

/* eslint-disable @typescript-eslint/no-explicit-any, @typescript-eslint/unified-signatures */

export const IApplicationShell = Symbol('IApplicationShell');
export interface IApplicationShell {
    /**
     * An [event](#Event) which fires when the focus state of the current window
     * changes. The value of the event represents whether the window is focused.
     */
    readonly onDidChangeWindowState: Event<WindowState>;

    showInformationMessage(message: string, ...items: string[]): Thenable<string | undefined>;

    /**
     * Show an information message to users. Optionally provide an array of items which will be presented as
     * clickable buttons.
     *
     * @param message The message to show.
     * @param options Configures the behaviour of the message.
     * @param items A set of items that will be rendered as actions in the message.
     * @return A thenable that resolves to the selected item or `undefined` when being dismissed.
     */
    showInformationMessage(message: string, options: MessageOptions, ...items: string[]): Thenable<string | undefined>;

    /**
     * Show an information message.
     *
     * @see [showInformationMessage](#window.showInformationMessage)
     *
     * @param message The message to show.
     * @param items A set of items that will be rendered as actions in the message.
     * @return A thenable that resolves to the selected item or `undefined` when being dismissed.
     */
    showInformationMessage<T extends MessageItem>(message: string, ...items: T[]): Thenable<T | undefined>;

    /**
     * Show an information message.
     *
     * @see [showInformationMessage](#window.showInformationMessage)
     *
     * @param message The message to show.
     * @param options Configures the behaviour of the message.
     * @param items A set of items that will be rendered as actions in the message.
     * @return A thenable that resolves to the selected item or `undefined` when being dismissed.
     */
    showInformationMessage<T extends MessageItem>(
        message: string,
        options: MessageOptions,
        ...items: T[]
    ): Thenable<T | undefined>;

    /**
     * Show a warning message.
     *
     * @see [showInformationMessage](#window.showInformationMessage)
     *
     * @param message The message to show.
     * @param items A set of items that will be rendered as actions in the message.
     * @return A thenable that resolves to the selected item or `undefined` when being dismissed.
     */
    showWarningMessage(message: string, ...items: string[]): Thenable<string | undefined>;

    /**
     * Show a warning message.
     *
     * @see [showInformationMessage](#window.showInformationMessage)
     *
     * @param message The message to show.
     * @param options Configures the behaviour of the message.
     * @param items A set of items that will be rendered as actions in the message.
     * @return A thenable that resolves to the selected item or `undefined` when being dismissed.
     */
    showWarningMessage(message: string, options: MessageOptions, ...items: string[]): Thenable<string | undefined>;

    /**
     * Show a warning message.
     *
     * @see [showInformationMessage](#window.showInformationMessage)
     *
     * @param message The message to show.
     * @param items A set of items that will be rendered as actions in the message.
     * @return A thenable that resolves to the selected item or `undefined` when being dismissed.
     */
    showWarningMessage<T extends MessageItem>(message: string, ...items: T[]): Thenable<T | undefined>;

    /**
     * Show a warning message.
     *
     * @see [showInformationMessage](#window.showInformationMessage)
     *
     * @param message The message to show.
     * @param options Configures the behaviour of the message.
     * @param items A set of items that will be rendered as actions in the message.
     * @return A thenable that resolves to the selected item or `undefined` when being dismissed.
     */
    showWarningMessage<T extends MessageItem>(
        message: string,
        options: MessageOptions,
        ...items: T[]
    ): Thenable<T | undefined>;

    /**
     * Show an error message.
     *
     * @see [showInformationMessage](#window.showInformationMessage)
     *
     * @param message The message to show.
     * @param items A set of items that will be rendered as actions in the message.
     * @return A thenable that resolves to the selected item or `undefined` when being dismissed.
     */
    showErrorMessage(message: string, ...items: string[]): Thenable<string | undefined>;

    /**
     * Show an error message.
     *
     * @see [showInformationMessage](#window.showInformationMessage)
     *
     * @param message The message to show.
     * @param options Configures the behaviour of the message.
     * @param items A set of items that will be rendered as actions in the message.
     * @return A thenable that resolves to the selected item or `undefined` when being dismissed.
     */
    showErrorMessage(message: string, options: MessageOptions, ...items: string[]): Thenable<string | undefined>;

    /**
     * Show an error message.
     *
     * @see [showInformationMessage](#window.showInformationMessage)
     *
     * @param message The message to show.
     * @param items A set of items that will be rendered as actions in the message.
     * @return A thenable that resolves to the selected item or `undefined` when being dismissed.
     */
    showErrorMessage<T extends MessageItem>(message: string, ...items: T[]): Thenable<T | undefined>;

    /**
     * Show an error message.
     *
     * @see [showInformationMessage](#window.showInformationMessage)
     *
     * @param message The message to show.
     * @param options Configures the behaviour of the message.
     * @param items A set of items that will be rendered as actions in the message.
     * @return A thenable that resolves to the selected item or `undefined` when being dismissed.
     */
    showErrorMessage<T extends MessageItem>(
        message: string,
        options: MessageOptions,
        ...items: T[]
    ): Thenable<T | undefined>;

    /**
     * Shows a selection list.
     *
     * @param items An array of strings, or a promise that resolves to an array of strings.
     * @param options Configures the behavior of the selection list.
     * @param token A token that can be used to signal cancellation.
     * @return A promise that resolves to the selection or `undefined`.
     */
    showQuickPick(
        items: string[] | Thenable<string[]>,
        options?: QuickPickOptions,
        token?: CancellationToken
    ): Thenable<string | undefined>;

    /**
     * Shows a selection list.
     *
     * @param items An array of items, or a promise that resolves to an array of items.
     * @param options Configures the behavior of the selection list.
     * @param token A token that can be used to signal cancellation.
     * @return A promise that resolves to the selected item or `undefined`.
     */
    showQuickPick<T extends QuickPickItem>(
        items: T[] | Thenable<T[]>,
        options?: QuickPickOptions,
        token?: CancellationToken
    ): Thenable<T | undefined>;

    /**
     * Shows a file open dialog to the user which allows to select a file
     * for opening-purposes.
     *
     * @param options Options that control the dialog.
     * @returns A promise that resolves to the selected resources or `undefined`.
     */
    showOpenDialog(options: OpenDialogOptions): Thenable<Uri[] | undefined>;

    /**
     * Shows a file save dialog to the user which allows to select a file
     * for saving-purposes.
     *
     * @param options Options that control the dialog.
     * @returns A promise that resolves to the selected resource or `undefined`.
     */
    showSaveDialog(options: SaveDialogOptions): Thenable<Uri | undefined>;

    /**
     * Opens an input box to ask the user for input.
     *
     * The returned value will be `undefined` if the input box was canceled (e.g. pressing ESC). Otherwise the
     * returned value will be the string typed by the user or an empty string if the user did not type
     * anything but dismissed the input box with OK.
     *
     * @param options Configures the behavior of the input box.
     * @param token A token that can be used to signal cancellation.
     * @return A promise that resolves to a string the user provided or to `undefined` in case of dismissal.
     */
    showInputBox(options?: InputBoxOptions, token?: CancellationToken): Thenable<string | undefined>;

    /**
     * Creates a [QuickPick](#QuickPick) to let the user pick an item from a list
     * of items of type T.
     *
     * Note that in many cases the more convenient [window.showQuickPick](#window.showQuickPick)
     * is easier to use. [window.createQuickPick](#window.createQuickPick) should be used
     * when [window.showQuickPick](#window.showQuickPick) does not offer the required flexibility.
     *
     * @return A new [QuickPick](#QuickPick).
     */
    createQuickPick<T extends QuickPickItem>(): QuickPick<T>;

    /**
     * Creates a [InputBox](#InputBox) to let the user enter some text input.
     *
     * Note that in many cases the more convenient [window.showInputBox](#window.showInputBox)
     * is easier to use. [window.createInputBox](#window.createInputBox) should be used
     * when [window.showInputBox](#window.showInputBox) does not offer the required flexibility.
     *
     * @return A new [InputBox](#InputBox).
     */
    createInputBox(): InputBox;
    /**
     * Opens URL in a default browser.
     *
     * @param url Url to open.
     */
    openUrl(url: string): void;

    /**
     * Set a message to the status bar. This is a short hand for the more powerful
     * status bar [items](#window.createStatusBarItem).
     *
     * @param text The message to show, supports icon substitution as in status bar [items](#StatusBarItem.text).
     * @param hideAfterTimeout Timeout in milliseconds after which the message will be disposed.
     * @return A disposable which hides the status bar message.
     */
    setStatusBarMessage(text: string, hideAfterTimeout: number): Disposable;

    /**
     * Set a message to the status bar. This is a short hand for the more powerful
     * status bar [items](#window.createStatusBarItem).
     *
     * @param text The message to show, supports icon substitution as in status bar [items](#StatusBarItem.text).
     * @param hideWhenDone Thenable on which completion (resolve or reject) the message will be disposed.
     * @return A disposable which hides the status bar message.
     */
    setStatusBarMessage(text: string, hideWhenDone: Thenable<any>): Disposable;

    /**
     * Set a message to the status bar. This is a short hand for the more powerful
     * status bar [items](#window.createStatusBarItem).
     *
     * *Note* that status bar messages stack and that they must be disposed when no
     * longer used.
     *
     * @param text The message to show, supports icon substitution as in status bar [items](#StatusBarItem.text).
     * @return A disposable which hides the status bar message.
     */
    setStatusBarMessage(text: string): Disposable;

    /**
     * Creates a status bar [item](#StatusBarItem).
     *
     * @param alignment The alignment of the item.
     * @param priority The priority of the item. Higher values mean the item should be shown more to the left.
     * @return A new status bar item.
     */
    createStatusBarItem(alignment?: StatusBarAlignment, priority?: number): StatusBarItem;
    /**
     * Shows a selection list of [workspace folders](#workspace.workspaceFolders) to pick from.
     * Returns `undefined` if no folder is open.
     *
     * @param options Configures the behavior of the workspace folder list.
     * @return A promise that resolves to the workspace folder or `undefined`.
     */
    showWorkspaceFolderPick(options?: WorkspaceFolderPickOptions): Thenable<WorkspaceFolder | undefined>;

    /**
     * Show progress in the editor. Progress is shown while running the given callback
     * and while the promise it returned isn't resolved nor rejected. The location at which
     * progress should show (and other details) is defined via the passed [`ProgressOptions`](#ProgressOptions).
     *
     * @param task A callback returning a promise. Progress state can be reported with
     * the provided [progress](#Progress)-object.
     *
     * To report discrete progress, use `increment` to indicate how much work has been completed. Each call with
     * a `increment` value will be summed up and reflected as overall progress until 100% is reached (a value of
     * e.g. `10` accounts for `10%` of work done).
     * Note that currently only `ProgressLocation.Notification` is capable of showing discrete progress.
     *
     * To monitor if the operation has been cancelled by the user, use the provided [`CancellationToken`](#CancellationToken).
     * Note that currently only `ProgressLocation.Notification` is supporting to show a cancel button to cancel the
     * long running operation.
     *
     * @return The thenable the task-callback returned.
     */
    withProgress<R>(
        options: ProgressOptions,
        task: (progress: Progress<{ message?: string; increment?: number }>, token: CancellationToken) => Thenable<R>
    ): Thenable<R>;

    /**
     * Show progress in the status bar with a custom icon instead of the default spinner.
     * Progress is shown while running the given callback and while the promise it returned isn't resolved nor rejected.
     * At the moment, progress can only be displayed in the status bar when using this method. If you want to
     * display it elsewhere, use `withProgress`.
     *
     * @param icon A valid Octicon.
     *
     * @param task A callback returning a promise. Progress state can be reported with
     * the provided [progress](#Progress)-object.
     *
     * To report discrete progress, use `increment` to indicate how much work has been completed. Each call with
     * a `increment` value will be summed up and reflected as overall progress until 100% is reached (a value of
     * e.g. `10` accounts for `10%` of work done).
     * Note that currently only `ProgressLocation.Notification` is capable of showing discrete progress.
     *
     * To monitor if the operation has been cancelled by the user, use the provided [`CancellationToken`](#CancellationToken).
     * Note that currently only `ProgressLocation.Notification` is supporting to show a cancel button to cancel the
     * long running operation.
     *
     * @return The thenable the task-callback returned.
     */
    withProgressCustomIcon<R>(
        icon: string,
        task: (progress: Progress<{ message?: string; increment?: number }>, token: CancellationToken) => Thenable<R>
    ): Thenable<R>;

    /**
     * Create a [TreeView](#TreeView) for the view contributed using the extension point `views`.
     * @param viewId Id of the view contributed using the extension point `views`.
     * @param options Options for creating the [TreeView](#TreeView)
     * @returns a [TreeView](#TreeView).
     */
    createTreeView<T>(viewId: string, options: TreeViewOptions<T>): TreeView<T>;

    /**
     * Creates a new [output channel](#OutputChannel) with the given name.
     *
     * @param name Human-readable string which will be used to represent the channel in the UI.
     */
    createOutputChannel(name: string): OutputChannel;
}

export const ICommandManager = Symbol('ICommandManager');

export interface ICommandManager {
    /**
     * Registers a command that can be invoked via a keyboard shortcut,
     * a menu item, an action, or directly.
     *
     * Registering a command with an existing command identifier twice
     * will cause an error.
     *
     * @param command A unique identifier for the command.
     * @param callback A command handler function.
     * @param thisArg The `this` context used when invoking the handler function.
     * @return Disposable which unregisters this command on disposal.
     */
    registerCommand<E extends keyof ICommandNameArgumentTypeMapping, U extends ICommandNameArgumentTypeMapping[E]>(
        command: E,
        callback: (...args: U) => any,
        thisArg?: any
    ): Disposable;

    /**
     * Registers a text editor command that can be invoked via a keyboard shortcut,
     * a menu item, an action, or directly.
     *
     * Text editor commands are different from ordinary [commands](#commands.registerCommand) as
     * they only execute when there is an active editor when the command is called. Also, the
     * command handler of an editor command has access to the active editor and to an
     * [edit](#TextEditorEdit)-builder.
     *
     * @param command A unique identifier for the command.
     * @param callback A command handler function with access to an [editor](#TextEditor) and an [edit](#TextEditorEdit).
     * @param thisArg The `this` context used when invoking the handler function.
     * @return Disposable which unregisters this command on disposal.
     */
    registerTextEditorCommand(
        command: string,
        callback: (textEditor: TextEditor, edit: TextEditorEdit, ...args: any[]) => void,
        thisArg?: any
    ): Disposable;

    /**
     * Executes the command denoted by the given command identifier.
     *
     * * *Note 1:* When executing an editor command not all types are allowed to
     * be passed as arguments. Allowed are the primitive types `string`, `boolean`,
     * `number`, `undefined`, and `null`, as well as [`Position`](#Position), [`Range`](#Range), [`Uri`](#Uri) and [`Location`](#Location).
     * * *Note 2:* There are no restrictions when executing commands that have been contributed
     * by extensions.
     *
     * @param command Identifier of the command to execute.
     * @param rest Parameters passed to the command function.
     * @return A thenable that resolves to the returned value of the given command. `undefined` when
     * the command handler function doesn't return anything.
     */
    executeCommand<T, E extends keyof ICommandNameArgumentTypeMapping, U extends ICommandNameArgumentTypeMapping[E]>(
        command: E,
        ...rest: U
    ): Thenable<T | undefined>;

    /**
     * Retrieve the list of all available commands. Commands starting an underscore are
     * treated as internal commands.
     *
     * @param filterInternal Set `true` to not see internal commands (starting with an underscore)
     * @return Thenable that resolves to a list of command ids.
     */
    getCommands(filterInternal?: boolean): Thenable<string[]>;
}

export const IDocumentManager = Symbol('IDocumentManager');

export interface IDocumentManager {
    /**
     * All text documents currently known to the system.
     *
     * @readonly
     */
    readonly textDocuments: readonly TextDocument[];
    /**
     * The currently active editor or `undefined`. The active editor is the one
     * that currently has focus or, when none has focus, the one that has changed
     * input most recently.
     */
    readonly activeTextEditor: TextEditor | undefined;

    /**
     * The currently visible editors or an empty array.
     */
    readonly visibleTextEditors: TextEditor[];

    /**
     * An [event](#Event) which fires when the [active editor](#window.activeTextEditor)
     * has changed. *Note* that the event also fires when the active editor changes
     * to `undefined`.
     */
    readonly onDidChangeActiveTextEditor: Event<TextEditor | undefined>;

    /**
     * An event that is emitted when a [text document](#TextDocument) is changed. This usually happens
     * when the [contents](#TextDocument.getText) changes but also when other things like the
     * [dirty](#TextDocument.isDirty)-state changes.
     */
    readonly onDidChangeTextDocument: Event<TextDocumentChangeEvent>;

    /**
     * An [event](#Event) which fires when the array of [visible editors](#window.visibleTextEditors)
     * has changed.
     */
    readonly onDidChangeVisibleTextEditors: Event<TextEditor[]>;

    /**
     * An [event](#Event) which fires when the selection in an editor has changed.
     */
    readonly onDidChangeTextEditorSelection: Event<TextEditorSelectionChangeEvent>;

    /**
     * An [event](#Event) which fires when the options of an editor have changed.
     */
    readonly onDidChangeTextEditorOptions: Event<TextEditorOptionsChangeEvent>;

    /**
     * An [event](#Event) which fires when the view column of an editor has changed.
     */
    readonly onDidChangeTextEditorViewColumn: Event<TextEditorViewColumnChangeEvent>;

    /**
     * An event that is emitted when a [text document](#TextDocument) is opened.
     */
    readonly onDidOpenTextDocument: Event<TextDocument>;
    /**
     * An event that is emitted when a [text document](#TextDocument) is disposed.
     */
    readonly onDidCloseTextDocument: Event<TextDocument>;
    /**
     * An event that is emitted when a [text document](#TextDocument) is saved to disk.
     */
    readonly onDidSaveTextDocument: Event<TextDocument>;

    /**
     * Show the given document in a text editor. A [column](#ViewColumn) can be provided
     * to control where the editor is being shown. Might change the [active editor](#window.activeTextEditor).
     *
     * @param document A text document to be shown.
     * @param column A view column in which the [editor](#TextEditor) should be shown. The default is the [one](#ViewColumn.One), other values
     * are adjusted to be `Min(column, columnCount + 1)`, the [active](#ViewColumn.Active)-column is
     * not adjusted.
     * @param preserveFocus When `true` the editor will not take focus.
     * @return A promise that resolves to an [editor](#TextEditor).
     */
    showTextDocument(document: TextDocument, column?: ViewColumn, preserveFocus?: boolean): Thenable<TextEditor>;

    /**
     * Show the given document in a text editor. [Options](#TextDocumentShowOptions) can be provided
     * to control options of the editor is being shown. Might change the [active editor](#window.activeTextEditor).
     *
     * @param document A text document to be shown.
     * @param options [Editor options](#TextDocumentShowOptions) to configure the behavior of showing the [editor](#TextEditor).
     * @return A promise that resolves to an [editor](#TextEditor).
     */
    showTextDocument(document: TextDocument, options?: TextDocumentShowOptions): Thenable<TextEditor>;

    /**
     * A short-hand for `openTextDocument(uri).then(document => showTextDocument(document, options))`.
     *
     * @see [openTextDocument](#openTextDocument)
     *
     * @param uri A resource identifier.
     * @param options [Editor options](#TextDocumentShowOptions) to configure the behavior of showing the [editor](#TextEditor).
     * @return A promise that resolves to an [editor](#TextEditor).
     */
    showTextDocument(uri: Uri, options?: TextDocumentShowOptions): Thenable<TextEditor>;
    /**
     * Opens a document. Will return early if this document is already open. Otherwise
     * the document is loaded and the [didOpen](#workspace.onDidOpenTextDocument)-event fires.
     *
     * The document is denoted by an [uri](#Uri). Depending on the [scheme](#Uri.scheme) the
     * following rules apply:
     * * `file`-scheme: Open a file on disk, will be rejected if the file does not exist or cannot be loaded.
     * * `untitled`-scheme: A new file that should be saved on disk, e.g. `untitled:c:\frodo\new.js`. The language
     * will be derived from the file name.
     * * For all other schemes the registered text document content [providers](#TextDocumentContentProvider) are consulted.
     *
     * *Note* that the lifecycle of the returned document is owned by the editor and not by the extension. That means an
     * [`onDidClose`](#workspace.onDidCloseTextDocument)-event can occur at any time after opening it.
     *
     * @param uri Identifies the resource to open.
     * @return A promise that resolves to a [document](#TextDocument).
     */
    openTextDocument(uri: Uri): Thenable<TextDocument>;

    /**
     * A short-hand for `openTextDocument(Uri.file(fileName))`.
     *
     * @see [openTextDocument](#openTextDocument)
     * @param fileName A name of a file on disk.
     * @return A promise that resolves to a [document](#TextDocument).
     */
    openTextDocument(fileName: string): Thenable<TextDocument>;

    /**
     * Opens an untitled text document. The editor will prompt the user for a file
     * path when the document is to be saved. The `options` parameter allows to
     * specify the *language* and/or the *content* of the document.
     *
     * @param options Options to control how the document will be created.
     * @return A promise that resolves to a [document](#TextDocument).
     */
    openTextDocument(options?: { language?: string; content?: string }): Thenable<TextDocument>;
    /**
     * Make changes to one or many resources as defined by the given
     * [workspace edit](#WorkspaceEdit).
     *
     * When applying a workspace edit, the editor implements an 'all-or-nothing'-strategy,
     * that means failure to load one document or make changes to one document will cause
     * the edit to be rejected.
     *
     * @param edit A workspace edit.
     * @return A thenable that resolves when the edit could be applied.
     */
    applyEdit(edit: WorkspaceEdit): Thenable<boolean>;

    /**
     * Create a TextEditorDecorationType that can be used to add decorations to text editors.
     *
     * @param options Rendering options for the decoration type.
     * @return A new decoration type instance.
     */
    createTextEditorDecorationType(options: DecorationRenderOptions): TextEditorDecorationType;
}

export const IWorkspaceService = Symbol('IWorkspaceService');

export interface IWorkspaceService {
    /**
     * ~~The folder that is open in the editor. `undefined` when no folder
     * has been opened.~~
     *
     * @readonly
     */
    readonly rootPath: string | undefined;

    /**
     * List of workspace folders or `undefined` when no folder is open.
     * *Note* that the first entry corresponds to the value of `rootPath`.
     *
     * @readonly
     */
    readonly workspaceFolders: readonly WorkspaceFolder[] | undefined;

    /**
     * The location of the workspace file, for example:
     *
     * `file:///Users/name/Development/myProject.code-workspace`
     *
     * or
     *
     * `untitled:1555503116870`
     *
     * for a workspace that is untitled and not yet saved.
     *
     * Depending on the workspace that is opened, the value will be:
     *  * `undefined` when no workspace or  a single folder is opened
     *  * the path of the workspace file as `Uri` otherwise. if the workspace
     * is untitled, the returned URI will use the `untitled:` scheme
     *
     * The location can e.g. be used with the `vscode.openFolder` command to
     * open the workspace again after it has been closed.
     *
     * **Example:**
     * ```typescript
     * vscode.commands.executeCommand('vscode.openFolder', uriOfWorkspace);
     * ```
     *
     * **Note:** it is not advised to use `workspace.workspaceFile` to write
     * configuration data into the file. You can use `workspace.getConfiguration().update()`
     * for that purpose which will work both when a single folder is opened as
     * well as an untitled or saved workspace.
     */
    readonly workspaceFile: Resource;

    /**
     * An event that is emitted when a workspace folder is added or removed.
     */
    readonly onDidChangeWorkspaceFolders: Event<WorkspaceFoldersChangeEvent>;

    /**
     * An event that is emitted when the [configuration](#WorkspaceConfiguration) changed.
     */
    readonly onDidChangeConfiguration: Event<ConfigurationChangeEvent>;
    /**
     * Whether a workspace folder exists
     * @type {boolean}
     * @memberof IWorkspaceService
     */
    readonly hasWorkspaceFolders: boolean;

    /**
     * Returns the [workspace folder](#WorkspaceFolder) that contains a given uri.
     * * returns `undefined` when the given uri doesn't match any workspace folder
     * * returns the *input* when the given uri is a workspace folder itself
     *
     * @param uri An uri.
     * @return A workspace folder or `undefined`
     */
    getWorkspaceFolder(uri: Resource): WorkspaceFolder | undefined;

    /**
     * Generate a key that's unique to the workspace folder (could be fsPath).
     * @param {(Uri | undefined)} resource
     * @returns {string}
     * @memberof IWorkspaceService
     */
    getWorkspaceFolderIdentifier(resource: Uri | undefined, defaultValue?: string): string;
    /**
     * Returns a path that is relative to the workspace folder or folders.
     *
     * When there are no [workspace folders](#workspace.workspaceFolders) or when the path
     * is not contained in them, the input is returned.
     *
     * @param pathOrUri A path or uri. When a uri is given its [fsPath](#Uri.fsPath) is used.
     * @param includeWorkspaceFolder When `true` and when the given path is contained inside a
     * workspace folder the name of the workspace is prepended. Defaults to `true` when there are
     * multiple workspace folders and `false` otherwise.
     * @return A path relative to the root or the input.
     */
    asRelativePath(pathOrUri: string | Uri, includeWorkspaceFolder?: boolean): string;

    /**
     * Creates a file system watcher.
     *
     * A glob pattern that filters the file events on their absolute path must be provided. Optionally,
     * flags to ignore certain kinds of events can be provided. To stop listening to events the watcher must be disposed.
     *
     * *Note* that only files within the current [workspace folders](#workspace.workspaceFolders) can be watched.
     *
     * @param globPattern A [glob pattern](#GlobPattern) that is applied to the absolute paths of created, changed,
     * and deleted files. Use a [relative pattern](#RelativePattern) to limit events to a certain [workspace folder](#WorkspaceFolder).
     * @param ignoreCreateEvents Ignore when files have been created.
     * @param ignoreChangeEvents Ignore when files have been changed.
     * @param ignoreDeleteEvents Ignore when files have been deleted.
     * @return A new file system watcher instance.
     */
    createFileSystemWatcher(
        globPattern: GlobPattern,
        ignoreCreateEvents?: boolean,
        ignoreChangeEvents?: boolean,
        ignoreDeleteEvents?: boolean
    ): FileSystemWatcher;

    /**
     * Find files across all [workspace folders](#workspace.workspaceFolders) in the workspace.
     *
     * @sample `findFiles('**∕*.js', '**∕node_modules∕**', 10)`
     * @param include A [glob pattern](#GlobPattern) that defines the files to search for. The glob pattern
     * will be matched against the file paths of resulting matches relative to their workspace. Use a [relative pattern](#RelativePattern)
     * to restrict the search results to a [workspace folder](#WorkspaceFolder).
     * @param exclude  A [glob pattern](#GlobPattern) that defines files and folders to exclude. The glob pattern
     * will be matched against the file paths of resulting matches relative to their workspace.
     * @param maxResults An upper-bound for the result.
     * @param token A token that can be used to signal cancellation to the underlying search engine.
     * @return A thenable that resolves to an array of resource identifiers. Will return no results if no
     * [workspace folders](#workspace.workspaceFolders) are opened.
     */
    findFiles(
        include: GlobPattern,
        exclude?: GlobPattern,
        maxResults?: number,
        token?: CancellationToken
    ): Thenable<Uri[]>;

    /**
     * Get a workspace configuration object.
     *
     * When a section-identifier is provided only that part of the configuration
     * is returned. Dots in the section-identifier are interpreted as child-access,
     * like `{ myExt: { setting: { doIt: true }}}` and `getConfiguration('myExt.setting').get('doIt') === true`.
     *
     * When a resource is provided, configuration scoped to that resource is returned.
     *
     * @param section A dot-separated identifier.
     * @param resource A resource for which the configuration is asked for
     * @return The full configuration or a subset.
     */
    getConfiguration(section?: string, resource?: Uri): WorkspaceConfiguration;
}

export const ITerminalManager = Symbol('ITerminalManager');

export interface ITerminalManager {
    /**
     * An [event](#Event) which fires when a terminal is disposed.
     */
    readonly onDidCloseTerminal: Event<Terminal>;
    /**
     * An [event](#Event) which fires when a terminal has been created, either through the
     * [createTerminal](#window.createTerminal) API or commands.
     */
    readonly onDidOpenTerminal: Event<Terminal>;
    /**
     * Creates a [Terminal](#Terminal). The cwd of the terminal will be the workspace directory
     * if it exists, regardless of whether an explicit customStartPath setting exists.
     *
     * @param options A TerminalOptions object describing the characteristics of the new terminal.
     * @return A new Terminal.
     */
    createTerminal(options: TerminalOptions): Terminal;
}

export const IDebugService = Symbol('IDebugManager');

export interface IDebugService {
    /**
     * The currently active [debug session](#DebugSession) or `undefined`. The active debug session is the one
     * represented by the debug action floating window or the one currently shown in the drop down menu of the debug action floating window.
     * If no debug session is active, the value is `undefined`.
     */
    readonly activeDebugSession: DebugSession | undefined;

    /**
     * The currently active [debug console](#DebugConsole).
     */
    readonly activeDebugConsole: DebugConsole;

    /**
     * List of breakpoints.
     */
    readonly breakpoints: Breakpoint[];

    /**
     * An [event](#Event) which fires when the [active debug session](#debug.activeDebugSession)
     * has changed. *Note* that the event also fires when the active debug session changes
     * to `undefined`.
     */
    readonly onDidChangeActiveDebugSession: Event<DebugSession | undefined>;

    /**
     * An [event](#Event) which fires when a new [debug session](#DebugSession) has been started.
     */
    readonly onDidStartDebugSession: Event<DebugSession>;

    /**
     * An [event](#Event) which fires when a custom DAP event is received from the [debug session](#DebugSession).
     */
    readonly onDidReceiveDebugSessionCustomEvent: Event<DebugSessionCustomEvent>;

    /**
     * An [event](#Event) which fires when a [debug session](#DebugSession) has terminated.
     */
    readonly onDidTerminateDebugSession: Event<DebugSession>;

    /**
     * An [event](#Event) that is emitted when the set of breakpoints is added, removed, or changed.
     */
    readonly onDidChangeBreakpoints: Event<BreakpointsChangeEvent>;

    /**
     * Register a [debug configuration provider](#DebugConfigurationProvider) for a specific debug type.
     * More than one provider can be registered for the same type.
     *
     * @param type The debug type for which the provider is registered.
     * @param provider The [debug configuration provider](#DebugConfigurationProvider) to register.
     * @return A [disposable](#Disposable) that unregisters this provider when being disposed.
     */
    registerDebugConfigurationProvider(debugType: string, provider: DebugConfigurationProvider): Disposable;

    /**
     * Register a debug adapter tracker factory for the given debug type.
     *
     * @param debugType The debug type for which the factory is registered or '*' for matching all debug types.
     * @param factory The [debug adapter tracker factory](#DebugAdapterTrackerFactory) to register.
     * @return A [disposable](#Disposable) that unregisters this factory when being disposed.
     */
    registerDebugAdapterTrackerFactory(debugType: string, factory: DebugAdapterTrackerFactory): Disposable;

    /**
     * Start debugging by using either a named launch or named compound configuration,
     * or by directly passing a [DebugConfiguration](#DebugConfiguration).
     * The named configurations are looked up in '.vscode/launch.json' found in the given folder.
     * Before debugging starts, all unsaved files are saved and the launch configurations are brought up-to-date.
     * Folder specific variables used in the configuration (e.g. '${workspaceFolder}') are resolved against the given folder.
     * @param folder The [workspace folder](#WorkspaceFolder) for looking up named configurations and resolving variables or `undefined` for a non-folder setup.
     * @param nameOrConfiguration Either the name of a debug or compound configuration or a [DebugConfiguration](#DebugConfiguration) object.
     * @return A thenable that resolves when debugging could be successfully started.
     */
    startDebugging(
        folder: WorkspaceFolder | undefined,
        nameOrConfiguration: string | DebugConfiguration,
        parentSession?: DebugSession
    ): Thenable<boolean>;

    /**
     * Add breakpoints.
     * @param breakpoints The breakpoints to add.
     */
    addBreakpoints(breakpoints: Breakpoint[]): void;

    /**
     * Remove breakpoints.
     * @param breakpoints The breakpoints to remove.
     */
    removeBreakpoints(breakpoints: Breakpoint[]): void;
}

export const IApplicationEnvironment = Symbol('IApplicationEnvironment');
export interface IApplicationEnvironment {
    /**
     * The application name of the editor, like 'VS Code'.
     *
     * @readonly
     */
    readonly appName: string;

    /**
     * The extension name.
     *
     * @readonly
     */
    readonly extensionName: string;

    /**
     * The application root folder from which the editor is running.
     *
     * @readonly
     */
    readonly appRoot: string;

    /**
     * Represents the preferred user-language, like `de-CH`, `fr`, or `en-US`.
     *
     * @readonly
     */
    readonly language: string;

    /**
     * A unique identifier for the computer.
     *
     * @readonly
     */
    readonly machineId: string;

    /**
     * A unique identifier for the current session.
     * Changes each time the editor is started.
     *
     * @readonly
     */
    readonly sessionId: string;
    /**
     * Contents of `package.json` as a JSON object.
     *
     * @type {any}
     * @memberof IApplicationEnvironment
     */
    readonly packageJson: any;
    /**
     * Gets the full path to the user settings file. (may or may not exist).
     *
     * @type {string}
     * @memberof IApplicationShell
     */
    readonly userSettingsFile: string | undefined;
    /**
     * Gets the full path to the user custom keybindings file. (may or may not exist).
     *
     * @type {string}
     * @memberof IApplicationShell
     */
    readonly userCustomKeybindingsFile: string | undefined;
    /**
     * The detected default shell for the extension host, this is overridden by the
     * `terminal.integrated.shell` setting for the extension host's platform.
     *
     * @type {string}
     * @memberof IApplicationShell
     */
    readonly shell: string;
    /**
     * Gets the vscode channel (whether 'insiders' or 'stable').
     */
    readonly channel: Channel;
    /**
     * The version of the editor.
     */
    readonly vscodeVersion: string;
    /**
     * The custom uri scheme the editor registers to in the operating system.
     */
    readonly uriScheme: string;
    readonly uiKind: UIKind;
}

export interface IWebviewMessageListener {
    /**
     * Listens to webview messages
     * @param message: the message being sent
     * @param payload: extra data that came with the message
     */
    onMessage(message: string, payload: any): void;
}

export const IWebviewPanelMessageListener = Symbol('IWebviewPanelMessageListener');
export interface IWebviewPanelMessageListener extends IWebviewMessageListener, IAsyncDisposable {
    /**
     * Listens to web panel state changes
     */
    onChangeViewState(panel: IWebviewPanel): void;
}

export const IWebviewViewMessageListener = Symbol('IWebviewViewMessageListener');
export interface IWebviewViewMessageListener extends IWebviewMessageListener, IAsyncDisposable { }

export type WebviewMessage = {
    /**
     * Message type
     */
    type: string;

    /**
     * Payload
     */
    payload?: any;
};

// Wraps a VS Code webview
export const IWebview = Symbol('IWebview');
export interface IWebview {
    /**
     * Event is fired when the load for a web panel fails
     */
    readonly loadFailed: Event<void>;
    /**
     * Sends a message to the hosted html page
     */
    postMessage(message: WebviewMessage): void;
    /**
     * Convert a uri for the local file system to one that can be used inside webviews.
     *
     * Webviews cannot directly load resources from the workspace or local file system using `file:` uris. The
     * `asWebviewUri` function takes a local `file:` uri and converts it into a uri that can be used inside of
     * a webview to load the same resource:
     *
     * ```ts
     * webview.html = `<img src="${webview.asWebviewUri(vscode.Uri.file('/Users/codey/workspace/cat.gif'))}">`
     * ```
     */
    asWebviewUri(localResource: Uri): Uri;
}

// Wraps the VS Code webview view
export const IWebviewView = Symbol('IWebviewView');
export interface IWebviewView extends IWebview {
    readonly onDidChangeVisiblity: Event<void>;
    readonly visible: boolean;
}

export interface IWebviewOptions {
    rootPath: string;
    cwd: string;
    scripts: string[];
    /**
     * Additional paths apart from cwd and rootPath, that webview would allow loading resources/files from.
     * E.g. required for webview to serve images from worksapces when nb is in a nested folder.
     */
    additionalPaths?: string[];
    // eslint-disable-next-line @typescript-eslint/no-explicit-any
    settings?: any;
    // Instead of creating a webview we may be passed on already created by VS Code
    webviewHost?: vscodeWebviewView | vscodeWebviewPanel;
}

export interface IWebviewViewOptions extends IWebviewOptions {
    listener: IWebviewViewMessageListener;
}

// Wraps the VS Code webview panel
export const IWebviewPanel = Symbol('IWebviewPanel');
export interface IWebviewPanel extends IWebview {
    /**
     * Editor position of the panel. This property is only set if the webview is in
     * one of the editor view columns.
     */
    viewColumn: ViewColumn | undefined;
    setTitle(val: string): void;
    /**
     * Makes the webpanel show up.
     * @return A Promise that can be waited on
     */
    show(preserveFocus: boolean): Promise<void>;

    /**
     * Indicates if this web panel is visible or not.
     */
    isVisible(): boolean;

    /**
     * Attempts to close the panel if it's visible
     */
    close(): void;
    /**
     * Indicates if the webview has the focus or not.
     */
    isActive(): boolean;
    /**
     * Updates the current working directory for serving up files.
     * @param cwd
     */
    updateCwd(cwd: string): void;
}

export interface IWebviewPanelOptions extends IWebviewOptions {
    viewColumn: ViewColumn;
    listener: IWebviewPanelMessageListener;
    title: string;
}

// Wraps the VS Code api for creating a web panel
export const IWebviewPanelProvider = Symbol('IWebviewPanelProvider');
export interface IWebviewPanelProvider {
    create(options: IWebviewPanelOptions): Promise<IWebviewPanel>;
}

export interface IWebviewViewOptions extends IWebviewOptions {
    listener: IWebviewViewMessageListener;
}

export const IWebviewViewProvider = Symbol('IWebviewViewProvider');
export interface IWebviewViewProvider {
    create(options: IWebviewViewOptions): Promise<IWebviewView>;
}

// Wraps the vsls liveshare API
export const ILiveShareApi = Symbol('ILiveShareApi');
export interface ILiveShareApi {
    getApi(): Promise<vsls.LiveShare | null>;
}

// Wraps the liveshare api for testing
export const ILiveShareTestingApi = Symbol('ILiveShareTestingApi');
export interface ILiveShareTestingApi extends ILiveShareApi {
    isSessionStarted: boolean;
    forceRole(role: vsls.Role): void;
    startSession(): Promise<void>;
    stopSession(): Promise<void>;
    disableGuestChecker(): void;
}

export const ILanguageService = Symbol('ILanguageService');
export interface ILanguageService {
    /**
     * Register a completion provider.
     *
     * Multiple providers can be registered for a language. In that case providers are sorted
     * by their [score](#languages.match) and groups of equal score are sequentially asked for
     * completion items. The process stops when one or many providers of a group return a
     * result. A failing provider (rejected promise or exception) will not fail the whole
     * operation.
     *
     * @param selector A selector that defines the documents this provider is applicable to.
     * @param provider A completion provider.
     * @param triggerCharacters Trigger completion when the user types one of the characters, like `.` or `:`.
     * @return A [disposable](#Disposable) that unregisters this provider when being disposed.
     */
    registerCompletionItemProvider(
        selector: DocumentSelector,
        provider: CompletionItemProvider,
        ...triggerCharacters: string[]
    ): Disposable;
}

export type Channel = 'stable' | 'insiders';

/**
 * Wraps the `ActiveResourceService` API class. Created for injecting and mocking class methods in testing
 */
export const IActiveResourceService = Symbol('IActiveResourceService');
export interface IActiveResourceService {
    getActiveResource(): Resource;
}

// Temporary hack to get the nyc compiler to find these types. vscode.proposed.d.ts doesn't work for some reason.

/* eslint-disable @typescript-eslint/naming-convention */
//#region Custom editor https://github.com/microsoft/vscode/issues/77131

/**
 * Represents a custom document used by a [`CustomEditorProvider`](#CustomEditorProvider).
 *
 * Custom documents are only used within a given `CustomEditorProvider`. The lifecycle of a `CustomDocument` is
 * managed by VS Code. When no more references remain to a `CustomDocument`, it is disposed of.
 */
export interface CustomDocument {
    /**
     * The associated uri for this document.
     */
    readonly uri: Uri;

    /**
     * Dispose of the custom document.
     *
     * This is invoked by VS Code when there are no more references to a given `CustomDocument` (for example when
     * all editors associated with the document have been closed.)
     */
    dispose(): void;
}

/**
 * Event triggered by extensions to signal to VS Code that an edit has occurred on an [`CustomDocument`](#CustomDocument).
 *
 * @see [`CustomDocumentProvider.onDidChangeCustomDocument`](#CustomDocumentProvider.onDidChangeCustomDocument).
 */
export interface CustomDocumentEditEvent<T extends CustomDocument = CustomDocument> {
    /**
     * The document that the edit is for.
     */
    readonly document: T;

    /**
     * Display name describing the edit.
     *
     * This is shown in the UI to users.
     */
    readonly label?: string;

    /**
     * Undo the edit operation.
     *
     * This is invoked by VS Code when the user undoes this edit. To implement `undo`, your
     * extension should restore the document and editor to the state they were in just before this
     * edit was added to VS Code's internal edit stack by `onDidChangeCustomDocument`.
     */
    undo(): Thenable<void> | void;

    /**
     * Redo the edit operation.
     *
     * This is invoked by VS Code when the user redoes this edit. To implement `redo`, your
     * extension should restore the document and editor to the state they were in just after this
     * edit was added to VS Code's internal edit stack by `onDidChangeCustomDocument`.
     */
    redo(): Thenable<void> | void;
}

/**
 * Event triggered by extensions to signal to VS Code that the content of a [`CustomDocument`](#CustomDocument)
 * has changed.
 *
 * @see [`CustomDocumentProvider.onDidChangeCustomDocument`](#CustomDocumentProvider.onDidChangeCustomDocument).
 */
export interface CustomDocumentContentChangeEvent<T extends CustomDocument = CustomDocument> {
    /**
     * The document that the change is for.
     */
    readonly document: T;
}

/**
 * A backup for an [`CustomDocument`](#CustomDocument).
 */
export interface CustomDocumentBackup {
    /**
     * Unique identifier for the backup.
     *
     * This id is passed back to your extension in `openCustomDocument` when opening a custom editor from a backup.
     */
    readonly id: string;

    /**
     * Delete the current backup.
     *
     * This is called by VS Code when it is clear the current backup is no longer needed, such as when a new backup
     * is made or when the file is saved.
     */
    delete(): void;
}

/**
 * Additional information used to implement [`CustomEditableDocument.backup`](#CustomEditableDocument.backup).
 */
export interface CustomDocumentBackupContext {
    /**
     * Suggested file location to write the new backup.
     *
     * Note that your extension is free to ignore this and use its own strategy for backup.
     *
     * For editors for workspace resource, this destination will be in the workspace storage. The path may not
     */
    readonly destination: Uri;
}

/**
 * Additional information about the opening custom document.
 */
export interface CustomDocumentOpenContext {
    /**
     * The id of the backup to restore the document from or `undefined` if there is no backup.
     *
     * If this is provided, your extension should restore the editor from the backup instead of reading the file
     * the user's workspace.
     */
    readonly backupId?: string;
}

/**
 * Provider for readonly custom editors that use a custom document model.
 *
 * Custom editors use [`CustomDocument`](#CustomDocument) as their document model instead of a [`TextDocument`](#TextDocument).
 *
 * You should use this type of custom editor when dealing with binary files or more complex scenarios. For simple
 * text based documents, use [`CustomTextEditorProvider`](#CustomTextEditorProvider) instead.
 *
 * @param T Type of the custom document returned by this provider.
 */
export interface CustomReadonlyEditorProvider<T extends CustomDocument = CustomDocument> {
    /**
     * Create a new document for a given resource.
     *
     * `openCustomDocument` is called when the first editor for a given resource is opened, and the resolve document
     * is passed to `resolveCustomEditor`. The resolved `CustomDocument` is re-used for subsequent editor opens.
     * If all editors for a given resource are closed, the `CustomDocument` is disposed of. Opening an editor at
     * this point will trigger another call to `openCustomDocument`.
     *
     * @param uri Uri of the document to open.
     * @param openContext Additional information about the opening custom document.
     * @param token A cancellation token that indicates the result is no longer needed.
     *
     * @return The custom document.
     */
    openCustomDocument(uri: Uri, openContext: CustomDocumentOpenContext, token: CancellationToken): Thenable<T> | T;

    /**
     * Resolve a custom editor for a given resource.
     *
     * This is called whenever the user opens a new editor for this `CustomEditorProvider`.
     *
     * To resolve a custom editor, the provider must fill in its initial html content and hook up all
     * the event listeners it is interested it. The provider can also hold onto the `WebviewPanel` to use later,
     * for example in a command. See [`WebviewPanel`](#WebviewPanel) for additional details.
     *
     * @param document Document for the resource being resolved.
     * @param webviewPanel Webview to resolve.
     * @param token A cancellation token that indicates the result is no longer needed.
     *
     * @return Optional thenable indicating that the custom editor has been resolved.
     */
    resolveCustomEditor(document: T, webviewPanel: vscodeWebviewPanel, token: CancellationToken): Thenable<void> | void;
}

/**
 * Provider for editiable custom editors that use a custom document model.
 *
 * Custom editors use [`CustomDocument`](#CustomDocument) as their document model instead of a [`TextDocument`](#TextDocument).
 * This gives extensions full control over actions such as edit, save, and backup.
 *
 * You should use this type of custom editor when dealing with binary files or more complex scenarios. For simple
 * text based documents, use [`CustomTextEditorProvider`](#CustomTextEditorProvider) instead.
 *
 * @param T Type of the custom document returned by this provider.
 */
export interface CustomEditorProvider<T extends CustomDocument = CustomDocument>
    extends CustomReadonlyEditorProvider<T> {
    /**
     * Signal that an edit has occurred inside a custom editor.
     *
     * This event must be fired by your extension whenever an edit happens in a custom editor. An edit can be
     * anything from changing some text, to cropping an image, to reordering a list. Your extension is free to
     * define what an edit is and what data is stored on each edit.
     *
     * Firing `onDidChange` causes VS Code to mark the editors as being dirty. This is cleared when the user either
     * saves or reverts the file.
     *
     * Editors that support undo/redo must fire a `CustomDocumentEditEvent` whenever an edit happens. This allows
     * users to undo and redo the edit using VS Code's standard VS Code keyboard shortcuts. VS Code will also mark
     * the editor as no longer being dirty if the user undoes all edits to the last saved state.
     *
     * Editors that support editing but cannot use VS Code's standard undo/redo mechanism must fire a `CustomDocumentContentChangeEvent`.
     * The only way for a user to clear the dirty state of an editor that does not support undo/redo is to either
     * `save` or `revert` the file.
     *
     * An editor should only ever fire `CustomDocumentEditEvent` events, or only ever fire `CustomDocumentContentChangeEvent` events.
     */
    readonly onDidChangeCustomDocument: Event<CustomDocumentEditEvent<T>> | Event<CustomDocumentContentChangeEvent<T>>;

    /**
     * Save a custom document.
     *
     * This method is invoked by VS Code when the user saves a custom editor. This can happen when the user
     * triggers save while the custom editor is active, by commands such as `save all`, or by auto save if enabled.
     *
     * To implement `save`, the implementer must persist the custom editor. This usually means writing the
     * file data for the custom document to disk. After `save` completes, any associated editor instances will
     * no longer be marked as dirty.
     *
     * @param document Document to save.
     * @param cancellation Token that signals the save is no longer required (for example, if another save was triggered).
     *
     * @return Thenable signaling that saving has completed.
     */
    saveCustomDocument(document: T, cancellation: CancellationToken): Thenable<void>;

    /**
     * Save a custom document to a different location.
     *
     * This method is invoked by VS Code when the user triggers 'save as' on a custom editor. The implementer must
     * persist the custom editor to `destination`.
     *
     * When the user accepts save as, the current editor is be replaced by an non-dirty editor for the newly saved file.
     *
     * @param document Document to save.
     * @param destination Location to save to.
     * @param cancellation Token that signals the save is no longer required.
     *
     * @return Thenable signaling that saving has completed.
     */
    saveCustomDocumentAs(document: T, destination: Uri, cancellation: CancellationToken): Thenable<void>;

    /**
     * Revert a custom document to its last saved state.
     *
     * This method is invoked by VS Code when the user triggers `File: Revert File` in a custom editor. (Note that
     * this is only used using VS Code's `File: Revert File` command and not on a `git revert` of the file).
     *
     * To implement `revert`, the implementer must make sure all editor instances (webviews) for `document`
     * are displaying the document in the same state is saved in. This usually means reloading the file from the
     * workspace.
     *
     * @param document Document to revert.
     * @param cancellation Token that signals the revert is no longer required.
     *
     * @return Thenable signaling that the change has completed.
     */
    revertCustomDocument(document: T, cancellation: CancellationToken): Thenable<void>;

    /**
     * Back up a dirty custom document.
     *
     * Backups are used for hot exit and to prevent data loss. Your `backup` method should persist the resource in
     * its current state, i.e. with the edits applied. Most commonly this means saving the resource to disk in
     * the `ExtensionContext.storagePath`. When VS Code reloads and your custom editor is opened for a resource,
     * your extension should first check to see if any backups exist for the resource. If there is a backup, your
     * extension should load the file contents from there instead of from the resource in the workspace.
     *
     * `backup` is triggered whenever an edit it made. Calls to `backup` are debounced so that if multiple edits are
     * made in quick succession, `backup` is only triggered after the last one. `backup` is not invoked when
     * `auto save` is enabled (since auto save already persists resource ).
     *
     * @param document Document to backup.
     * @param context Information that can be used to backup the document.
     * @param cancellation Token that signals the current backup since a new backup is coming in. It is up to your
     * extension to decided how to respond to cancellation. If for example your extension is backing up a large file
     * in an operation that takes time to complete, your extension may decide to finish the ongoing backup rather
     * than cancelling it to ensure that VS Code has some valid backup.
     */
    backupCustomDocument(
        document: T,
        context: CustomDocumentBackupContext,
        cancellation: CancellationToken
    ): Thenable<CustomDocumentBackup>;
}

// #endregion

export const ICustomEditorService = Symbol('ICustomEditorService');
export interface ICustomEditorService {
    /**
     * Register a new provider for webview editors of a given type.
     *
     * @param viewType  Type of the webview editor provider.
     * @param provider Resolves webview editors.
     * @param options Content settings for a webview panels the provider is given.
     *
     * @return Disposable that unregisters the `WebviewCustomEditorProvider`.
     */
    registerCustomEditorProvider(
        viewType: string,
        provider: CustomReadonlyEditorProvider | CustomEditorProvider,
        options?: {
            readonly webviewOptions?: WebviewPanelOptions;

            /**
             * Only applies to `CustomReadonlyEditorProvider | CustomEditorProvider`.
             *
             * Indicates that the provider allows multiple editor instances to be open at the same time for
             * the same resource.
             *
             * If not set, VS Code only allows one editor instance to be open at a time for each resource. If the
             * user tries to open a second editor instance for the resource, the first one is instead moved to where
             * the second one was to be opened.
             *
             * When set, users can split and create copies of the custom editor. The custom editor must make sure it
             * can properly synchronize the states of all editor instances for a resource so that they are consistent.
             */
            readonly supportsMultipleEditorsPerDocument?: boolean;
        }
    ): Disposable;
    /**
     * Opens a file with a custom editor
     */
    openEditor(file: Uri, viewType: string): Promise<void>;
}
export const IClipboard = Symbol('IClipboard');
export interface IClipboard {
    /**
     * Read the current clipboard contents as text.
     */
    readText(): Promise<string>;

    /**
     * Writes text into the clipboard.
     */
    writeText(value: string): Promise<void>;
}

export type NotebookCellsChangeEvent = { type: 'changeCells' } & VSCNotebookCellsChangeEvent;
export type NotebookCellOutputsChangeEvent = { type: 'changeCellOutputs' } & VSCNotebookCellOutputsChangeEvent;
export type NotebookCellMetadataChangeEvent = { type: 'changeCellMetadata' } & VSCNotebookCellMetadataChangeEvent;
export type NotebookDocumentMetadataChangeEvent = {
    type: 'changeNotebookMetadata';
} & VSCNotebookDocumentMetadataChangeEvent;
export type NotebookCellChangedEvent =
    | NotebookCellsChangeEvent
    | NotebookCellOutputsChangeEvent
    | NotebookCellMetadataChangeEvent
    | NotebookDocumentMetadataChangeEvent;
export const IVSCodeNotebook = Symbol('IVSCodeNotebook');
export interface IVSCodeNotebook {
    readonly notebookDocuments: ReadonlyArray<NotebookDocument>;
    readonly onDidOpenNotebookDocument: Event<NotebookDocument>;
    readonly onDidCloseNotebookDocument: Event<NotebookDocument>;
    readonly onDidSaveNotebookDocument: Event<NotebookDocument>;
    readonly onDidChangeNotebookEditorSelection: Event<NotebookEditorSelectionChangeEvent>;
    readonly onDidChangeActiveNotebookEditor: Event<NotebookEditor | undefined>;
    readonly onDidChangeNotebookDocument: Event<NotebookCellChangedEvent>;
    readonly notebookEditors: Readonly<NotebookEditor[]>;
    readonly activeNotebookEditor: NotebookEditor | undefined;
    registerNotebookContentProvider(
        notebookType: string,
        provider: NotebookContentProvider,
        options?: NotebookDocumentContentOptions
    ): Disposable;

    createNotebookController(
        id: string,
        selector: NotebookSelector,
        label: string,
        handler?: NotebookExecutionHandler,
        preloads?: NotebookKernelPreload[]
    ): NotebookController;
    registerNotebookCellStatusBarItemProvider(
        selector: NotebookSelector,
        provider: NotebookCellStatusBarItemProvider
    ): Disposable;
}

export const IEncryptedStorage = Symbol('IAuthenticationService');
export interface IEncryptedStorage {
    store(service: string, key: string, value: string | undefined): Promise<void>;
    retrieve(service: string, key: string): Promise<string | undefined>;
}<|MERGE_RESOLUTION|>--- conflicted
+++ resolved
@@ -66,19 +66,12 @@
     NotebookDocumentMetadataChangeEvent as VSCNotebookDocumentMetadataChangeEvent,
     NotebookEditor,
     NotebookEditorSelectionChangeEvent,
-<<<<<<< HEAD
     NotebookCellStatusBarItemProvider,
+    NotebookDocumentContentOptions,
     NotebookSelector,
     NotebookExecutionHandler,
     NotebookKernelPreload,
     NotebookController
-=======
-    NotebookKernel,
-    NotebookKernelProvider,
-    NotebookCellStatusBarItemProvider,
-    NotebookSelector,
-    NotebookDocumentContentOptions
->>>>>>> 689a2de7
 } from 'vscode';
 import * as vsls from 'vsls/vscode';
 
@@ -1049,7 +1042,7 @@
 }
 
 export const IWebviewViewMessageListener = Symbol('IWebviewViewMessageListener');
-export interface IWebviewViewMessageListener extends IWebviewMessageListener, IAsyncDisposable { }
+export interface IWebviewViewMessageListener extends IWebviewMessageListener, IAsyncDisposable {}
 
 export type WebviewMessage = {
     /**
