// Copyright (c) Microsoft Corporation. All rights reserved.
// Licensed under the MIT License.
'use strict';
import type { nbformat } from '@jupyterlab/coreutils';
import type { Session } from '@jupyterlab/services';
import type { Kernel, KernelMessage } from '@jupyterlab/services/lib/kernel';
import type { JSONObject } from '@phosphor/coreutils';
import { Observable } from 'rxjs/Observable';
import { SemVer } from 'semver';
import {
    CancellationToken,
    CodeLens,
    CodeLensProvider,
    DebugConfiguration,
    DebugSession,
    Disposable,
    Event,
    HoverProvider,
    LanguageConfiguration,
    NotebookCell,
    QuickPickItem,
    Range,
    TextDocument,
    TextEditor,
    Uri,
    WebviewViewProvider
} from 'vscode';
import { DebugProtocol } from 'vscode-debugprotocol';
import type { Data as WebSocketData } from 'ws';
import { ServerStatus } from '../../datascience-ui/interactive-common/mainState';
import { ICommandManager, IDebugService } from '../common/application/types';
import { ExecutionResult, ObservableExecutionResult, SpawnOptions } from '../common/process/types';
import { IAsyncDisposable, IDisposable, IJupyterSettings, InteractiveWindowMode, Resource } from '../common/types';
import { StopWatch } from '../common/utils/stopWatch';
import { PythonEnvironment } from '../pythonEnvironments/info';
import { JupyterCommands } from './constants';
import { IDataViewerDataProvider } from './data-viewing/types';
import { NotebookModelChange } from './interactive-common/interactiveWindowTypes';
import { JupyterServerInfo } from './jupyter/jupyterConnection';
import { JupyterInstallError } from './jupyter/jupyterInstallError';
import { KernelConnectionMetadata, NotebookCellRunState } from './jupyter/kernels/types';
import { KernelStateEventArgs } from './notebookExtensibility';

// eslint-disable-next-line @typescript-eslint/no-explicit-any
export type PromiseFunction = (...any: any[]) => Promise<any>;

// Main interface
export const IDataScience = Symbol('IDataScience');
export interface IDataScience extends Disposable {
    activate(): Promise<void>;
}

export const IDataScienceCommandListener = Symbol('IDataScienceCommandListener');
export interface IDataScienceCommandListener {
    register(commandManager: ICommandManager): void;
}

export interface IRawConnection extends Disposable {
    readonly type: 'raw';
    readonly localLaunch: true;
    readonly valid: boolean;
    readonly displayName: string;
    disconnected: Event<number>;
}

export interface IJupyterConnection extends Disposable {
    readonly type: 'jupyter';
    readonly localLaunch: boolean;
    readonly valid: boolean;
    readonly displayName: string;
    disconnected: Event<number>;

    // Jupyter specific members
    readonly baseUrl: string;
    readonly token: string;
    readonly hostName: string;
    localProcExitCode: number | undefined;
    readonly rootDirectory: string; // Directory where the notebook server was started.
    readonly url?: string;
    // eslint-disable-next-line @typescript-eslint/no-explicit-any
    getAuthHeader?(): any; // Snould be a json object
}

export type INotebookProviderConnection = IRawConnection | IJupyterConnection;

export enum InterruptResult {
    Success = 'success',
    TimedOut = 'timeout',
    Restarted = 'restart'
}

// Information used to execute a notebook
export interface INotebookExecutionInfo {
    // Connection to what has provided our notebook, such as a jupyter
    // server or a raw ZMQ kernel
    connectionInfo: INotebookProviderConnection;
    uri: string | undefined; // Different from the connectionInfo as this is the setting used, not the result
    kernelConnectionMetadata?: KernelConnectionMetadata;
    workingDir: string | undefined;
    purpose: string | undefined; // Purpose this server is for
}

// Information used to launch a jupyter notebook server

// Information used to launch a notebook server
export interface INotebookServerLaunchInfo {
    connectionInfo: IJupyterConnection;
    uri: string | undefined; // Different from the connectionInfo as this is the setting used, not the result
    kernelConnectionMetadata?: KernelConnectionMetadata;
    workingDir: string | undefined;
    purpose: string | undefined; // Purpose this server is for
    disableUI?: boolean; // True if no UI should be brought up during the launch
}

export interface INotebookCompletion {
    matches: ReadonlyArray<string>;
    cursor: {
        start: number;
        end: number;
    };
    metadata: {};
}

// Talks to a jupyter ipython kernel to retrieve data for cells
export const INotebookServer = Symbol('INotebookServer');
export interface INotebookServer extends IAsyncDisposable {
    readonly id: string;
    createNotebook(
        resource: Resource,
        identity: Uri,
        notebookMetadata?: nbformat.INotebookMetadata,
        kernelConnection?: KernelConnectionMetadata,
        cancelToken?: CancellationToken
    ): Promise<INotebook>;
    getNotebook(identity: Uri, cancelToken?: CancellationToken): Promise<INotebook | undefined>;
    connect(launchInfo: INotebookServerLaunchInfo, cancelToken?: CancellationToken): Promise<void>;
    getConnectionInfo(): IJupyterConnection | undefined;
    waitForConnect(): Promise<INotebookServerLaunchInfo | undefined>;
    shutdown(): Promise<void>;
}

// Provides a service to determine if raw notebook is supported or not
export const IRawNotebookSupportedService = Symbol('IRawNotebookSupportedService');
export interface IRawNotebookSupportedService {
    supported(): boolean;
}

// Provides notebooks that talk directly to kernels as opposed to a jupyter server
export const IRawNotebookProvider = Symbol('IRawNotebookProvider');
export interface IRawNotebookProvider extends IAsyncDisposable {
    supported(): Promise<boolean>;
    connect(connect: ConnectNotebookProviderOptions): Promise<IRawConnection | undefined>;
    createNotebook(
        identity: Uri,
        resource: Resource,
        disableUI?: boolean,
        notebookMetadata?: nbformat.INotebookMetadata,
        kernelConnection?: KernelConnectionMetadata,
        cancelToken?: CancellationToken
    ): Promise<INotebook>;
    getNotebook(identity: Uri, token?: CancellationToken): Promise<INotebook | undefined>;
}

// Provides notebooks that talk to jupyter servers
export const IJupyterNotebookProvider = Symbol('IJupyterNotebookProvider');
export interface IJupyterNotebookProvider {
    connect(options: ConnectNotebookProviderOptions): Promise<IJupyterConnection | undefined>;
    createNotebook(options: GetNotebookOptions): Promise<INotebook>;
    getNotebook(options: GetNotebookOptions): Promise<INotebook | undefined>;
    disconnect(options: ConnectNotebookProviderOptions): Promise<void>;
}

export interface INotebook extends IAsyncDisposable {
    readonly resource: Resource;
    readonly connection: INotebookProviderConnection | undefined;
    kernelSocket: Observable<KernelSocketInformation | undefined>;
    readonly identity: Uri;
    readonly status: ServerStatus;
    readonly disposed: boolean;
    readonly session: IJupyterSession; // Temporary. This just makes it easier to write a notebook that works with VS code types.
    onSessionStatusChanged: Event<ServerStatus>;
    onDisposed: Event<void>;
    onKernelChanged: Event<KernelConnectionMetadata>;
    onKernelRestarted: Event<void>;
    onKernelInterrupted: Event<void>;
    clear(id: string): void;
    executeObservable(code: string, file: string, line: number, id: string, silent: boolean): Observable<ICell[]>;
    execute(
        code: string,
        file: string,
        line: number,
        id: string,
        cancelToken?: CancellationToken,
        silent?: boolean
    ): Promise<ICell[]>;
    inspect(code: string, offsetInCode?: number, cancelToken?: CancellationToken): Promise<JSONObject>;
    getCompletion(
        cellCode: string,
        offsetInCode: number,
        cancelToken?: CancellationToken
    ): Promise<INotebookCompletion>;
    restartKernel(timeoutInMs: number): Promise<void>;
    waitForIdle(timeoutInMs: number): Promise<void>;
    interruptKernel(timeoutInMs: number): Promise<InterruptResult>;
    setLaunchingFile(file: string): Promise<void>;
    getSysInfo(): Promise<ICell | undefined>;
    requestKernelInfo(): Promise<KernelMessage.IInfoReplyMsg>;
    setMatplotLibStyle(useDark: boolean): Promise<void>;
    getMatchingInterpreter(): PythonEnvironment | undefined;
    /**
     * Gets the metadata that's used to start/connect to a Kernel.
     */
    getKernelConnection(): KernelConnectionMetadata | undefined;
    /**
     * Sets the metadata that's used to start/connect to a Kernel.
     * Doing so results in a new kernel being started (i.e. a change in the kernel).
     */
    setKernelConnection(connectionMetadata: KernelConnectionMetadata, timeoutMS: number): Promise<void>;
    getLoggers(): INotebookExecutionLogger[];
    registerIOPubListener(listener: (msg: KernelMessage.IIOPubMessage, requestId: string) => void): void;
    registerCommTarget(
        targetName: string,
        callback: (comm: Kernel.IComm, msg: KernelMessage.ICommOpenMsg) => void | PromiseLike<void>
    ): void;
    sendCommMessage(
        buffers: (ArrayBuffer | ArrayBufferView)[],
        content: { comm_id: string; data: JSONObject; target_name: string | undefined },
        // eslint-disable-next-line @typescript-eslint/no-explicit-any
        metadata: any,
        // eslint-disable-next-line @typescript-eslint/no-explicit-any
        msgId: any
    ): Kernel.IShellFuture<
        KernelMessage.IShellMessage<'comm_msg'>,
        KernelMessage.IShellMessage<KernelMessage.ShellMessageType>
    >;
    requestCommInfo(content: KernelMessage.ICommInfoRequestMsg['content']): Promise<KernelMessage.ICommInfoReplyMsg>;
    registerMessageHook(
        msgId: string,
        hook: (msg: KernelMessage.IIOPubMessage) => boolean | PromiseLike<boolean>
    ): void;
    removeMessageHook(msgId: string, hook: (msg: KernelMessage.IIOPubMessage) => boolean | PromiseLike<boolean>): void;
}

// Options for connecting to a notebook provider
export type ConnectNotebookProviderOptions = {
    getOnly?: boolean;
    disableUI?: boolean;
    localOnly?: boolean;
    token?: CancellationToken;
    resource: Resource;
    metadata?: nbformat.INotebookMetadata;
    onConnectionMade?(): void; // Optional callback for when the first connection is made
};

export interface INotebookServerOptions {
    uri?: string;
    resource: Resource;
    usingDarkTheme?: boolean;
    skipUsingDefaultConfig?: boolean;
    workingDir?: string;
    purpose: string;
    metadata?: nbformat.INotebookMetadata;
    kernelConnection?: KernelConnectionMetadata;
    skipSearchingForKernel?: boolean;
    allowUI(): boolean;
}

export interface IHoverProvider extends HoverProvider {}
export const IHoverProvider = Symbol('IHoverProvider');

export const INotebookExecutionLogger = Symbol('INotebookExecutionLogger');
export interface INotebookExecutionLogger extends IDisposable {
    preExecute(cell: ICell, silent: boolean): Promise<void>;
    postExecute(cell: ICell, silent: boolean, language: string, resource: Uri): Promise<void>;
    onKernelStarted(resource: Uri): void;
    onKernelRestarted(resource: Uri): void;
    preHandleIOPub?(msg: KernelMessage.IIOPubMessage): KernelMessage.IIOPubMessage;
}

export const IJupyterExecution = Symbol('IJupyterExecution');
export interface IJupyterExecution extends IAsyncDisposable {
    serverStarted: Event<INotebookServerOptions | undefined>;
    isNotebookSupported(cancelToken?: CancellationToken): Promise<boolean>;
    isSpawnSupported(cancelToken?: CancellationToken): Promise<boolean>;
    connectToNotebookServer(
        options?: INotebookServerOptions,
        cancelToken?: CancellationToken
    ): Promise<INotebookServer | undefined>;
    spawnNotebook(file: string): Promise<void>;
    getUsableJupyterPython(cancelToken?: CancellationToken): Promise<PythonEnvironment | undefined>;
    getServer(options?: INotebookServerOptions): Promise<INotebookServer | undefined>;
    getNotebookError(): Promise<string>;
    refreshCommands(): Promise<void>;
}

export const IJupyterDebugger = Symbol('IJupyterDebugger');
export interface IJupyterDebugger {
    readonly isRunningByLine: boolean;
    startRunByLine(notebook: INotebook, cellHashFileName: string): Promise<void>;
    startDebugging(notebook: INotebook): Promise<void>;
    stopDebugging(notebook: INotebook): Promise<void>;
    onRestart(notebook: INotebook): void;
}

export interface IJupyterPasswordConnectInfo {
    requestHeaders?: HeadersInit;
    remappedBaseUrl?: string;
    remappedToken?: string;
}

export const IJupyterPasswordConnect = Symbol('IJupyterPasswordConnect');
export interface IJupyterPasswordConnect {
    getPasswordConnectionInfo(url: string): Promise<IJupyterPasswordConnectInfo | undefined>;
}

export const IJupyterSession = Symbol('IJupyterSession');
export interface IJupyterSession extends IAsyncDisposable {
    onSessionStatusChanged: Event<ServerStatus>;
    readonly status: ServerStatus;
    readonly workingDirectory: string;
    readonly kernelSocket: Observable<KernelSocketInformation | undefined>;
    restart(timeout: number): Promise<void>;
    interrupt(timeout: number): Promise<void>;
    waitForIdle(timeout: number): Promise<void>;
    requestExecute(
        content: KernelMessage.IExecuteRequestMsg['content'],
        disposeOnDone?: boolean,
        metadata?: JSONObject
    ): Kernel.IShellFuture<KernelMessage.IExecuteRequestMsg, KernelMessage.IExecuteReplyMsg> | undefined;
    requestComplete(
        content: KernelMessage.ICompleteRequestMsg['content']
    ): Promise<KernelMessage.ICompleteReplyMsg | undefined>;
    requestInspect(
        content: KernelMessage.IInspectRequestMsg['content']
    ): Promise<KernelMessage.IInspectReplyMsg | undefined>;
    sendInputReply(content: string): void;
    changeKernel(resource: Resource, kernelConnection: KernelConnectionMetadata, timeoutMS: number): Promise<void>;
    registerCommTarget(
        targetName: string,
        callback: (comm: Kernel.IComm, msg: KernelMessage.ICommOpenMsg) => void | PromiseLike<void>
    ): void;
    sendCommMessage(
        buffers: (ArrayBuffer | ArrayBufferView)[],
        content: { comm_id: string; data: JSONObject; target_name: string | undefined },
        // eslint-disable-next-line @typescript-eslint/no-explicit-any
        metadata: any,
        // eslint-disable-next-line @typescript-eslint/no-explicit-any
        msgId: any
    ): Kernel.IShellFuture<
        KernelMessage.IShellMessage<'comm_msg'>,
        KernelMessage.IShellMessage<KernelMessage.ShellMessageType>
    >;
    requestCommInfo(content: KernelMessage.ICommInfoRequestMsg['content']): Promise<KernelMessage.ICommInfoReplyMsg>;
    registerMessageHook(
        msgId: string,
        hook: (msg: KernelMessage.IIOPubMessage) => boolean | PromiseLike<boolean>
    ): void;
    removeMessageHook(msgId: string, hook: (msg: KernelMessage.IIOPubMessage) => boolean | PromiseLike<boolean>): void;
    requestKernelInfo(): Promise<KernelMessage.IInfoReplyMsg>;
    shutdown(): Promise<void>;
}

export type ISessionWithSocket = Session.ISession & {
    // The resource associated with this session.
    resource: Resource;
    // Whether this is a remote session that we attached to.
    isRemoteSession?: boolean;
    // Socket information used for hooking messages to the kernel
    kernelSocketInformation?: KernelSocketInformation;
    kernelConnectionMetadata?: KernelConnectionMetadata;
};

export const IJupyterSessionManagerFactory = Symbol('IJupyterSessionManagerFactory');
export interface IJupyterSessionManagerFactory {
    readonly onRestartSessionCreated: Event<Kernel.IKernelConnection>;
    readonly onRestartSessionUsed: Event<Kernel.IKernelConnection>;
    create(connInfo: IJupyterConnection, failOnPassword?: boolean): Promise<IJupyterSessionManager>;
}

export interface IJupyterSessionManager extends IAsyncDisposable {
    readonly onRestartSessionCreated: Event<Kernel.IKernelConnection>;
    readonly onRestartSessionUsed: Event<Kernel.IKernelConnection>;
    startNew(
        resource: Resource,
        kernelConnection: KernelConnectionMetadata | undefined,
        workingDirectory: string,
        cancelToken?: CancellationToken,
        disableUI?: boolean
    ): Promise<IJupyterSession>;
    getKernelSpecs(): Promise<IJupyterKernelSpec[]>;
    getConnInfo(): IJupyterConnection;
    getRunningKernels(): Promise<IJupyterKernel[]>;
    getRunningSessions(): Promise<Session.IModel[]>;
}

export interface IJupyterKernel {
    /**
     * Id of an existing (active) Kernel from an active session.
     *
     * @type {string}
     * @memberof IJupyterKernel
     */
    id?: string;
    name: string;
    lastActivityTime: Date;
    numberOfConnections: number;
}

export interface IJupyterKernelSpec {
    /**
     * Id of an existing (active) Kernel from an active session.
     *
     * @type {string}
     * @memberof IJupyterKernel
     */
    id?: string;
    name: string;
    language?: string;
    path: string;
    env?: NodeJS.ProcessEnv | undefined;
    /**
     * Kernel display name.
     *
     * @type {string}
     * @memberof IJupyterKernelSpec
     */
    readonly display_name: string;
    /**
     * A dictionary of additional attributes about this kernel; used by clients to aid in kernel selection.
     * Optionally storing the interpreter information in the metadata (helping extension search for kernels that match an interpereter).
     */
    // eslint-disable-next-line @typescript-eslint/no-explicit-any
    readonly metadata?: Record<string, any> & { interpreter?: Partial<PythonEnvironment>; originalSpecFile?: string };
    readonly argv: string[];
    /**
     * Optionally where this kernel spec json is located on the local FS.
     */
    specFile?: string;
    /**
     * Optionally the Interpreter this kernel spec belongs to.
     * You can have kernel specs that are scoped to an interpreter.
     * E.g. if you have Python in `c:\Python\Python3.8`
     * Then you could have kernels in `<sys.prefix folder for this interpreter>\share\jupyter\kernels`
     * Plenty of conda packages ship kernels in this manner (beakerx, etc).
     */
    interpreterPath?: string;
    readonly interrupt_mode?: 'message' | 'signal';
}

export const INotebookImporter = Symbol('INotebookImporter');
export interface INotebookImporter extends Disposable {
    importFromFile(contentsFile: Uri, interpreter: PythonEnvironment): Promise<string>;
}

export const INotebookExporter = Symbol('INotebookExporter');
export interface INotebookExporter extends Disposable {
    translateToNotebook(
        cells: ICell[],
        directoryChange?: string,
        kernelSpec?: nbformat.IKernelspecMetadata
    ): Promise<nbformat.INotebookContent | undefined>;
    exportToFile(cells: ICell[], file: string, showOpenPrompt?: boolean): Promise<void>;
}

export const IInteractiveWindowProvider = Symbol('IInteractiveWindowProvider');
export interface IInteractiveWindowProvider {
    /**
     * The active interactive window if it has the focus.
     */
    readonly activeWindow: IInteractiveWindow | undefined;
    /**
     * List of open interactive windows
     */
    readonly windows: ReadonlyArray<IInteractiveWindow>;
    /**
     * Event fired when the active interactive window changes
     */
    readonly onDidChangeActiveInteractiveWindow: Event<IInteractiveWindow | undefined>;
    /**
     * Event fired when an interactive window is created
     */
    readonly onDidCreateInteractiveWindow: Event<IInteractiveWindow>;
    /**
     * Gets or creates a new interactive window and associates it with the owner. If no owner, marks as a non associated.
     * @param owner file that started this interactive window
     */
    getOrCreate(owner: Resource): Promise<IInteractiveWindow>;
    /**
     * Synchronizes with the other peers in a live share connection to make sure it has the same window open
     * @param window window on this side
     */
    synchronize(window: IInteractiveWindow): Promise<void>;
}

export const IDataScienceErrorHandler = Symbol('IDataScienceErrorHandler');
export interface IDataScienceErrorHandler {
    handleError(err: Error): Promise<void>;
}

/**
 * Given a local resource this will convert the Uri into a form such that it can be used in a WebView.
 */
export interface ILocalResourceUriConverter {
    /**
     * Root folder that scripts should be copied to.
     */
    readonly rootScriptFolder: Uri;
    /**
     * Convert a uri for the local file system to one that can be used inside webviews.
     *
     * Webviews cannot directly load resources from the workspace or local file system using `file:` uris. The
     * `asWebviewUri` function takes a local `file:` uri and converts it into a uri that can be used inside of
     * a webview to load the same resource:
     *
     * ```ts
     * webview.html = `<img src="${webview.asWebviewUri(vscode.Uri.file('/Users/codey/workspace/cat.gif'))}">`
     * ```
     */
    asWebviewUri(localResource: Uri): Promise<Uri>;
}

export interface IInteractiveBase extends Disposable {
    onExecutedCode?: Event<string>;
    notebook?: INotebook;
    startProgress(): void;
    stopProgress(): void;
    undoCells(): void;
    redoCells(): void;
    removeAllCells(): void;
    interruptKernel(): Promise<void>;
    restartKernel(): Promise<void>;
    hasCell(id: string): Promise<boolean>;
    createWebviewCellButton(
        buttonId: string,
        callback: (cell: NotebookCell, isInteractive: boolean, resource: Uri) => Promise<void>,
        codicon: string,
        statusToEnable: CellState[],
        tooltip: string
    ): IDisposable;
}

export const IInteractiveWindow = Symbol('IInteractiveWindow');
export interface IInteractiveWindow extends IInteractiveBase {
    readonly onDidChangeViewState: Event<void>;
    readonly visible: boolean;
    readonly active: boolean;
    readonly owner: Resource;
    readonly submitters: Uri[];
    readonly identity: Uri;
    readonly title: string;
    closed: Event<IInteractiveWindow>;
    addCode(code: string, file: Uri, line: number, editor?: TextEditor, runningStopWatch?: StopWatch): Promise<boolean>;
    addMessage(message: string): Promise<void>;
    debugCode(
        code: string,
        file: Uri,
        line: number,
        editor?: TextEditor,
        runningStopWatch?: StopWatch
    ): Promise<boolean>;
    expandAllCells(): void;
    collapseAllCells(): void;
    exportCells(): void;
    scrollToCell(id: string): void;
}

export interface IInteractiveWindowLoadable extends IInteractiveWindow {
    changeMode(newMode: InteractiveWindowMode): void;
}

// For native editing, the provider acts like the IDocumentManager for normal docs
export const INotebookEditorProvider = Symbol('INotebookEditorProvider');
export interface INotebookEditorProvider {
    readonly activeEditor: INotebookEditor | undefined;
    readonly editors: INotebookEditor[];
    readonly onDidOpenNotebookEditor: Event<INotebookEditor>;
    readonly onDidChangeActiveNotebookEditor: Event<INotebookEditor | undefined>;
    readonly onDidCloseNotebookEditor: Event<INotebookEditor>;
    open(file: Uri): Promise<INotebookEditor>;
    show(file: Uri): Promise<INotebookEditor | undefined>;
    createNew(options?: { contents?: string; defaultCellLanguage?: string }): Promise<INotebookEditor>;
}

// For native editing, the INotebookEditor acts like a TextEditor and a TextDocument together
export const INotebookEditor = Symbol('INotebookEditor');
export interface INotebookEditor extends Disposable, IInteractiveBase {
    /**
     * Type of editor, whether it is the old, custom or native notebook editor.
     * Once VSC Notebook is stable, this property can be removed.
     */
    readonly type: 'old' | 'custom' | 'native';
    readonly onDidChangeViewState: Event<void>;
    readonly closed: Event<INotebookEditor>;
    readonly executed?: Event<INotebookEditor>;
    readonly modified: Event<INotebookEditor>;
    readonly saved: Event<INotebookEditor>;
    /**
     * Is this notebook representing an untitled file which has never been saved yet.
     */
    readonly isUntitled: boolean;
    /**
     * `true` if there are unpersisted changes.
     */
    readonly isDirty: boolean;
    readonly file: Uri;
    readonly visible: boolean;
    readonly active: boolean;
    readonly model: INotebookModel;
    notebook?: INotebook;
    show(): Promise<void>;
    runAllCells(): void;
    runSelectedCell(): void;
    addCellBelow(): void;
    undoCells(): void;
    redoCells(): void;
    removeAllCells(): void;
    expandAllCells(): void;
    collapseAllCells(): void;
    interruptKernel(): Promise<void>;
    restartKernel(): Promise<void>;
    syncAllCells(): Promise<void>;
<<<<<<< HEAD
    toggleOutput(): void;
=======
    runAbove(cell: NotebookCell | undefined): void;
    runCellAndBelow(cell: NotebookCell | undefined): void;
>>>>>>> f6acbbc9
}

export const INotebookExtensibility = Symbol('INotebookExtensibility');

export interface INotebookExtensibility {
    readonly onKernelStateChange: Event<KernelStateEventArgs>;
}

export const IWebviewExtensibility = Symbol('IWebviewExtensibility');

export interface IWebviewExtensibility {
    registerCellToolbarButton(
        callback: (cell: NotebookCell, isInteractive: boolean, resource: Uri) => Promise<void>,
        codicon: string,
        statusToEnable: NotebookCellRunState[],
        tooltip: string
    ): IDisposable;
}

export const IInteractiveWindowListener = Symbol('IInteractiveWindowListener');

/**
 * Listens to history messages to provide extra functionality
 */
export interface IInteractiveWindowListener extends IDisposable {
    /**
     * Fires this event when posting a response message
     */
    // eslint-disable-next-line @typescript-eslint/no-explicit-any
    postMessage: Event<{ message: string; payload: any }>;
    /**
     * Fires this event when posting a message to the interactive base.
     */
    // eslint-disable-next-line @typescript-eslint/no-explicit-any
    postInternalMessage?: Event<{ message: string; payload: any }>;
    /**
     * Handles messages that the interactive window receives
     * @param message message type
     * @param payload message payload
     */
    // eslint-disable-next-line @typescript-eslint/no-explicit-any
    onMessage(message: string, payload?: any): void;
    /**
     * Fired when the view state of the interactive window changes
     * @param args
     */
    onViewStateChanged?(args: WebViewViewChangeEventArgs): void;
}

// Wraps the vscode API in order to send messages back and forth from a webview
export const IPostOffice = Symbol('IPostOffice');
export interface IPostOffice {
    // eslint-disable-next-line @typescript-eslint/no-explicit-any
    post(message: string, params: any[] | undefined): void;
    // eslint-disable-next-line @typescript-eslint/no-explicit-any
    listen(message: string, listener: (args: any[] | undefined) => void): void;
}

// Wraps the vscode CodeLensProvider base class
export const IDataScienceCodeLensProvider = Symbol('IDataScienceCodeLensProvider');
export interface IDataScienceCodeLensProvider extends CodeLensProvider {
    getCodeWatcher(document: TextDocument): ICodeWatcher | undefined;
}

// Wraps the Code Watcher API
export const ICodeWatcher = Symbol('ICodeWatcher');
export interface ICodeWatcher extends IDisposable {
    readonly uri: Uri | undefined;
    codeLensUpdated: Event<void>;
    setDocument(document: TextDocument): void;
    getVersion(): number;
    getCodeLenses(): CodeLens[];
    getCachedSettings(): IJupyterSettings | undefined;
    runAllCells(): Promise<void>;
    runCell(range: Range): Promise<void>;
    debugCell(range: Range): Promise<void>;
    runCurrentCell(): Promise<void>;
    runCurrentCellAndAdvance(): Promise<void>;
    runSelectionOrLine(activeEditor: TextEditor | undefined, text: string | undefined): Promise<void>;
    runToLine(targetLine: number): Promise<void>;
    runFromLine(targetLine: number): Promise<void>;
    runAllCellsAbove(stopLine: number, stopCharacter: number): Promise<void>;
    runCellAndAllBelow(startLine: number, startCharacter: number): Promise<void>;
    runFileInteractive(): Promise<void>;
    debugFileInteractive(): Promise<void>;
    addEmptyCellToBottom(): Promise<void>;
    runCurrentCellAndAddBelow(): Promise<void>;
    insertCellBelowPosition(): void;
    insertCellBelow(): void;
    insertCellAbove(): void;
    deleteCells(): void;
    selectCell(): void;
    selectCellContents(): void;
    extendSelectionByCellAbove(): void;
    extendSelectionByCellBelow(): void;
    moveCellsUp(): Promise<void>;
    moveCellsDown(): Promise<void>;
    changeCellToMarkdown(): void;
    changeCellToCode(): void;
    debugCurrentCell(): Promise<void>;
    gotoNextCell(): void;
    gotoPreviousCell(): void;
}

export const ICodeLensFactory = Symbol('ICodeLensFactory');
export interface ICodeLensFactory {
    updateRequired: Event<void>;
    createCodeLenses(document: TextDocument): CodeLens[];
    getCellRanges(document: TextDocument): ICellRange[];
}

export enum CellState {
    editing = -1,
    init = 0,
    executing = 1,
    finished = 2,
    error = 3
}

// Basic structure for a cell from a notebook
export interface ICell {
    id: string; // This value isn't unique. File and line are needed too.
    file: string;
    line: number;
    state: CellState;
    data: nbformat.ICodeCell | nbformat.IRawCell | nbformat.IMarkdownCell | IMessageCell;
    extraLines?: number[];
}

// CellRange is used as the basis for creating new ICells.
// Was only intended to aggregate together ranges to create an ICell
// However the "range" aspect is useful when working with plain text document
// Ultimately, it would probably be ideal to be ICell and change line to range.
// Specificially see how this is being used for the ICodeLensFactory to
// provide cells for the CodeWatcher to use.
export interface ICellRange {
    range: Range;
    title: string;
    cell_type: string;
}

export interface IInteractiveWindowInfo {
    cellCount: number;
    undoCount: number;
    redoCount: number;
    selectedCell: string | undefined;
}

export interface IMessageCell extends nbformat.IBaseCell {
    cell_type: 'messages';
    messages: string[];
}

export const ICodeCssGenerator = Symbol('ICodeCssGenerator');
export interface ICodeCssGenerator {
    generateThemeCss(resource: Resource, isDark: boolean, theme: string): Promise<string>;
    generateMonacoTheme(resource: Resource, isDark: boolean, theme: string): Promise<JSONObject>;
}

export const IThemeFinder = Symbol('IThemeFinder');
export interface IThemeFinder {
    findThemeRootJson(themeName: string): Promise<string | undefined>;
    findTmLanguage(language: string): Promise<string | undefined>;
    findLanguageConfiguration(language: string): Promise<LanguageConfiguration | undefined>;
    isThemeDark(themeName: string): Promise<boolean | undefined>;
}

export const IStatusProvider = Symbol('IStatusProvider');
export interface IStatusProvider {
    // call this function to set the new status on the active
    // interactive window. Dispose of the returned object when done.
    set(
        message: string,
        showInWebView: boolean,
        timeout?: number,
        canceled?: () => void,
        interactivePanel?: IInteractiveBase
    ): Disposable;

    // call this function to wait for a promise while displaying status
    waitWithStatus<T>(
        promise: () => Promise<T>,
        message: string,
        showInWebView: boolean,
        timeout?: number,
        canceled?: () => void,
        interactivePanel?: IInteractiveBase
    ): Promise<T>;
}

export interface IJupyterCommand {
    interpreter(): Promise<PythonEnvironment | undefined>;
    execObservable(args: string[], options: SpawnOptions): Promise<ObservableExecutionResult<string>>;
    exec(args: string[], options: SpawnOptions): Promise<ExecutionResult<string>>;
}

export const IJupyterCommandFactory = Symbol('IJupyterCommandFactory');
export interface IJupyterCommandFactory {
    createInterpreterCommand(
        command: JupyterCommands,
        moduleName: string,
        args: string[],
        interpreter: PythonEnvironment,
        isActiveInterpreter: boolean
    ): IJupyterCommand;
    createProcessCommand(exe: string, args: string[]): IJupyterCommand;
}

// Config settings we pass to our react code
export type FileSettings = {
    autoSaveDelay: number;
    autoSave: 'afterDelay' | 'off' | 'onFocusChange' | 'onWindowChange';
};

export interface IJupyterExtraSettings extends IJupyterSettings {
    extraSettings: {
        editor: {
            cursor: string;
            cursorBlink: string;
            fontLigatures: boolean;
            autoClosingBrackets: string;
            autoClosingQuotes: string;
            autoSurround: string;
            autoIndent: boolean;
            scrollBeyondLastLine: boolean;
            horizontalScrollbarSize: number;
            verticalScrollbarSize: number;
            fontSize: number;
            fontFamily: string;
        };
        theme: string;
        useCustomEditorApi: boolean;
        hasPythonExtension: boolean;
    };
    intellisenseOptions: {
        quickSuggestions: {
            other: boolean;
            comments: boolean;
            strings: boolean;
        };
        acceptSuggestionOnEnter: boolean | 'on' | 'smart' | 'off';
        quickSuggestionsDelay: number;
        suggestOnTriggerCharacters: boolean;
        tabCompletion: boolean | 'on' | 'off' | 'onlySnippets';
        suggestLocalityBonus: boolean;
        suggestSelection: 'first' | 'recentlyUsed' | 'recentlyUsedByPrefix';
        wordBasedSuggestions: boolean;
        parameterHintsEnabled: boolean;
    };
}

// Get variables from the currently running active Jupyter server or debugger
// Note: This definition is used implicitly by getJupyterVariableValue.py file
// Changes here may need to be reflected there as well
export interface IJupyterVariable {
    name: string;
    value: string | undefined;
    executionCount?: number;
    supportsDataExplorer: boolean;
    type: string;
    size: number;
    shape: string;
    dataDimensionality?: number;
    count: number;
    truncated: boolean;
    columns?: { key: string; type: string }[];
    rowCount?: number;
    indexColumn?: string;
    maximumRowChunkSize?: number;
    fileName?: string;
}

export const IJupyterVariableDataProvider = Symbol('IJupyterVariableDataProvider');
export interface IJupyterVariableDataProvider extends IDataViewerDataProvider {
    setDependencies(variable: IJupyterVariable, notebook?: INotebook): void;
}

export const IJupyterVariableDataProviderFactory = Symbol('IJupyterVariableDataProviderFactory');
export interface IJupyterVariableDataProviderFactory {
    create(variable: IJupyterVariable, notebook?: INotebook): Promise<IJupyterVariableDataProvider>;
}

export const IJupyterVariables = Symbol('IJupyterVariables');
export interface IJupyterVariables {
    readonly refreshRequired: Event<void>;
    getVariables(request: IJupyterVariablesRequest, notebook?: INotebook): Promise<IJupyterVariablesResponse>;
    getFullVariable(
        variable: IJupyterVariable,
        notebook?: INotebook,
        cancelToken?: CancellationToken
    ): Promise<IJupyterVariable>;
    getDataFrameInfo(
        targetVariable: IJupyterVariable,
        notebook?: INotebook,
        sliceExpression?: string,
        isRefresh?: boolean
    ): Promise<IJupyterVariable>;
    getDataFrameRows(
        targetVariable: IJupyterVariable,
        start: number,
        end: number,
        notebook?: INotebook,
        sliceExpression?: string
    ): Promise<JSONObject>;
    getMatchingVariable(
        name: string,
        notebook?: INotebook,
        cancelToken?: CancellationToken
    ): Promise<IJupyterVariable | undefined>;
    // This is currently only defined in kernelVariables.ts
    getVariableProperties?(name: string, notebook?: INotebook, cancelToken?: CancellationToken): Promise<JSONObject>;
}

export interface IConditionalJupyterVariables extends IJupyterVariables {
    readonly active: boolean;
}

// Request for variables
export interface IJupyterVariablesRequest {
    executionCount: number;
    refreshCount: number;
    sortColumn: string;
    sortAscending: boolean;
    startIndex: number;
    pageSize: number;
}

// Response to a request
export interface IJupyterVariablesResponse {
    executionCount: number;
    totalCount: number;
    pageStartIndex: number;
    pageResponse: IJupyterVariable[];
    refreshCount: number;
}

export const IPlotViewerProvider = Symbol('IPlotViewerProvider');
export interface IPlotViewerProvider {
    showPlot(imageHtml: string): Promise<void>;
}
export const IPlotViewer = Symbol('IPlotViewer');

export interface IPlotViewer extends IDisposable {
    closed: Event<IPlotViewer>;
    removed: Event<number>;
    addPlot(imageHtml: string): Promise<void>;
    show(): Promise<void>;
}

export interface ISourceMapMapping {
    line: number;
    endLine: number;
    runtimeSource: { path: string };
    runtimeLine: number;
}

export interface ISourceMapRequest {
    source: { path: string };
    pydevdSourceMaps: ISourceMapMapping[];
}

export interface ICellHash {
    line: number; // 1 based
    endLine: number; // 1 based and inclusive
    runtimeLine: number; // Line in the jupyter source to start at
    hash: string;
    executionCount: number;
    id: string; // Cell id as sent to jupyter
    timestamp: number;
}

export interface IFileHashes {
    file: string;
    hashes: ICellHash[];
}

export const ICellHashListener = Symbol('ICellHashListener');
export interface ICellHashListener {
    hashesUpdated(hashes: IFileHashes[]): Promise<void>;
}

export const ICellHashProvider = Symbol('ICellHashProvider');
export interface ICellHashProvider {
    updated: Event<void>;
    getHashes(): IFileHashes[];
    getExecutionCount(): number;
    incExecutionCount(): void;
    generateHashFileName(cell: ICell, executionCount: number): string;
}

export interface IDebugLocation {
    fileName: string;
    lineNumber: number;
    column: number;
}

export const IDebugLocationTracker = Symbol('IDebugLocationTracker');
export interface IDebugLocationTracker {
    updated: Event<void>;
    getLocation(debugSession: DebugSession): IDebugLocation | undefined;
}

export const IJupyterSubCommandExecutionService = Symbol('IJupyterSubCommandExecutionService');
/**
 * Responsible for execution of jupyter subcommands such as `notebook`, `nbconvert`, etc.
 * The executed code is as follows `python -m jupyter <subcommand>`.
 *
 * @export
 * @interface IJupyterSubCommandExecutionService
 */
export interface IJupyterSubCommandExecutionService {
    /**
     * Checks whether notebook is supported.
     *
     * @param {CancellationToken} [cancelToken]
     * @returns {Promise<boolean>}
     * @memberof IJupyterSubCommandExecutionService
     */
    isNotebookSupported(cancelToken?: CancellationToken): Promise<boolean>;
    /**
     * Error message indicating why jupyter notebook isn't supported.
     *
     * @returns {Promise<string>}
     * @memberof IJupyterSubCommandExecutionService
     */
    getReasonForJupyterNotebookNotBeingSupported(): Promise<string>;
    /**
     * Used to refresh the command finder.
     *
     * @returns {Promise<void>}
     * @memberof IJupyterSubCommandExecutionService
     */
    refreshCommands(): Promise<void>;
    /**
     * Gets the interpreter to be used for starting of jupyter server.
     *
     * @param {CancellationToken} [token]
     * @returns {(Promise<PythonEnvironment | undefined>)}
     * @memberof IJupyterInterpreterService
     */
    getSelectedInterpreter(token?: CancellationToken): Promise<PythonEnvironment | undefined>;
    /**
     * Starts the jupyter notebook server
     *
     * @param {string[]} notebookArgs
     * @param {SpawnOptions} options
     * @returns {Promise<ObservableExecutionResult<string>>}
     * @memberof IJupyterSubCommandExecutionService
     */
    startNotebook(notebookArgs: string[], options: SpawnOptions): Promise<ObservableExecutionResult<string>>;
    /**
     * Gets a list of all locally running jupyter notebook servers.
     *
     * @param {CancellationToken} [token]
     * @returns {(Promise<JupyterServerInfo[] | undefined>)}
     * @memberof IJupyterSubCommandExecutionService
     */
    getRunningJupyterServers(token?: CancellationToken): Promise<JupyterServerInfo[] | undefined>;
    /**
     * Opens an ipynb file in a new instance of a jupyter notebook server.
     *
     * @param {string} notebookFile
     * @returns {Promise<void>}
     * @memberof IJupyterSubCommandExecutionService
     */
    openNotebook(notebookFile: string): Promise<void>;
}

export const IJupyterInterpreterDependencyManager = Symbol('IJupyterInterpreterDependencyManager');
export interface IJupyterInterpreterDependencyManager {
    /**
     * Installs the dependencies required to launch jupyter.
     *
     * @param {JupyterInstallError} [err]
     * @returns {Promise<void>}
     * @memberof IJupyterInterpreterDependencyManager
     */
    installMissingDependencies(err?: JupyterInstallError): Promise<void>;
}

export const INbConvertInterpreterDependencyChecker = Symbol('INbConvertInterpreterDependencyChecker');
export interface INbConvertInterpreterDependencyChecker {
    isNbConvertInstalled(interpreter: PythonEnvironment, _token?: CancellationToken): Promise<boolean>;
    getNbConvertVersion(interpreter: PythonEnvironment, _token?: CancellationToken): Promise<SemVer | undefined>;
}

export const INbConvertExportToPythonService = Symbol('INbConvertExportToPythonService');
export interface INbConvertExportToPythonService {
    exportNotebookToPython(
        file: Uri,
        interpreter: PythonEnvironment,
        template?: string,
        token?: CancellationToken
    ): Promise<string>;
}

export interface INotebookModel {
    readonly indentAmount: string;
    readonly onDidDispose: Event<void>;
    readonly file: Uri;
    readonly isDirty: boolean;
    readonly isUntitled: boolean;
    readonly changed: Event<NotebookModelChange>;
    readonly onDidEdit: Event<NotebookModelChange>;
    readonly isDisposed: boolean;
    readonly metadata: nbformat.INotebookMetadata | undefined;
    readonly isTrusted: boolean;
    readonly cellCount: number;
    /**
     * @deprecated
     * Use only with old notebooks, when using with new Notebooks, use VSC API instead.
     */
    getCellsWithId(): { data: nbformat.IBaseCell; id: string; state: CellState }[];
    getContent(): string;
    /**
     * Dispose of the Notebook model.
     *
     * This is invoked when there are no more references to a given `NotebookModel` (for example when
     * all editors associated with the document have been closed.)
     */
    dispose(): void;
}

export interface IModelLoadOptions {
    isNative?: boolean;
    file: Uri;
    possibleContents?: string;
    backupId?: string;
    defaultCellLanguage?: string;
    skipLoadingDirtyContents?: boolean;
}

export const INotebookStorage = Symbol('INotebookStorage');

export interface INotebookStorage {
    generateBackupId(model: INotebookModel): string;
    save(model: INotebookModel, cancellation: CancellationToken): Promise<void>;
    saveAs(model: INotebookModel, targetResource: Uri): Promise<void>;
    backup(model: INotebookModel, cancellation: CancellationToken, backupId?: string): Promise<void>;
    get(file: Uri): INotebookModel | undefined;
    getOrCreateModel(options: IModelLoadOptions): Promise<INotebookModel>;
    revert(model: INotebookModel, cancellation: CancellationToken): Promise<void>;
    deleteBackup(model: INotebookModel, backupId?: string): Promise<void>;
}
type WebViewViewState = {
    readonly visible: boolean;
    readonly active: boolean;
};
export type WebViewViewChangeEventArgs = { current: WebViewViewState; previous: WebViewViewState };

export type GetServerOptions = {
    getOnly?: boolean;
    disableUI?: boolean;
    localOnly?: boolean;
    token?: CancellationToken;
    resource: Resource;
    metadata?: nbformat.INotebookMetadata;
    kernelConnection?: KernelConnectionMetadata;
    onConnectionMade?(disableUI?: boolean): void; // Optional callback for when the first connection is made
};

/**
 * Options for getting a notebook
 */
export type GetNotebookOptions = {
    resource: Resource;
    identity: Uri;
    getOnly?: boolean;
    disableUI?: boolean;
    metadata?: nbformat.INotebookMetadata;
    kernelConnection?: KernelConnectionMetadata;
    token?: CancellationToken;
};

export const INotebookProvider = Symbol('INotebookProvider');
export interface INotebookProvider {
    readonly type: 'raw' | 'jupyter';
    /**
     * Fired when a notebook has been created for a given Uri/Identity
     */
    onNotebookCreated: Event<{ identity: Uri; notebook: INotebook }>;
    onSessionStatusChanged: Event<{ status: ServerStatus; notebook: INotebook }>;

    /**
     * Fired just the first time that this provider connects
     */
    onConnectionMade: Event<boolean | undefined>;
    /**
     * Fired when a kernel would have been changed if a notebook had existed.
     */
    onPotentialKernelChanged: Event<{ identity: Uri; kernelConnection: KernelConnectionMetadata }>;

    /**
     * List of all notebooks (active and ones that are being constructed).
     */
    activeNotebooks: Promise<INotebook>[];
    /**
     * Disposes notebook associated with the given identity.
     * Using `getOrCreateNotebook` would be incorrect as thats async, and its possible a document has been opened in the interim (meaning we could end up disposing something that is required).
     */
    disposeAssociatedNotebook(options: { identity: Uri }): void;
    /**
     * Gets or creates a notebook, and manages the lifetime of notebooks.
     */
    getOrCreateNotebook(options: GetNotebookOptions): Promise<INotebook | undefined>;
    /**
     * Connect to a notebook provider to prepare its connection and to get connection information
     */
    connect(options: ConnectNotebookProviderOptions): Promise<INotebookProviderConnection | undefined>;

    /**
     * Disconnect from a notebook provider connection
     */
    disconnect(options: ConnectNotebookProviderOptions, cancelToken?: CancellationToken): Promise<void>;
    /**
     * Fires the potentialKernelChanged event for a notebook that doesn't exist.
     * @param identity identity notebook would have
     * @param kernel kernel that it was changed to.
     */
    firePotentialKernelChanged(identity: Uri, kernel: KernelConnectionMetadata): void;
}

export const IJupyterServerProvider = Symbol('IJupyterServerProvider');
export interface IJupyterServerProvider {
    /**
     * Gets the server used for starting notebooks
     */
    getOrCreateServer(options: GetServerOptions): Promise<INotebookServer | undefined>;
}

export interface IKernelSocket {
    // eslint-disable-next-line @typescript-eslint/no-explicit-any
    sendToRealKernel(data: any, cb?: (err?: Error) => void): void;
    /**
     * Adds a listener to a socket that will be called before the socket's onMessage is called. This
     * allows waiting for a callback before processing messages
     * @param listener
     */
    addReceiveHook(hook: (data: WebSocketData) => Promise<void>): void;
    /**
     * Removes a listener for the socket. When no listeners are present, the socket no longer blocks
     * @param listener
     */
    removeReceiveHook(hook: (data: WebSocketData) => Promise<void>): void;
    /**
     * Adds a hook to the sending of data from a websocket. Hooks can block sending so be careful.
     * @param patch
     */
    // eslint-disable-next-line @typescript-eslint/no-explicit-any
    addSendHook(hook: (data: any, cb?: (err?: Error) => void) => Promise<void>): void;
    /**
     * Removes a send hook from the socket.
     * @param hook
     */
    // eslint-disable-next-line @typescript-eslint/no-explicit-any
    removeSendHook(hook: (data: any, cb?: (err?: Error) => void) => Promise<void>): void;
}

export type KernelSocketOptions = {
    /**
     * Kernel Id.
     */
    readonly id: string;
    /**
     * Kernel ClientId.
     */
    readonly clientId: string;
    /**
     * Kernel UserName.
     */
    readonly userName: string;
    /**
     * Kernel model.
     */
    readonly model: {
        /**
         * Unique identifier of the kernel server session.
         */
        readonly id: string;
        /**
         * The name of the kernel.
         */
        readonly name: string;
    };
};
export type KernelSocketInformation = {
    /**
     * Underlying socket used by jupyterlab/services to communicate with kernel.
     * See jupyterlab/services/kernel/default.ts
     */
    readonly socket?: IKernelSocket;
    /**
     * Options used to clone a kernel.
     */
    readonly options: KernelSocketOptions;
};

/**
 * Response for installation of kernel dependencies such as ipykernel.
 * (these values are used in telemetry)
 */
export enum KernelInterpreterDependencyResponse {
    ok = 0, // Used in telemetry.
    cancel = 1, // Used in telemetry.
    failed = 2, // Used in telemetry.
    selectDifferentKernel = 3 // Used in telemetry.
}

export const IKernelDependencyService = Symbol('IKernelDependencyService');
export interface IKernelDependencyService {
    installMissingDependencies(
        resource: Resource,
        interpreter: PythonEnvironment,
        token?: CancellationToken,
        disableUI?: boolean
    ): Promise<void>;
    areDependenciesInstalled(interpreter: PythonEnvironment, _token?: CancellationToken): Promise<boolean>;
}

export const INotebookCreationTracker = Symbol('INotebookCreationTracker');
export interface INotebookCreationTracker {
    readonly lastPythonNotebookCreated?: Date;
    readonly lastNotebookCreated?: Date;
    startTracking(): void;
}

export const IJupyterDebugService = Symbol('IJupyterDebugService');
export interface IJupyterDebugService extends IDebugService {
    /**
     * Event fired when a breakpoint is hit (debugger has stopped)
     */
    readonly onBreakpointHit: Event<void>;
    /**
     * Start debugging a notebook cell.
     * @param nameOrConfiguration Either the name of a debug or compound configuration or a [DebugConfiguration](#DebugConfiguration) object.
     * @return A thenable that resolves when debugging could be successfully started.
     */
    startRunByLine(config: DebugConfiguration): Thenable<boolean>;
    /**
     * Gets the current stack frame for the current thread
     */
    getStack(): Promise<DebugProtocol.StackFrame[]>;
    /**
     * Steps the current thread. Returns after the request is sent. Wait for onBreakpointHit or onDidTerminateDebugSession to determine when done.
     */
    step(): Promise<void>;
    /**
     * Runs the current thread. Will keep running until a breakpoint or end of session.
     */
    continue(): Promise<void>;
    /**
     * Force a request for variables. DebugAdapterTrackers can listen for the results.
     */
    requestVariables(): Promise<void>;
    /**
     * Stop debugging
     */
    stop(): void;
}

export interface IJupyterServerUri {
    baseUrl: string;
    token: string;
    // eslint-disable-next-line @typescript-eslint/no-explicit-any
    authorizationHeader: any; // JSON object for authorization header.
    expiration?: Date; // Date/time when header expires and should be refreshed.
    displayName: string;
}

export type JupyterServerUriHandle = string;

export interface IJupyterUriProvider {
    readonly id: string; // Should be a unique string (like a guid)
    getQuickPickEntryItems(): QuickPickItem[];
    handleQuickPick(item: QuickPickItem, backEnabled: boolean): Promise<JupyterServerUriHandle | 'back' | undefined>;
    getServerUri(handle: JupyterServerUriHandle): Promise<IJupyterServerUri>;
}

export const IJupyterUriProviderRegistration = Symbol('IJupyterUriProviderRegistration');

export interface IJupyterUriProviderRegistration {
    getProviders(): Promise<ReadonlyArray<IJupyterUriProvider>>;
    registerProvider(picker: IJupyterUriProvider): void;
    getJupyterServerUri(id: string, handle: JupyterServerUriHandle): Promise<IJupyterServerUri>;
}

export interface ISwitchKernelOptions {
    identity: Resource;
    resource: Resource;
    currentKernelDisplayName: string | undefined;
}

// Wraps the VS Code WebviewViewProvider. VSC Prefix as we also have our own IWebviewViewProvider
export interface IVSCWebviewViewProvider extends WebviewViewProvider {
    readonly viewType: 'jupyterViewVariables';
}

export const IJupyterServerUriStorage = Symbol('IJupyterServerUriStorage');
export interface IJupyterServerUriStorage {
    readonly onDidChangeUri: Event<void>;
    addToUriList(uri: string, time: number, displayName: string): Promise<void>;
    getSavedUriList(): Promise<{ uri: string; time: number; displayName?: string }[]>;
    clearUriList(): Promise<void>;
    getUri(): Promise<string>;
    setUri(uri: string): Promise<void>;
}
export interface IExternalWebviewCellButton {
    buttonId: string;
    codicon: string;
    statusToEnable: CellState[];
    tooltip: string;
    running: boolean;
}

export interface IExternalWebviewCellButtonWithCallback extends IExternalWebviewCellButton {
    // Callback is only used on the extension side. Don't pass to the UI
    callback(cell: NotebookCell, isInteractive: boolean, resource: Uri): Promise<void>;
}

export interface IExternalCommandFromWebview {
    buttonId: string;
    cell: ICell;
}

export const INotebookModelSynchronization = Symbol.for('INotebookModelSynchronization');
/**
 * Service used to make sure a notebook model matches the code displayed in the UI (whichever UI is hosting the model)
 * See this bug here:
 * https://github.com/microsoft/vscode-jupyter/issues/1701
 */
export interface INotebookModelSynchronization {
    syncAllCells(model: INotebookModel): Promise<void>;
}<|MERGE_RESOLUTION|>--- conflicted
+++ resolved
@@ -619,12 +619,6 @@
     interruptKernel(): Promise<void>;
     restartKernel(): Promise<void>;
     syncAllCells(): Promise<void>;
-<<<<<<< HEAD
-    toggleOutput(): void;
-=======
-    runAbove(cell: NotebookCell | undefined): void;
-    runCellAndBelow(cell: NotebookCell | undefined): void;
->>>>>>> f6acbbc9
 }
 
 export const INotebookExtensibility = Symbol('INotebookExtensibility');
