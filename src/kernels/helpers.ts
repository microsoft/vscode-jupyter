--- conflicted
+++ resolved
@@ -25,33 +25,18 @@
     ICommandManager,
     IVSCodeNotebook,
     IApplicationShell
-<<<<<<< HEAD
 } from '../platform/common/application/types';
 import { PYTHON_LANGUAGE, isCI } from '../platform/common/constants';
 import { traceError, traceInfo, traceInfoIfCI, traceVerbose, traceWarning } from '../platform/common/logger';
 import { getDisplayPath } from '../platform/common/platform/fs-paths';
 import { IPythonExecutionFactory } from '../platform/common/process/types';
 import { IPathUtils, IConfigurationService, Resource, IMemento, GLOBAL_MEMENTO } from '../platform/common/types';
-import { createDeferred } from '../platform/common/utils/async';
+import { createDeferred, createDeferredFromPromise, Deferred } from '../platform/common/utils/async';
 import { DataScience } from '../platform/common/utils/localize';
 import { getResourceType } from '../platform/datascience/common';
 import { Settings } from '../platform/datascience/constants';
 import { SysInfoReason } from '../platform/messageTypes';
 import { trackKernelResourceInformation, sendKernelTelemetryEvent } from '../telemetry/telemetry';
-=======
-} from '../client/common/application/types';
-import { PYTHON_LANGUAGE, isCI } from '../client/common/constants';
-import { traceError, traceInfo, traceInfoIfCI, traceVerbose, traceWarning } from '../client/common/logger';
-import { getDisplayPath } from '../client/common/platform/fs-paths';
-import { IPythonExecutionFactory } from '../client/common/process/types';
-import { IPathUtils, IConfigurationService, Resource, IMemento, GLOBAL_MEMENTO } from '../client/common/types';
-import { createDeferred, createDeferredFromPromise, Deferred } from '../client/common/utils/async';
-import { DataScience } from '../client/common/utils/localize';
-import { getResourceType } from '../client/datascience/common';
-import { Settings } from '../client/datascience/constants';
-import { SysInfoReason } from '../extension/messageTypes';
-import { trackKernelResourceInformation, sendKernelTelemetryEvent } from '../client/datascience/telemetry/telemetry';
->>>>>>> 7b5cd3c1
 import {
     IJupyterSession,
     IInteractiveWindowProvider,
@@ -59,16 +44,10 @@
     IDataScienceErrorHandler,
     IRawNotebookProvider,
     KernelInterpreterDependencyResponse,
-<<<<<<< HEAD
-    IJupyterKernelSpec
+    IJupyterKernelSpec,
+    IDisplayOptions
 } from '../platform/datascience/types';
 import { IServiceContainer } from '../platform/ioc/types';
-=======
-    IJupyterKernelSpec,
-    IDisplayOptions
-} from '../client/datascience/types';
-import { IServiceContainer } from '../client/ioc/types';
->>>>>>> 7b5cd3c1
 import {
     getNormalizedInterpreterPath,
     getInterpreterHash,
@@ -93,8 +72,8 @@
 import { INotebookControllerManager } from '../notebooks/types';
 import { PreferredRemoteKernelIdProvider } from './raw/finder/preferredRemoteKernelIdProvider';
 import { findNotebookEditor, selectKernel } from '../notebooks/controllers/kernelSelector';
-import { DisplayOptions } from '../client/datascience/displayOptions';
-import { KernelDeadError } from '../extension/errors/kernelDeadError';
+import { DisplayOptions } from '../platform/datascience/displayOptions';
+import { KernelDeadError } from '../platform/errors/kernelDeadError';
 
 // Helper functions for dealing with kernels and kernelspecs
 
