// Copyright (c) Microsoft Corporation.
// Licensed under the MIT License.

/* eslint-disable @typescript-eslint/no-explicit-any */

import { EventEmitter, Event, Uri, ExtensionMode, CancellationTokenSource, CancellationToken } from 'vscode';
import {
    IPythonApiProvider,
    IPythonExtensionChecker,
    PythonApi,
    PythonEnvironmentV2,
    PythonEnvironment_PythonApi
} from './types';
import * as localize from '../common/utils/localize';
import { injectable, inject } from 'inversify';
import { sendTelemetryEvent } from '../../telemetry';
import { IWorkspaceService, IApplicationShell, ICommandManager } from '../common/application/types';
import { isCI, PythonExtension, Telemetry } from '../common/constants';
import { IExtensions, IDisposableRegistry, Resource, IExtensionContext } from '../common/types';
import { createDeferred } from '../common/utils/async';
import { traceDecoratorVerbose, traceError, traceInfo, traceVerbose, traceWarning } from '../logging';
import { getDisplayPath, getFilePath } from '../common/platform/fs-paths';
import { IInterpreterSelector, IInterpreterQuickPickItem } from '../interpreter/configuration/types';
import { IInterpreterService } from '../interpreter/contracts';
import { areInterpreterPathsSame } from '../pythonEnvironments/info/interpreter';
import { EnvironmentType, PythonEnvironment } from '../pythonEnvironments/info';
import { TraceOptions } from '../logging/types';
import { areObjectsWithUrisTheSame, isUri, noop } from '../common/utils/misc';
import { StopWatch } from '../common/utils/stopWatch';
import { KnownEnvironmentTools, ProposedExtensionAPI, ResolvedEnvironment } from './pythonApiTypes';

export function deserializePythonEnvironment(
    pythonVersion: Partial<PythonEnvironment_PythonApi> | undefined,
    pythonEnvId: string
): PythonEnvironment | undefined {
    if (pythonVersion) {
        const result = {
            ...pythonVersion,
            sysPrefix: pythonVersion.sysPrefix || '',
            uri: Uri.file(pythonVersion.path || ''),
            id: pythonEnvId || (pythonVersion as any).id,
            envPath: pythonVersion.envPath ? Uri.file(pythonVersion.envPath) : undefined
        };

        // Cleanup stuff that shouldn't be there.
        delete result.path;
        if (!pythonVersion.envPath) {
            delete result.envPath;
        }
        return result;
    }
}
export function pythonEnvToJupyterEnv(env: ResolvedEnvironment): PythonEnvironment {
    const envTools = env.tools as KnownEnvironmentTools[];
    // Map the Python env tool to a Jupyter environment type.
    const orderOrEnvs: [pythonEnvTool: KnownEnvironmentTools, JupyterEnv: EnvironmentType][] = [
        ['Conda', EnvironmentType.Conda],
        ['Pyenv', EnvironmentType.Pyenv],
        ['Pipenv', EnvironmentType.Pipenv],
        ['Poetry', EnvironmentType.Poetry],
        ['VirtualEnvWrapper', EnvironmentType.VirtualEnvWrapper],
        ['VirtualEnv', EnvironmentType.VirtualEnv],
        ['Venv', EnvironmentType.Venv]
    ];
    let envType = envTools.length ? (envTools[0] as EnvironmentType) : EnvironmentType.Unknown;
    if (env.environment?.type === 'Conda') {
        envType = EnvironmentType.Conda;
    } else {
        for (const [pythonEnvTool, JupyterEnv] of orderOrEnvs) {
            if (envTools.includes(pythonEnvTool)) {
                envType = JupyterEnv;
                break;
            }
        }
        if (envType === EnvironmentType.Unknown && env.environment?.type === 'VirtualEnvironment') {
            envType = EnvironmentType.VirtualEnv;
        }
    }
    return {
        id: env.id,
<<<<<<< HEAD
        sysPrefix: env.executable.sysPrefix,
        envPath: env.environment?.folderUri,
        envName: env.environment?.name,
=======
        sysPrefix: env.executable.sysPrefix || '',
        envPath: Uri.file(env.path),
        envName: env.environment?.name || '',
>>>>>>> e5494acc
        uri: env.executable.uri!,
        displayName: env.environment?.name || '',
        envType,
        version: env.version
            ? {
                  major: env.version.major,
                  minor: env.version.minor,
                  patch: env.version.micro,
                  raw: env.version.sysVersion
              }
            : undefined
    };
}

export function serializePythonEnvironment(
    jupyterVersion: PythonEnvironment | undefined
): PythonEnvironment_PythonApi | undefined {
    if (jupyterVersion) {
        const result = {
            ...jupyterVersion,
            path: getFilePath(jupyterVersion.uri),
            envPath: jupyterVersion.envPath ? getFilePath(jupyterVersion.envPath) : undefined
        };
        // Cleanup stuff that shouldn't be there.
        delete (result as any).uri;
        return result;
    }
}

/* eslint-disable max-classes-per-file */
@injectable()
export class PythonApiProvider implements IPythonApiProvider {
    private readonly api = createDeferred<PythonApi>();
    private readonly didActivatePython = new EventEmitter<void>();
    private readonly _pythonExtensionHooked = createDeferred<void>();
    public get onDidActivatePythonExtension() {
        return this.didActivatePython.event;
    }

    // This promise will resolve when the python extension is hooked
    public get pythonExtensionHooked(): Promise<void> {
        return this._pythonExtensionHooked.promise;
    }

    private initialized?: boolean;
    private hooksRegistered?: boolean;

    constructor(
        @inject(IExtensions) private readonly extensions: IExtensions,
        @inject(IDisposableRegistry) private readonly disposables: IDisposableRegistry,
        @inject(IPythonExtensionChecker) private extensionChecker: IPythonExtensionChecker,
        @inject(IWorkspaceService) private workspace: IWorkspaceService
    ) {
        const previouslyInstalled = this.extensionChecker.isPythonExtensionInstalled;
        if (!previouslyInstalled) {
            this.extensions.onDidChange(
                async () => {
                    if (this.extensionChecker.isPythonExtensionInstalled) {
                        await this.registerHooks();
                    }
                },
                this,
                this.disposables
            );
        }
        this.disposables.push(this.didActivatePython);
    }

    public getApi(): Promise<PythonApi> {
        this.init().catch(noop);
        return this.api.promise;
    }
    public async getNewApi(): Promise<ProposedExtensionAPI | undefined> {
        await this.init();
        return this.extensions.getExtension<ProposedExtensionAPI>(PythonExtension)?.exports;
    }

    public setApi(api: PythonApi): void {
        // Never allow accessing python API (we don't want to ever use the API and run code in untrusted API).
        // Don't assume Python API will always be disabled in untrusted workspaces.
        if (this.api.resolved || !this.workspace.isTrusted) {
            return;
        }
        this.api.resolve(api);
    }

    private async init() {
        if (this.initialized) {
            return;
        }
        this.initialized = true;
        const pythonExtension = this.extensions.getExtension<{ jupyter: { registerHooks(): void } }>(PythonExtension);
        if (!pythonExtension) {
            await this.extensionChecker.showPythonExtensionInstallRequiredPrompt();
        } else {
            await this.registerHooks();
        }
    }
    private async registerHooks() {
        if (this.hooksRegistered) {
            return;
        }
        const pythonExtension = this.extensions.getExtension<{ jupyter: { registerHooks(): void } }>(PythonExtension);
        if (!pythonExtension) {
            return;
        }
        this.hooksRegistered = true;
        if (!pythonExtension.isActive) {
            try {
                await pythonExtension.activate();
                this.didActivatePython.fire();
            } catch (ex) {
                traceError(`Failed activating the python extension: `, ex);
                this.api.reject(ex);
                return;
            }
        }
        pythonExtension.exports.jupyter.registerHooks();
        this._pythonExtensionHooked.resolve();
    }
}

@injectable()
export class PythonExtensionChecker implements IPythonExtensionChecker {
    private previousInstallState: boolean;
    private readonly pythonExtensionInstallationStatusChanged = new EventEmitter<'installed' | 'uninstalled'>();
    public get onPythonExtensionInstallationStatusChanged() {
        return this.pythonExtensionInstallationStatusChanged.event;
    }
    /**
     * Used only for testing
     */
    public static promptDisplayed?: boolean;
    constructor(
        @inject(IExtensions) private readonly extensions: IExtensions,
        @inject(IApplicationShell) private readonly appShell: IApplicationShell,
        @inject(ICommandManager) private readonly commandManager: ICommandManager,
        @inject(IWorkspaceService) private readonly workspace: IWorkspaceService,
        @inject(IDisposableRegistry) private readonly disposables: IDisposableRegistry
    ) {
        // Listen for the python extension being installed or uninstalled
        this.extensions.onDidChange(this.extensionsChangeHandler.bind(this), this, this.disposables);

        // Name is a bit different here as we use the isPythonExtensionInstalled property for checking the current state.
        // This property is to see if we change it during extension actions.
        this.previousInstallState = this.isPythonExtensionInstalled;
    }

    public get isPythonExtensionInstalled() {
        return this.extensions.getExtension(PythonExtension) !== undefined;
    }
    public get isPythonExtensionActive() {
        return this.extensions.getExtension(PythonExtension)?.isActive === true;
    }

    // Directly install the python extension instead of just showing the extension open page
    public async directlyInstallPythonExtension(): Promise<void> {
        return this.commandManager.executeCommand('workbench.extensions.installExtension', PythonExtension, {
            context: { skipWalkthrough: true }
        });
    }

    // Notify the user that Python is require, and open up the Extension installation page to the
    // python extension
    public async showPythonExtensionInstallRequiredPrompt(): Promise<void> {
        // If workspace is not trusted, then don't show prompt
        if (!this.workspace.isTrusted) {
            return;
        }

        PythonExtensionChecker.promptDisplayed = true;
        // Ask user if they want to install and then wait for them to actually install it.
        const yes = localize.Common.bannerLabelYes();
        sendTelemetryEvent(Telemetry.PythonExtensionNotInstalled, undefined, { action: 'displayed' });
        const answer = await this.appShell.showInformationMessage(
            localize.DataScience.pythonExtensionRequired(),
            { modal: true },
            yes
        );
        if (answer === yes) {
            sendTelemetryEvent(Telemetry.PythonExtensionNotInstalled, undefined, { action: 'download' });
            await this.installPythonExtension();
        } else {
            sendTelemetryEvent(Telemetry.PythonExtensionNotInstalled, undefined, { action: 'dismissed' });
        }
    }
    private async installPythonExtension() {
        // Have the user install python
        this.commandManager.executeCommand('extension.open', PythonExtension).then(noop, noop);
    }

    private async extensionsChangeHandler(): Promise<void> {
        // Check to see if we changed states, if so signal
        const newInstallState = this.isPythonExtensionInstalled;

        if (newInstallState !== this.previousInstallState) {
            this.pythonExtensionInstallationStatusChanged.fire(newInstallState ? 'installed' : 'uninstalled');
            this.previousInstallState = newInstallState;
        }
    }
}

// eslint-disable-next-line max-classes-per-file
@injectable()
export class InterpreterSelector implements IInterpreterSelector {
    constructor(@inject(IPythonApiProvider) private readonly apiProvider: IPythonApiProvider) {}

    public async getSuggestions(resource: Resource): Promise<IInterpreterQuickPickItem[]> {
        const [api, newApi] = await Promise.all([this.apiProvider.getApi(), this.apiProvider.getNewApi()]);

        let suggestions = api.getKnownSuggestions
            ? api.getKnownSuggestions(resource)
            : await api.getSuggestions(resource);

        const deserializedSuggestions: IInterpreterQuickPickItem[] = [];
        await Promise.all(
            suggestions.map(async (item) => {
                const env = await newApi!.environments.resolveEnvironment(item.interpreter.path);
                if (!env) {
                    return;
                }
                const interpreter = deserializePythonEnvironment(item.interpreter, env?.id);
                if (interpreter) {
                    deserializedSuggestions.push({ ...item, interpreter: interpreter });
                }
            })
        );
        return deserializedSuggestions;
    }
}

// eslint-disable-next-line max-classes-per-file
@injectable()
export class InterpreterService implements IInterpreterService {
    private readonly didChangeInterpreter = new EventEmitter<void>();
    private readonly didChangeInterpreters = new EventEmitter<void>();
    private eventHandlerAdded?: boolean;
    private interpreterListCachePromise: Promise<PythonEnvironment[]> | undefined = undefined;
    private apiPromise: Promise<ProposedExtensionAPI | undefined> | undefined;
    private api?: ProposedExtensionAPI;
    constructor(
        @inject(IPythonApiProvider) private readonly apiProvider: IPythonApiProvider,
        @inject(IPythonExtensionChecker) private extensionChecker: IPythonExtensionChecker,
        @inject(IDisposableRegistry) private readonly disposables: IDisposableRegistry,
        @inject(IWorkspaceService) private readonly workspace: IWorkspaceService,
        @inject(IExtensionContext) private readonly context: IExtensionContext
    ) {
        if (this.extensionChecker.isPythonExtensionInstalled) {
            if (!this.extensionChecker.isPythonExtensionActive) {
                // This event may not fire. It only fires if we're the reason for python extension
                // activation. VS code does not fire such an event itself if something else activates
                this.apiProvider.onDidActivatePythonExtension(
                    () => {
                        this.builtListOfInterpretersAtLeastOnce = false;
                        this.hookupOnDidChangeInterpreterEvent();
                        this.buildListOfInterpretersForFirstTime();
                    },
                    this,
                    this.disposables
                );
            }
        }
        this.workspace.onDidChangeWorkspaceFolders(this.onDidChangeWorkspaceFolders, this, disposables);
    }

    public get onDidChangeInterpreter(): Event<void> {
        this.hookupOnDidChangeInterpreterEvent();
        return this.didChangeInterpreter.event;
    }

    public get onDidChangeInterpreters(): Event<void> {
        this.hookupOnDidChangeInterpreterEvent();
        return this.didChangeInterpreters.event;
    }
    private readonly _interpreters = new Map<string, { resolved: PythonEnvironment }>();
    public get resolvedEnvironments(): PythonEnvironment[] {
        this.hookupOnDidChangeInterpreterEvent();
        return Array.from(this._interpreters.values()).map((item) => item.resolved);
    }
    public get environments(): readonly PythonEnvironmentV2[] {
        this.getApi().catch(noop);
        this.hookupOnDidChangeInterpreterEvent();
        return (this.api?.environments?.known || []).filter((item) => this.isValidWorkSpaceRelatedEnvironment(item));
    }
    private getInterpretersCancellation?: CancellationTokenSource;
    private getInterpreters(): Promise<PythonEnvironment[]> {
        this.hookupOnDidChangeInterpreterEvent();
        // Cache result as it only changes when the interpreter list changes or we add more workspace folders
        if (!this.interpreterListCachePromise) {
            this.getInterpretersCancellation?.cancel();
            this.getInterpretersCancellation?.dispose();
            const cancellation = (this.getInterpretersCancellation = new CancellationTokenSource());
            this.interpreterListCachePromise = this.getInterpretersImpl(cancellation.token);
            this.interpreterListCachePromise.finally(() => cancellation.dispose);
        }
        return this.interpreterListCachePromise;
    }

    public async refreshInterpreters(forceRefresh: boolean = false) {
        const api = await this.getApi();
        if (!api) {
            return;
        }
        try {
            await api.environments.refreshEnvironments({ forceRefresh });
            this.interpreterListCachePromise = undefined;
            this.didChangeInterpreters.fire();
            traceVerbose(`Refreshed Environments`);
        } catch (ex) {
            traceError(`Failed to refresh the list of interpreters`);
        }
    }
    private workspaceCachedActiveInterpreter = new Set<string>();
    @traceDecoratorVerbose(
        'Get Active Interpreter',
        TraceOptions.Arguments | TraceOptions.BeforeCall | TraceOptions.ReturnValue
    )
    public async getActiveInterpreter(resource?: Uri): Promise<PythonEnvironment | undefined> {
        const stopWatch = new StopWatch();
        this.hookupOnDidChangeInterpreterEvent();
        // If there's only one workspace folder, and we don't have a resource, then use the
        // workspace uri of the single workspace folder.
        if (!resource && this.workspace.workspaceFolders?.length === 1) {
            resource = this.workspace.workspaceFolders[0].uri;
        }
        // We need a valid resource, thats associated with a workspace folder
        if (this.workspace.workspaceFolders?.length) {
            resource = this.workspace.getWorkspaceFolder(resource)?.uri || this.workspace.workspaceFolders[0].uri;
        }
        const workspaceId = this.workspace.getWorkspaceFolderIdentifier(resource);
        const promise = this.getApi().then(async (api) => {
            if (!api) {
                return;
            }
            const envPath = api.environments.getActiveEnvironmentPath(resource);
            const env = await api.environments.resolveEnvironment(envPath);
            return this.trackResolvedEnvironment(env);
        });

        // If there was a problem in getting the details, remove the cached info.
        promise
            .then(() => {
                if (!this.workspaceCachedActiveInterpreter.has(workspaceId)) {
                    this.workspaceCachedActiveInterpreter.add(workspaceId);
                    sendTelemetryEvent(
                        Telemetry.ActiveInterpreterListingPerf,
                        { duration: stopWatch.elapsedTime },
                        { firstTime: true }
                    );
                }
            })
            .catch((ex) => {
                traceWarning(`Failed to get active interpreter from Python for workspace ${workspaceId}`, ex);
            });
        if (isCI || [ExtensionMode.Development, ExtensionMode.Test].includes(this.context.extensionMode)) {
            promise
                .then((item) =>
                    traceInfo(
                        `Active Interpreter in Python API for resource '${getDisplayPath(
                            resource
                        )}' is ${getDisplayPath(item?.uri)}, EnvType: ${item?.envType}, EnvName: '${
                            item?.envName
                        }', Version: ${item?.version?.raw}`
                    )
                )
                .catch(noop);
        }
        return promise;
    }

    @traceDecoratorVerbose('Get Interpreter details', TraceOptions.Arguments | TraceOptions.BeforeCall)
    public async getInterpreterDetails(pythonPathOrPythonId: Uri | string): Promise<undefined | PythonEnvironment> {
        this.hookupOnDidChangeInterpreterEvent();
        try {
            return await this.getApi().then(async (api) => {
                if (!api) {
                    return;
                }
                if (isUri(pythonPathOrPythonId)) {
                    // Find the Env with the same Uri.
                    const matchedPythonEnv = api.environments.known.find((item) => {
                        return areInterpreterPathsSame(item.executable.uri, pythonPathOrPythonId);
                    });
                    if (matchedPythonEnv) {
                        const env = await api.environments.resolveEnvironment(matchedPythonEnv.id);
                        return this.trackResolvedEnvironment(env);
                    }
                } else {
                    const env = await api.environments.resolveEnvironment(pythonPathOrPythonId);
                    return this.trackResolvedEnvironment(env);
                }
            });
        } catch (ex) {
            traceWarning(
                `Failed to get Python interpreter details from Python Extension API for ${
                    typeof pythonPathOrPythonId === 'string'
                        ? pythonPathOrPythonId
                        : getDisplayPath(pythonPathOrPythonId)
                }`,
                ex
            );
            // If the python extension cannot get the details here, don't fail. Just don't use them.
            return undefined;
        }
    }
    private trackResolvedEnvironment(env?: ResolvedEnvironment) {
        if (env) {
            const resolved = pythonEnvToJupyterEnv(env);
            let changed = false;
            if (
                !this._interpreters.get(env.id) ||
                !areObjectsWithUrisTheSame(resolved, this._interpreters.get(env.id)?.resolved)
            ) {
                changed = true;
                this._interpreters.set(env.id, { resolved });
            }
            if (changed) {
                this.didChangeInterpreters.fire();
            }
            return resolved;
        }
    }
    private async getApi(): Promise<ProposedExtensionAPI | undefined> {
        if (!this.extensionChecker.isPythonExtensionInstalled) {
            return;
        }
        if (!this.apiPromise) {
            this.apiPromise = this.apiProvider.getNewApi();
            this.apiPromise.then((api) => (api ? (this.api = api) : undefined)).catch(noop);
        }
        return this.apiPromise;
    }

    private onDidChangeWorkspaceFolders() {
        this.interpreterListCachePromise = undefined;
    }
    private populateCachedListOfInterpreters() {
        this.getInterpreters().ignoreErrors();
    }
    private async getInterpretersImpl(cancelToken: CancellationToken): Promise<PythonEnvironment[]> {
        if (this.extensionChecker.isPythonExtensionInstalled) {
            this.builtListOfInterpretersAtLeastOnce = true;
        }

        const allInterpreters: PythonEnvironment[] = [];
        const stopWatch = new StopWatch();
        await this.getApi().then(async (api) => {
            if (!api || cancelToken.isCancellationRequested) {
                return [];
            }
            try {
                const apiResolveTime = stopWatch.elapsedTime;
                await api.environments.refreshEnvironments();
                if (cancelToken.isCancellationRequested) {
                    return;
                }
                const totalTime = stopWatch.elapsedTime;
                traceVerbose(
                    `Full interpreter list after refreshing (total ${totalTime}ms, resolve ${apiResolveTime}ms, refresh ${
                        totalTime - apiResolveTime
                    }ms) is length: ${api.environments.known.length}, ${api.environments.known
                        .map(
                            (item) =>
                                `${item.id}:${item.environment?.name}:${item.tools.join(',')}:${getDisplayPath(
                                    item.executable.uri
                                )}:${item.path}`
                        )
                        .join(', ')}`
                );
                await Promise.all(
                    api.environments.known
                        .filter((item) => this.isValidWorkSpaceRelatedEnvironment(item))
                        .map(async (item) => {
                            try {
                                const env = await api.environments.resolveEnvironment(item.id);
                                const resolved = this.trackResolvedEnvironment(env);
                                traceVerbose(
                                    `Python environment ${env?.id} from Python Extension API is ${JSON.stringify(
                                        env
                                    )} and translated is ${JSON.stringify(resolved)}`
                                );
                                if (!this.isValidWorkSpaceRelatedEnvironment(item)) {
                                    return;
                                }
                                if (resolved) {
                                    allInterpreters.push(resolved);
                                } else {
                                    traceError(
                                        `Failed to get env details from Python API for ${item.id} without an error`
                                    );
                                }
                            } catch (ex) {
                                traceError(`Failed to get env details from Python API for ${item.id}`, ex);
                            }
                        })
                );
            } catch (ex) {
                traceError(`Failed to refresh list of interpreters and get their details`, ex);
            }
        });
        if (cancelToken.isCancellationRequested) {
            return [];
        }

        traceVerbose(
            `Full interpreter list is length: ${allInterpreters.length}, ${allInterpreters
                .map((item) => `${item.id}:${item.displayName}:${item.envType}:${getDisplayPath(item.uri)}`)
                .join(', ')}`
        );
        return allInterpreters;
    }
    /**
     * Python extension API returns all envs from all known workspace folders, including those that do not
     * belong to the currently opened workspace folders.
     * This will is used to determine whether an env belongs to the currently opened workspace folders.
     */
    private isValidWorkSpaceRelatedEnvironment(env: PythonEnvironmentV2 | ResolvedEnvironment) {
        const envWorkspaceFolder = env?.environment?.workspaceFolder;
        if (envWorkspaceFolder) {
            if (!this.workspace.workspaceFolders) {
                traceVerbose(`Exclude env ${env.id} as it belongs to a workspace folder`);
                return false;
            }
            if (
                !this.workspace.workspaceFolders.some((item) => item.uri.toString() === envWorkspaceFolder.toString())
            ) {
                traceVerbose(`Exclude env ${env.id} as it belongs to a different workspace folder`);
                return false;
            }
        }
        return true;
    }
    private builtListOfInterpretersAtLeastOnce?: boolean;
    private buildListOfInterpretersForFirstTime() {
        if (this.builtListOfInterpretersAtLeastOnce) {
            return;
        }
        // Get latest interpreter list in the background.
        if (this.extensionChecker.isPythonExtensionActive) {
            this.builtListOfInterpretersAtLeastOnce = true;
            this.populateCachedListOfInterpreters();
        }
        this.extensionChecker.onPythonExtensionInstallationStatusChanged(
            (e) => {
                if (e !== 'installed') {
                    return;
                }
                if (this.extensionChecker.isPythonExtensionActive) {
                    this.populateCachedListOfInterpreters();
                }
            },
            this,
            this.disposables
        );
    }
    private hookupOnDidChangeInterpreterEvent() {
        // Only do this once.
        if (this.eventHandlerAdded) {
            return;
        }
        this.buildListOfInterpretersForFirstTime();
        this.getApi()
            .then((api) => {
                if (!this.eventHandlerAdded && api) {
                    this.eventHandlerAdded = true;
                    api.environments.onDidChangeActiveEnvironmentPath(
                        () => {
                            traceVerbose(`Detected change in Active Python environment via Python API`);
                            this.interpreterListCachePromise = undefined;
                            this.workspaceCachedActiveInterpreter.clear();
                            this.didChangeInterpreter.fire();
                        },
                        this,
                        this.disposables
                    );
                    api.environments.onDidChangeEnvironments(
                        () => {
                            traceVerbose(`Detected change in Python environments via Python API`);
                            this.interpreterListCachePromise = undefined;
                            this.refreshInterpreters().ignoreErrors();
                            this.populateCachedListOfInterpreters();
                            this.didChangeInterpreters.fire();
                        },
                        this,
                        this.disposables
                    );
                }
            })
            .catch(noop);
    }
}<|MERGE_RESOLUTION|>--- conflicted
+++ resolved
@@ -78,15 +78,9 @@
     }
     return {
         id: env.id,
-<<<<<<< HEAD
-        sysPrefix: env.executable.sysPrefix,
+        sysPrefix: env.executable.sysPrefix || '',
         envPath: env.environment?.folderUri,
-        envName: env.environment?.name,
-=======
-        sysPrefix: env.executable.sysPrefix || '',
-        envPath: Uri.file(env.path),
         envName: env.environment?.name || '',
->>>>>>> e5494acc
         uri: env.executable.uri!,
         displayName: env.environment?.name || '',
         envType,
