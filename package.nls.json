--- conflicted
+++ resolved
@@ -956,14 +956,10 @@
     "Products.installingModule": "Installing {0}",
     "DataScience.webNotSupported": "Operation not supported in web version of Jupyter Extension.",
     "DataScience.outputSizeExceedLimit": "Output exceeds the <a href={0}>size limit</a>. Open the full output data <a href={1}>in a text editor</a>",
-<<<<<<< HEAD
     "DataScience.installPythonTitle": "Install Python",
     "DataScience.installPythonExtensionViaKernelPickerTitle": "Install Python Extension",
     "DataScience.switchToLocalKernelsTitle": "Connect to Local Kernels",
     "DataScience.switchToRemoteKernelsTitle": "Connect to Your Own Jupyter Server",
-    "DataScience.switchToAnotherRemoteKernelsTitle": "Connect to Another Jupyter Server"
-}
-=======
+    "DataScience.switchToAnotherRemoteKernelsTitle": "Connect to Another Jupyter Server",
     "DataScience.failedToInstallPythonExtension": "Failed to install the Python Extension."
-}
->>>>>>> b1e9cbe8
+}