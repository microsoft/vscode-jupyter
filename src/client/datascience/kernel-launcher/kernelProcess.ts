--- conflicted
+++ resolved
@@ -346,16 +346,9 @@
 
             const [executionService, env] = await Promise.all([
                 this.processExecutionFactory.create(this.resource),
-<<<<<<< HEAD
                 !useProcessEnv
-                    ? this.kernelEnvVarsService.getEnvironmentVariables(this.resource, this.launchKernelSpec)
+                    ? this.kernelEnvVarsService.getEnvironmentVariables(this.resource, undefined, this.launchKernelSpec)
                     : process.env
-=======
-                // Pass undefined for the interpreter here as we are not explicitly launching with a Python Environment
-                // Note that there might still be python env vars to merge from the kernel spec in the case of something like
-                // a Java kernel registered in a conda environment
-                this.kernelEnvVarsService.getEnvironmentVariables(this.resource, undefined, this.launchKernelSpec)
->>>>>>> 4e787fa4
             ]);
 
             // Add quotations to arguments if they have a blank space in them.
