// Copyright (c) Microsoft Corporation.
// Licensed under the MIT License.

import { assert, expect, use } from 'chai';
import chaiPromise from 'chai-as-promised';
import * as path from '../../../platform/vscode-path/path';
import * as sinon from 'sinon';
import { anything, capture, deepEqual, instance, mock, when } from 'ts-mockito';
import { Uri } from 'vscode';
import { ObservableExecutionResult, Output } from '../../../platform/common/process/types.node';
import { DataScience } from '../../../platform/common/utils/localize';
import { EXTENSION_ROOT_DIR } from '../../../platform/constants.node';
import { IEnvironmentActivationService } from '../../../platform/interpreter/activation/types';
import { IInterpreterService } from '../../../platform/interpreter/contracts';
import { ProductNames } from '../../../platform/interpreter/installer/productNames';
import { Product } from '../../../platform/interpreter/installer/types';
import { PythonExecutionFactory } from '../../../platform/interpreter/pythonExecutionFactory.node';
import { IPythonExecutionService } from '../../../platform/interpreter/types.node';
import { EXTENSION_ROOT_DIR_FOR_TESTS } from '../../../test/constants.node';
import { MockOutputChannel } from '../../../test/mockClasses';
import { createPythonInterpreter } from '../../../test/utils/interpreters';
import { JupyterPaths } from '../../raw/finder/jupyterPaths.node';
import { JupyterServerInfo } from '../types';
import { JupyterInterpreterDependencyService } from './jupyterInterpreterDependencyService.node';
import { JupyterInterpreterService } from './jupyterInterpreterService.node';
import { JupyterInterpreterSubCommandExecutionService } from './jupyterInterpreterSubCommandExecutionService.node';
import { noop } from '../../../test/core';
import { createObservable } from '../../../platform/common/process/proc.node';
<<<<<<< HEAD
=======
import { IDisposable } from '../../../platform/common/types';
import { dispose } from '../../../platform/common/utils/lifecycle';
>>>>>>> bcfa28c4
use(chaiPromise);

/* eslint-disable  */

suite('Jupyter InterpreterSubCommandExecutionService', () => {
    let jupyterInterpreter: JupyterInterpreterService;
    let interpreterService: IInterpreterService;
    let jupyterDependencyService: JupyterInterpreterDependencyService;
    let execService: IPythonExecutionService;
    let jupyterInterpreterExecutionService: JupyterInterpreterSubCommandExecutionService;
    const selectedJupyterInterpreter = createPythonInterpreter({ displayName: 'JupyterInterpreter' });
    const activePythonInterpreter = createPythonInterpreter({ displayName: 'activePythonInterpreter' });
    let notebookStartResult: ObservableExecutionResult<string>;
    const disposables: IDisposable[] = [];
    setup(() => {
        interpreterService = mock<IInterpreterService>();
        jupyterInterpreter = mock(JupyterInterpreterService);
        jupyterDependencyService = mock(JupyterInterpreterDependencyService);
        const execFactory = mock(PythonExecutionFactory);
        execService = mock<IPythonExecutionService>();
        when(execFactory.createActivatedEnvironment(anything())).thenResolve(instance(execService));
        // eslint-disable-next-line @typescript-eslint/no-explicit-any
        (instance(execService) as any).then = undefined;
        const output = new MockOutputChannel('');
        const out = createObservable<Output<string>>();
        disposables.push(out);
        notebookStartResult = {
            dispose: noop,
            proc: undefined,
<<<<<<< HEAD
            out: createObservable<Output<string>>()
=======
            out
>>>>>>> bcfa28c4
        };
        const jupyterPaths = mock<JupyterPaths>();
        when(jupyterPaths.getKernelSpecTempRegistrationFolder()).thenResolve(
            Uri.file(path.join(EXTENSION_ROOT_DIR_FOR_TESTS, 'temp', 'jupyter', 'kernels'))
        );
        const envActivationService = mock<IEnvironmentActivationService>();
        when(envActivationService.getActivatedEnvironmentVariables(anything(), anything())).thenResolve();
        jupyterInterpreterExecutionService = new JupyterInterpreterSubCommandExecutionService(
            instance(jupyterInterpreter),
            instance(interpreterService),
            instance(jupyterDependencyService),
            instance(execFactory),
            output,
            instance(jupyterPaths),
            instance(envActivationService)
        );

        when(execService.execModuleObservable('jupyter', anything(), anything())).thenResolve(
            // eslint-disable-next-line @typescript-eslint/no-explicit-any
            notebookStartResult as any
        );
        when(interpreterService.getActiveInterpreter()).thenResolve(activePythonInterpreter);
        when(interpreterService.getActiveInterpreter(undefined)).thenResolve(activePythonInterpreter);
    });
    teardown(() => {
        dispose(disposables);
        sinon.restore();
    });
    // eslint-disable-next-line
    suite('Interpreter is not selected', () => {
        setup(() => {
            when(jupyterInterpreter.getSelectedInterpreter()).thenResolve(undefined);
            when(jupyterInterpreter.getSelectedInterpreter(anything())).thenResolve(undefined);
        });
        test('Returns selected interpreter', async () => {
            const interpreter = await jupyterInterpreterExecutionService.getSelectedInterpreter(undefined);
            assert.isUndefined(interpreter);
        });
        test('Notebook is not supported', async () => {
            const isSupported = await jupyterInterpreterExecutionService.isNotebookSupported(undefined);
            assert.isFalse(isSupported);
        });
        test('Jupyter cannot be started because no interpreter has been selected', async () => {
            when(interpreterService.getActiveInterpreter(undefined)).thenResolve(undefined);
            const reason = await jupyterInterpreterExecutionService.getReasonForJupyterNotebookNotBeingSupported(
                undefined
            );
            assert.equal(reason, DataScience.selectJupyterInterpreter);
        });
        test('Jupyter cannot be started because jupyter is not installed', async () => {
            const expectedReason = DataScience.libraryRequiredToLaunchJupyterNotInstalledInterpreter(
                activePythonInterpreter.displayName!,
                ProductNames.get(Product.jupyter)!
            );
            when(jupyterDependencyService.getDependenciesNotInstalled(activePythonInterpreter, undefined)).thenResolve([
                Product.jupyter
            ]);
            const reason = await jupyterInterpreterExecutionService.getReasonForJupyterNotebookNotBeingSupported(
                undefined
            );
            assert.equal(reason, expectedReason);
        });
        test('Jupyter cannot be started because notebook is not installed', async () => {
            const expectedReason = DataScience.libraryRequiredToLaunchJupyterNotInstalledInterpreter(
                activePythonInterpreter.displayName!,
                ProductNames.get(Product.notebook)!
            );
            when(jupyterDependencyService.getDependenciesNotInstalled(activePythonInterpreter, undefined)).thenResolve([
                Product.notebook
            ]);
            const reason = await jupyterInterpreterExecutionService.getReasonForJupyterNotebookNotBeingSupported(
                undefined
            );
            assert.equal(reason, expectedReason);
        });
        test('Cannot start notebook', async () => {
            const promise = jupyterInterpreterExecutionService.startNotebook([], {});
            when(jupyterDependencyService.getDependenciesNotInstalled(activePythonInterpreter, undefined)).thenResolve([
                Product.notebook
            ]);

            await expect(promise).to.eventually.be.rejectedWith(
                DataScience.libraryRequiredToLaunchJupyterNotInstalledInterpreter(
                    activePythonInterpreter.displayName!,
                    ProductNames.get(Product.notebook)!
                )
            );
        });
        test('Cannot get a list of running jupyter servers', async () => {
            const promise = jupyterInterpreterExecutionService.getRunningJupyterServers(undefined);
            when(jupyterDependencyService.getDependenciesNotInstalled(activePythonInterpreter, undefined)).thenResolve([
                Product.notebook
            ]);

            await expect(promise).to.eventually.be.rejectedWith(
                DataScience.libraryRequiredToLaunchJupyterNotInstalledInterpreter(
                    activePythonInterpreter.displayName!,
                    ProductNames.get(Product.notebook)!
                )
            );
        });
    });
    // eslint-disable-next-line
    suite('Interpreter is selected', () => {
        setup(() => {
            when(jupyterInterpreter.getSelectedInterpreter()).thenResolve(selectedJupyterInterpreter);
            when(jupyterInterpreter.getSelectedInterpreter(anything())).thenResolve(selectedJupyterInterpreter);
        });
        test('Returns selected interpreter', async () => {
            const interpreter = await jupyterInterpreterExecutionService.getSelectedInterpreter(undefined);

            assert.deepEqual(interpreter, selectedJupyterInterpreter);
        });
        test('If ds dependencies are not installed, then notebook is not supported', async () => {
            when(jupyterDependencyService.areDependenciesInstalled(selectedJupyterInterpreter, anything())).thenResolve(
                false
            );

            const isSupported = await jupyterInterpreterExecutionService.isNotebookSupported(undefined);

            assert.isFalse(isSupported);
        });
        test('If ds dependencies are installed, then notebook is supported', async () => {
            when(jupyterInterpreter.getSelectedInterpreter(anything())).thenResolve(selectedJupyterInterpreter);
            when(jupyterDependencyService.areDependenciesInstalled(selectedJupyterInterpreter, anything())).thenResolve(
                true
            );

            const isSupported = await jupyterInterpreterExecutionService.isNotebookSupported(undefined);

            assert.isOk(isSupported);
        });
        test('Jupyter cannot be started because jupyter is not installed', async () => {
            const expectedReason = DataScience.libraryRequiredToLaunchJupyterNotInstalledInterpreter(
                selectedJupyterInterpreter.displayName!,
                ProductNames.get(Product.jupyter)!
            );
            when(
                jupyterDependencyService.getDependenciesNotInstalled(selectedJupyterInterpreter, undefined)
            ).thenResolve([Product.jupyter]);

            const reason = await jupyterInterpreterExecutionService.getReasonForJupyterNotebookNotBeingSupported(
                undefined
            );

            assert.equal(reason, expectedReason);
        });
        test('Jupyter cannot be started because notebook is not installed', async () => {
            const expectedReason = DataScience.libraryRequiredToLaunchJupyterNotInstalledInterpreter(
                selectedJupyterInterpreter.displayName!,
                ProductNames.get(Product.notebook)!
            );
            when(
                jupyterDependencyService.getDependenciesNotInstalled(selectedJupyterInterpreter, undefined)
            ).thenResolve([Product.notebook]);

            const reason = await jupyterInterpreterExecutionService.getReasonForJupyterNotebookNotBeingSupported(
                undefined
            );

            assert.equal(reason, expectedReason);
        });
        test('Jupyter cannot be started because kernelspec is not available', async () => {
            when(
                jupyterDependencyService.getDependenciesNotInstalled(selectedJupyterInterpreter, undefined)
            ).thenResolve([Product.kernelspec]);

            const reason = await jupyterInterpreterExecutionService.getReasonForJupyterNotebookNotBeingSupported(
                undefined
            );

            assert.equal(reason, DataScience.jupyterKernelSpecModuleNotFound(selectedJupyterInterpreter.uri.fsPath));
        });
        test('Can start jupyer notebook', async () => {
            const output = await jupyterInterpreterExecutionService.startNotebook([], {});

            assert.isOk(output === notebookStartResult);
            const moduleName = capture(execService.execModuleObservable).first()[0];
            const args = capture(execService.execModuleObservable).first()[1];
            assert.equal(moduleName, 'jupyter');
            assert.equal(args[0], 'notebook');
        });
        test('Return list of running jupyter servers', async () => {
            const file = path.join(EXTENSION_ROOT_DIR, 'pythonFiles', 'vscode_datascience_helpers', 'getServerInfo.py');
            const expectedServers: JupyterServerInfo[] = [
                {
                    base_url: '1',
                    hostname: '111',
                    notebook_dir: 'a',
                    password: true,
                    pid: 1,
                    port: 1243,
                    secure: false,
                    token: 'wow',
                    url: 'url'
                },
                {
                    base_url: '2',
                    hostname: '22',
                    notebook_dir: 'b',
                    password: false,
                    pid: 13,
                    port: 4444,
                    secure: true,
                    token: 'wow2',
                    url: 'url2'
                }
            ];
            when(execService.exec(deepEqual([file]), anything())).thenResolve({
                stdout: JSON.stringify(expectedServers)
            });

            const servers = await jupyterInterpreterExecutionService.getRunningJupyterServers(undefined);

            assert.deepEqual(servers, expectedServers);
        });
    });
});<|MERGE_RESOLUTION|>--- conflicted
+++ resolved
@@ -26,11 +26,8 @@
 import { JupyterInterpreterSubCommandExecutionService } from './jupyterInterpreterSubCommandExecutionService.node';
 import { noop } from '../../../test/core';
 import { createObservable } from '../../../platform/common/process/proc.node';
-<<<<<<< HEAD
-=======
 import { IDisposable } from '../../../platform/common/types';
 import { dispose } from '../../../platform/common/utils/lifecycle';
->>>>>>> bcfa28c4
 use(chaiPromise);
 
 /* eslint-disable  */
@@ -60,11 +57,7 @@
         notebookStartResult = {
             dispose: noop,
             proc: undefined,
-<<<<<<< HEAD
-            out: createObservable<Output<string>>()
-=======
             out
->>>>>>> bcfa28c4
         };
         const jupyterPaths = mock<JupyterPaths>();
         when(jupyterPaths.getKernelSpecTempRegistrationFolder()).thenResolve(
