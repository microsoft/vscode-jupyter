--- conflicted
+++ resolved
@@ -14,11 +14,7 @@
 // - Only use this nlsLocalize function, but name it `localize`.
 // - Change the signature of the localize properties in this file to not be functions but constants.
 //   - Instead of `Common.bannerLabelYes()`, make them `Common.bannerLabelYes`.
-<<<<<<< HEAD
-const standardLocalize = nls.loadMessageBundle();
-=======
 let localize = nls.loadMessageBundle();
->>>>>>> 0682191e
 
 // Embed all known translations so we can use them on the web too
 const packageBaseNlsJson = require('../../../../package.nls.json');
@@ -42,13 +38,9 @@
 }
 
 const osType = getOSType();
-<<<<<<< HEAD
-const localize = osType !== OSType.Unknown ? standardLocalize : localizeReplacement;
-=======
 if (osType === OSType.Unknown) {
     localize = localizeReplacement;
 }
->>>>>>> 0682191e
 
 // External callers of localize use these tables to retrieve localized values.
 
