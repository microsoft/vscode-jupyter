// Copyright (c) Microsoft Corporation. All rights reserved.
// Licensed under the MIT License.

'use strict';

import { inject, injectable } from 'inversify';
import {
    debug,
    NotebookDocument,
    workspace,
    DebugAdapterInlineImplementation,
    DebugSession,
    Event,
    NotebookCell,
    DebugSessionOptions,
    DebugConfiguration,
    EventEmitter,
    DebugProtocolMessage
} from 'vscode';
import * as path from 'path';
import { IKernelProvider } from '../../datascience/jupyter/kernels/types';
<<<<<<< HEAD
import { IDisposable, IInstaller, Product, ProductInstallStatus } from '../../common/types';
import { KernelDebugAdapter } from './kernelDebugAdapter';
=======
import { IDisposable } from '../../common/types';
import { IKernelDebugAdapterConfig, KernelDebugAdapter, KernelDebugMode } from './kernelDebugAdapter';
>>>>>>> e0dc6ddb
import { IDebuggingCellMap, INotebookProvider } from '../../datascience/types';
import { IExtensionSingleActivationService } from '../../activation/types';
import { ServerStatus } from '../../../datascience-ui/interactive-common/mainState';
import { INotebookControllerManager } from '../../datascience/notebook/types';
import { ContextKey } from '../../common/contextKey';
import { EditorContexts } from '../../datascience/constants';
import { IApplicationShell, ICommandManager, IVSCodeNotebook } from '../../common/application/types';
import { traceError } from '../../common/logger';
import { DataScience } from '../../common/utils/localize';
import { Commands as DSCommands } from '../../datascience/constants';
import { IFileSystem } from '../../common/platform/types';
import { IDebuggingManager } from '../types';
import { DebugProtocol } from 'vscode-debugprotocol';
import { pythonKernelDebugAdapter } from '../constants';
import { IPythonInstaller } from '../../api/types';

class Debugger {
    private resolveFunc?: (value: DebugSession) => void;
    private rejectFunc?: (reason?: Error) => void;

    readonly session: Promise<DebugSession>;

    constructor(
        public readonly document: NotebookDocument,
        public readonly config: DebugConfiguration,
        options?: DebugSessionOptions
    ) {
        this.session = new Promise<DebugSession>((resolve, reject) => {
            this.resolveFunc = resolve;
            this.rejectFunc = reject;

            debug.startDebugging(undefined, config, options).then(undefined, reject);
        });
    }

    resolve(session: DebugSession) {
        if (this.resolveFunc) {
            this.resolveFunc(session);
        }
    }

    reject(reason: Error) {
        if (this.rejectFunc) {
            this.rejectFunc(reason);
        }
    }

    async stop() {
        void debug.stopDebugging(await this.session);
    }
}

/**
 * The DebuggingManager maintains the mapping between notebook documents and debug sessions.
 */
@injectable()
export class DebuggingManager implements IExtensionSingleActivationService, IDebuggingManager, IDisposable {
    private debuggingInProgress: ContextKey;
    private runByLineInProgress: ContextKey;
    private notebookToDebugger = new Map<NotebookDocument, Debugger>();
    private notebookToDebugAdapter = new Map<NotebookDocument, KernelDebugAdapter>();
    private readonly disposables: IDisposable[] = [];
    private readonly _onDidFireVariablesEvent = new EventEmitter<void>();

    public constructor(
        @inject(IKernelProvider) private kernelProvider: IKernelProvider,
        @inject(INotebookProvider) private notebookProvider: INotebookProvider,
        @inject(IDebuggingCellMap) private debuggingCellMap: IDebuggingCellMap,
        @inject(INotebookControllerManager) private readonly notebookControllerManager: INotebookControllerManager,
        @inject(ICommandManager) private readonly commandManager: ICommandManager,
        @inject(IApplicationShell) private readonly appShell: IApplicationShell,
        @inject(IVSCodeNotebook) private readonly vscNotebook: IVSCodeNotebook,
        @inject(IFileSystem) private fs: IFileSystem,
        @inject(IPythonInstaller) private pythonInstaller: IPythonInstaller,
        @inject(IInstaller) private readonly installer: IInstaller
    ) {
        this.debuggingInProgress = new ContextKey(EditorContexts.DebuggingInProgress, this.commandManager);
        this.runByLineInProgress = new ContextKey(EditorContexts.RunByLineInProgress, this.commandManager);
        this.updateToolbar(false);
        this.updateCellToolbar(false);
    }

    public get onDidFireVariablesEvent(): Event<void> {
        return this._onDidFireVariablesEvent.event;
    }

    public async activate() {
        this.disposables.push(
            // track termination of debug sessions
            debug.onDidTerminateDebugSession(async (session) => {
                this.updateToolbar(false);
                this.updateCellToolbar(false);
                for (const [doc, dbg] of this.notebookToDebugger.entries()) {
                    if (dbg && session.id === (await dbg.session).id) {
                        this.debuggingCellMap.getCellsAndClearQueue(doc);
                        this.notebookToDebugger.delete(doc);
                        break;
                    }
                }
            }),

            // track closing of notebooks documents
            workspace.onDidCloseNotebookDocument(async (document) => {
                this.debuggingCellMap.getCellsAndClearQueue(document);
                const dbg = this.notebookToDebugger.get(document);
                if (dbg) {
                    this.updateToolbar(false);
                    this.updateCellToolbar(false);
                    await dbg.stop();
                }
            }),

            // factory for kernel debug adapters
            debug.registerDebugAdapterDescriptorFactory(pythonKernelDebugAdapter, {
                createDebugAdapterDescriptor: async (session) => {
                    if (this.vscNotebook.activeNotebookEditor) {
                        const activeDoc = this.vscNotebook.activeNotebookEditor.document;

                        await this.ensureKernelIsRunning(activeDoc);
                        const debug = this.getDebuggerByUri(activeDoc);

                        if (debug) {
                            const notebook = await this.notebookProvider.getOrCreateNotebook({
                                resource: debug.document.uri,
                                identity: debug.document.uri,
                                getOnly: true
                            });
                            if (notebook && notebook.session) {
                                debug.resolve(session);
                                const adapter = new KernelDebugAdapter(
                                    session,
                                    debug.document,
                                    notebook.session,
                                    this.debuggingCellMap,
                                    this.commandManager,
                                    this.fs
                                );
                                this.disposables.push(
                                    adapter.onDidSendMessage((msg: DebugProtocolMessage) => {
                                        if ((msg as DebugProtocol.VariablesResponse).command === 'variables') {
                                            this._onDidFireVariablesEvent.fire();
                                        }
                                    })
                                );
                                this.notebookToDebugAdapter.set(debug.document, adapter);
                                return new DebugAdapterInlineImplementation(adapter);
                            } else {
                                void this.appShell.showInformationMessage(DataScience.kernelWasNotStarted());
                            }
                        }
                    }
                    traceError('Debug sessions should start only from the cell toolbar command');
                    return;
                }
            }),

            this.commandManager.registerCommand(DSCommands.DebugNotebook, async () => {
                const editor = this.vscNotebook.activeNotebookEditor;
                if (editor) {
                    if (await this.checkForIpykernel6(editor.document)) {
                        this.updateToolbar(true);
                        void this.startDebugging(editor.document);
                    } else {
                        this.installIpykernel6(editor.document);
                    }
                } else {
                    void this.appShell.showErrorMessage(DataScience.noNotebookToDebug());
                }
            }),

            this.commandManager.registerCommand(DSCommands.RunByLine, async (cell: NotebookCell) => {
                const editor = this.vscNotebook.activeNotebookEditor;
                if (editor) {
<<<<<<< HEAD
                    if (await this.checkForIpykernel6(editor.document)) {
                        this.updateToolbar(true);
                        this.updateCellToolbar(true);
                        void this.startDebugging(editor.document, cell, { debugUI: { simple: true } });
                    } else {
                        this.installIpykernel6(editor.document);
                    }
=======
                    this.updateToolbar(true);
                    this.updateCellToolbar(true);
                    void this.startDebuggingCell(editor.document, KernelDebugMode.RunByLine, cell);
>>>>>>> e0dc6ddb
                } else {
                    void this.appShell.showErrorMessage(DataScience.noNotebookToDebug());
                }
            }),

            this.commandManager.registerCommand(DSCommands.RunByLineContinue, (cell: NotebookCell) => {
                const adapter = this.notebookToDebugAdapter.get(cell.notebook);
                if (adapter) {
                    adapter.runByLineContinue();
                } else {
                    void this.appShell.showErrorMessage(DataScience.noNotebookToDebug());
                }
            }),

            this.commandManager.registerCommand(DSCommands.RunByLineStop, (cell: NotebookCell) => {
                const adapter = this.notebookToDebugAdapter.get(cell.notebook);
                if (adapter) {
                    adapter.disconnect();
                } else {
                    void this.appShell.showErrorMessage(DataScience.noNotebookToDebug());
                }
            }),

            this.commandManager.registerCommand(DSCommands.RunAndDebugCell, (cell: NotebookCell | undefined) => {
                const editor = this.vscNotebook.activeNotebookEditor;
                if (!cell) {
                    const range = editor?.selections[0];
                    if (range) {
                        cell = editor?.document.cellAt(range.start);
                    }
                }

                if (!cell) {
                    return;
                }

                if (editor) {
                    this.updateToolbar(true);
                    void this.startDebuggingCell(editor.document, KernelDebugMode.Cell, cell);
                } else {
                    void this.appShell.showErrorMessage(DataScience.noNotebookToDebug());
                }
            })
        );
    }

    public dispose() {
        this.disposables.forEach((d) => d.dispose());
    }

    public getDebugSession(notebook: NotebookDocument): DebugSession | undefined {
        const adapter = this.notebookToDebugAdapter.get(notebook);
        if (adapter) {
            return adapter.debugSession;
        }
    }

    private updateToolbar(debugging: boolean) {
        this.debuggingInProgress.set(debugging).ignoreErrors();
    }

    private updateCellToolbar(runningByLine: boolean) {
        this.runByLineInProgress.set(runningByLine).ignoreErrors();
    }

    private async startDebuggingCell(
        doc: NotebookDocument,
        mode: KernelDebugMode.Cell | KernelDebugMode.RunByLine,
        cell: NotebookCell
    ) {
        const config: IKernelDebugAdapterConfig = {
            type: pythonKernelDebugAdapter,
            name: path.basename(doc.uri.toString()),
            request: 'attach',
            internalConsoleOptions: 'neverOpen',
            justMyCode: true,
            // add the doc uri to the config
            __document: doc.uri.toString(),
            // add a property to the config to know if the session is runByLine
            __mode: mode,
            __cellIndex: cell.index
        };
        const opts = mode === KernelDebugMode.RunByLine ? { debugUI: { simple: true } } : undefined;
        return this.startDebuggingConfig(doc, config, opts);
    }

    private async startDebugging(doc: NotebookDocument) {
        const config: IKernelDebugAdapterConfig = {
            type: pythonKernelDebugAdapter,
            name: path.basename(doc.uri.toString()),
            request: 'attach',
            internalConsoleOptions: 'neverOpen',
            justMyCode: false,
            // add the doc uri to the config
            __document: doc.uri.toString(),
            __mode: KernelDebugMode.Everything
        };
        return this.startDebuggingConfig(doc, config);
    }

    private async startDebuggingConfig(
        doc: NotebookDocument,
        config: IKernelDebugAdapterConfig,
        options?: DebugSessionOptions
    ) {
        let dbg = this.notebookToDebugger.get(doc);
        if (!dbg) {
            dbg = new Debugger(doc, config, options);
            this.notebookToDebugger.set(doc, dbg);

            try {
                await dbg.session;
            } catch (err) {
                traceError(`Can't start debugging (${err})`);
                void this.appShell.showErrorMessage(DataScience.cantStartDebugging());
            }
        }
    }

    private getDebuggerByUri(document: NotebookDocument): Debugger | undefined {
        for (const [doc, dbg] of this.notebookToDebugger.entries()) {
            if (document === doc) {
                return dbg;
            }
        }
    }

    private async ensureKernelIsRunning(doc: NotebookDocument): Promise<void> {
        await this.notebookControllerManager.loadNotebookControllers();
        const controller = this.notebookControllerManager.getSelectedNotebookController(doc);

        let kernel = this.kernelProvider.get(doc);
        if (!kernel && controller) {
            kernel = this.kernelProvider.getOrCreate(doc, {
                metadata: controller.connection,
                controller: controller?.controller,
                resourceUri: doc.uri
            });
        }
        if (kernel && kernel.status === ServerStatus.NotStarted) {
            await kernel.start({ document: doc });
        }
    }

    private async checkForIpykernel6(doc: NotebookDocument): Promise<boolean> {
        try {
            const controller = this.notebookControllerManager.getSelectedNotebookController(doc);
            const result = await this.pythonInstaller.isProductVersionCompatible(
                Product.ipykernel,
                '>=6.0.0',
                controller?.connection.interpreter
            );

            return result === ProductInstallStatus.Installed;
        } catch {
            return false;
        }
    }

    private async installIpykernel6(doc: NotebookDocument) {
        const response = await this.appShell.showInformationMessage(
            DataScience.needIpykernel6(),
            { modal: true },
            DataScience.jupyterInstall()
        );

        if (response === DataScience.jupyterInstall()) {
            const controller = this.notebookControllerManager.getSelectedNotebookController(doc);
            this.installer.install(Product.ipykernel, controller?.connection.interpreter, undefined, true);
        }
    }
}<|MERGE_RESOLUTION|>--- conflicted
+++ resolved
@@ -19,13 +19,8 @@
 } from 'vscode';
 import * as path from 'path';
 import { IKernelProvider } from '../../datascience/jupyter/kernels/types';
-<<<<<<< HEAD
 import { IDisposable, IInstaller, Product, ProductInstallStatus } from '../../common/types';
-import { KernelDebugAdapter } from './kernelDebugAdapter';
-=======
-import { IDisposable } from '../../common/types';
 import { IKernelDebugAdapterConfig, KernelDebugAdapter, KernelDebugMode } from './kernelDebugAdapter';
->>>>>>> e0dc6ddb
 import { IDebuggingCellMap, INotebookProvider } from '../../datascience/types';
 import { IExtensionSingleActivationService } from '../../activation/types';
 import { ServerStatus } from '../../../datascience-ui/interactive-common/mainState';
@@ -199,19 +194,13 @@
             this.commandManager.registerCommand(DSCommands.RunByLine, async (cell: NotebookCell) => {
                 const editor = this.vscNotebook.activeNotebookEditor;
                 if (editor) {
-<<<<<<< HEAD
                     if (await this.checkForIpykernel6(editor.document)) {
                         this.updateToolbar(true);
                         this.updateCellToolbar(true);
-                        void this.startDebugging(editor.document, cell, { debugUI: { simple: true } });
+                        void this.startDebuggingCell(editor.document, KernelDebugMode.RunByLine, cell);
                     } else {
                         this.installIpykernel6(editor.document);
                     }
-=======
-                    this.updateToolbar(true);
-                    this.updateCellToolbar(true);
-                    void this.startDebuggingCell(editor.document, KernelDebugMode.RunByLine, cell);
->>>>>>> e0dc6ddb
                 } else {
                     void this.appShell.showErrorMessage(DataScience.noNotebookToDebug());
                 }
@@ -235,7 +224,7 @@
                 }
             }),
 
-            this.commandManager.registerCommand(DSCommands.RunAndDebugCell, (cell: NotebookCell | undefined) => {
+            this.commandManager.registerCommand(DSCommands.RunAndDebugCell, async (cell: NotebookCell | undefined) => {
                 const editor = this.vscNotebook.activeNotebookEditor;
                 if (!cell) {
                     const range = editor?.selections[0];
@@ -249,8 +238,12 @@
                 }
 
                 if (editor) {
-                    this.updateToolbar(true);
-                    void this.startDebuggingCell(editor.document, KernelDebugMode.Cell, cell);
+                    if (await this.checkForIpykernel6(editor.document)) {
+                        this.updateToolbar(true);
+                        void this.startDebuggingCell(editor.document, KernelDebugMode.Cell, cell);
+                    } else {
+                        this.installIpykernel6(editor.document);
+                    }
                 } else {
                     void this.appShell.showErrorMessage(DataScience.noNotebookToDebug());
                 }
