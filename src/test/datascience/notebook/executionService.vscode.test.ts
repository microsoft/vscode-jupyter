--- conflicted
+++ resolved
@@ -997,11 +997,7 @@
         await waitForTextOutput(cell2, 'HI Z', 1, false);
     });
 
-<<<<<<< HEAD
-    test('Streamed output is added into the right cell (#16381)', async function () {
-=======
     test.skip('Streamed output is added into the right cell (#16381, disabled due to #17194)', async function () {
->>>>>>> d609e955
         // https://github.com/microsoft/vscode-jupyter/issues/16381#issuecomment-2603496123
         // https://github.com/microsoft/vscode-jupyter/issues/17194
         const onDidChangeNbEventHandler = new EventEmitter<NotebookDocumentChangeEvent>();
