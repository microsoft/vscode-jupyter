--- conflicted
+++ resolved
@@ -80,34 +80,9 @@
         @inject(IFileSystem) private readonly fs: IFileSystem,
         @inject(IConfigurationService) private readonly configService: IConfigurationService,
         @inject(IMemento) @named(GLOBAL_MEMENTO) private readonly globalMemento: Memento,
-<<<<<<< HEAD
-        @inject(IApplicationShell) private readonly appShell: IApplicationShell
-    ) {}
-=======
         @inject(IApplicationShell) private readonly appShell: IApplicationShell,
         @inject(IWorkspaceService) private readonly workspace: IWorkspaceService
-    ) {
-        asyncRegistry.push(this);
-
-        // Create a post office so we can make sure interactive windows are created at the same time
-        // on both sides.
-        this.postOffice = new PostOffice(LiveShare.InteractiveWindowProviderService, liveShare);
-
-        // Listen for peer changes
-        this.postOffice.peerCountChanged((n) => this.onPeerCountChanged(n));
-
-        // Listen for messages so we force a create on both sides.
-        this.postOffice
-            .registerCallback(LiveShareCommands.interactiveWindowCreate, this.onRemoteCreate, this)
-            .ignoreErrors();
-        this.postOffice
-            .registerCallback(LiveShareCommands.interactiveWindowCreateSync, this.onRemoteSync, this)
-            .ignoreErrors();
-
-        // Make a unique id so we can tell who sends a message
-        this.id = uuid();
-    }
->>>>>>> 95014cd4
+    ) {}
 
     public async getOrCreate(resource: Resource): Promise<IInteractiveWindow> {
         if (!this.workspace.isTrusted) {
@@ -209,19 +184,6 @@
             this._windows[0].owner?.fsPath !== resource.fsPath
         ) {
             // See if the first window was tied to a file or not.
-<<<<<<< HEAD
-            const firstWindow = this._windows.find((w) => w.owner);
-            if (firstWindow) {
-                void this.globalMemento.update(AskedForPerFileSettingKey, true);
-                const questions = [
-                    localize.DataScience.interactiveWindowModeBannerSwitchYes(),
-                    localize.DataScience.interactiveWindowModeBannerSwitchNo()
-                ];
-                // Ask user if they'd like to switch to per file or not.
-                const response = await this.appShell.showInformationMessage(
-                    localize.DataScience.interactiveWindowModeBannerTitle(),
-                    ...questions
-=======
             this.globalMemento.update(AskedForPerFileSettingKey, true).then(noop, noop);
             const questions = [
                 localize.DataScience.interactiveWindowModeBannerSwitchYes(),
@@ -240,7 +202,6 @@
                     result,
                     resource,
                     ConfigurationTarget.Global
->>>>>>> 95014cd4
                 );
             }
         }
