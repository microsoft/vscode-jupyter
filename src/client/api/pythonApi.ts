--- conflicted
+++ resolved
@@ -302,15 +302,11 @@
 // eslint-disable-next-line max-classes-per-file
 @injectable()
 export class EnvironmentActivationService implements IEnvironmentActivationService {
-<<<<<<< HEAD
-    constructor(@inject(IPythonApiProvider) private readonly apiProvider: IPythonApiProvider) {}
-=======
     private readonly cached = new Map<string, NodeJS.ProcessEnv | undefined>();
     constructor(
         @inject(IPythonApiProvider) private readonly apiProvider: IPythonApiProvider,
         @inject(IMemento) @named(GLOBAL_MEMENTO) private readonly globalState: Memento
     ) {}
->>>>>>> 8956b2bc
     @traceDecorators.verbose('Getting activated env variables', TraceOptions.BeforeCall | TraceOptions.Arguments)
     public async getActivatedEnvironmentVariables(
         resource: Resource,
