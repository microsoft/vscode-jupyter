name: Pull Request

on:
  pull_request:
    branches:
      - main
  check_run:
    types: [rerequested, requested_action]
  workflow_dispatch:

env:
  NODE_VERSION: 12.15.0
  PYTHON_VERSION: 3.8
  JULIA_VERSION: 1.5.2
  MOCHA_REPORTER_JUNIT: true # Use the mocha-multi-reporters and send output to both console (spec) and JUnit (mocha-junit-reporter). Also enables a reporter which exits the process running the tests if it haven't already.
  CACHE_NPM_DEPS: cache-npm
  CACHE_OUT_DIRECTORY: cache-out-directory
  CACHE_PIP_DEPS: cache-pip
  VSC_JUPYTER_FORCE_LOGGING: 'true'
  VSC_JUPYTER_CI_RUN_NON_PYTHON_NB_TEST: 'true'
  # Key for the cache created at the end of the the 'Cache ./pythonFiles/lib/python' step.
  CACHE_PYTHONFILES: cache-pvsc-pythonFiles
  VSIX_NAME: ms-toolsai-jupyter-insiders.vsix
  COVERAGE_REPORTS: tests-coverage-reports
  CI_PYTHON_PATH: python
  TEST_RESULTS_DIRECTORY: .
  TEST_RESULTS_GLOB: '**/test-results*.xml'
  IPYWIDGET_SCREENSHOT_PATH: '*-screenshot.png'
  DISABLE_INSIDERS_EXTENSION: 1 # Disable prompts to install Insiders in tests (else it blocks activation of extension).

jobs:
  build-vsix:
    name: Build VSIX
    runs-on: ubuntu-latest
    if: github.repository == 'microsoft/vscode-jupyter'
    steps:
      - name: Checkout
        uses: actions/checkout@v2

      - name: Use Node ${{env.NODE_VERSION}}
        uses: actions/setup-node@v2.1.2
        with:
          node-version: ${{env.NODE_VERSION}}

      - name: Use Python ${{env.PYTHON_VERSION}}
        uses: actions/setup-python@v2
        with:
          python-version: ${{env.PYTHON_VERSION}}

      # Caching of npm packages (https://github.com/actions/cache/blob/main/examples.md#node---npm)
      - name: Cache npm on linux/mac
        uses: actions/cache@v2
        if: matrix.os != 'windows-latest'
        with:
          path: ~/.npm
          key: ${{ runner.os }}-node-${{ hashFiles('**/package-lock.json') }}
          restore-keys: |
            ${{ runner.os }}-node-

      - name: Get npm cache directory
        if: matrix.os == 'windows-latest'
        id: npm-cache
        run: |
          echo "::set-output name=dir::$(npm config get cache)"
      - name: Cache npm on windows
        uses: actions/cache@v2
        if: matrix.os == 'windows-latest'
        with:
          path: ${{ steps.npm-cache.outputs.dir }}
          key: ${{ runner.os }}-node-${{ hashFiles('**/package-lock.json') }}
          restore-keys: |
            ${{ runner.os }}-node-

      - name: Install Python libs
        run: |
          python -m pip --disable-pip-version-check install -t ./pythonFiles/lib/python --no-cache-dir --implementation py --no-deps --upgrade -r ./requirements.txt

      - name: Build VSIX
        uses: ./.github/actions/build-vsix
        id: build-vsix

      - name: Rename VSIX
        if: steps.build-vsix.outputs.path != env.VSIX_NAME
        run: mv ${{ steps.build-vsix.outputs.path }} ${{ env.VSIX_NAME }}

      - uses: actions/upload-artifact@v2
        with:
          name: ${{env.VSIX_NAME}}
          path: ${{env.VSIX_NAME}}

  lint:
    name: Lint
    runs-on: ubuntu-latest
    if: github.repository == 'microsoft/vscode-jupyter'
    steps:
      - name: Checkout
        uses: actions/checkout@v2

      - name: Cache pip files
        uses: actions/cache@v2
        with:
          path: ~/.cache/pip
          key: ${{runner.os}}-${{env.CACHE_PIP_DEPS}}-${{env.PYTHON_VERSION}}

      - name: Cache npm files
        uses: actions/cache@v2
        with:
          path: ~/.npm
          key: ${{runner.os}}-${{env.CACHE_NPM_DEPS}}-${{hashFiles('package-lock.json')}}

      - name: Install dependencies (npm ci)
        run: npm ci --prefer-offline

      - name: Run linting on TypeScript code
        run: npx tslint --project tsconfig.json

      - name: Run prettier on TypeScript code
        run: npx prettier 'src/**/*.ts*' --check

      - name: Run prettier on JavaScript code
        run: npx prettier 'build/**/*.js' --check

      - name: Use Python ${{env.PYTHON_VERSION}}
        uses: actions/setup-python@v2
        with:
          python-version: ${{env.PYTHON_VERSION}}

      - name: Run Black on Python code
        run: |
          python -m pip install -U black
          python -m black . --check
        working-directory: pythonFiles

      - name: Run gulp prePublishNonBundle
        run: npx gulp prePublishNonBundle

      - name: Cache the out/ directory
        uses: actions/cache@v2
        with:
          path: ./out
          key: ${{runner.os}}-${{env.CACHE_OUT_DIRECTORY}}-${{hashFiles('src/**')}}

      - name: Check dependencies
        run: npm run checkDependencies

  ts_tests:
    name: Type Script Tests
    runs-on: ${{ matrix.os }}
    if: github.repository == 'microsoft/vscode-jupyter'
    strategy:
      fail-fast: false
      matrix:
        # We're not running CI on macOS for now because it's one less matrix entry to lower the number of runners used,
        # macOS runners are expensive, and we assume that Ubuntu is enough to cover the UNIX case.
        os: [ubuntu-latest, windows-latest]
        test-suite: [ts-unit]
    steps:
      - name: Checkout
        uses: actions/checkout@v2

      - name: Use Node ${{env.NODE_VERSION}}
        uses: actions/setup-node@v2.1.2
        with:
          node-version: ${{env.NODE_VERSION}}

      # Caching of npm packages (https://github.com/actions/cache/blob/main/examples.md#node---npm)
      - name: Cache npm on linux/mac
        uses: actions/cache@v2
        if: matrix.os != 'windows-latest'
        with:
          path: ~/.npm
          key: ${{ runner.os }}-node-${{ hashFiles('**/package-lock.json') }}
          restore-keys: |
            ${{ runner.os }}-node-

      - name: Get npm cache directory
        if: matrix.os == 'windows-latest'
        id: npm-cache
        run: |
          echo "::set-output name=dir::$(npm config get cache)"
      - name: Cache npm on windows
        uses: actions/cache@v2
        if: matrix.os == 'windows-latest'
        with:
          path: ${{ steps.npm-cache.outputs.dir }}
          key: ${{ runner.os }}-node-${{ hashFiles('**/package-lock.json') }}
          restore-keys: |
            ${{ runner.os }}-node-

      - name: Cache compiled TS files
        # Use an id for this step so that its cache-hit output can be accessed and checked in the next step.
        id: out-cache
        uses: actions/cache@v2
        with:
          path: ./out
          key: ${{runner.os}}-${{env.CACHE_OUT_DIRECTORY}}-${{hashFiles('src/**')}}

      - name: Install dependencies (npm ci)
        run: npm ci --prefer-offline

      - name: Compile if not cached
        run: npx gulp prePublishNonBundle
        env:
            CI_JUPYTER_FAST_COMPILATION: 'true'

        # if: steps.out-cache.outputs.cache-hit == false
      - name: Run TypeScript unit tests
        id: test_unittests
        run: npm run test:unittests:cover

      - name: Publish Test Report
        uses: scacap/action-surefire-report@v1
        if: steps.test_unittests.outcome == 'failure' && failure()
        with:
          github_token: ${{ secrets.GITHUB_TOKEN }}
          report_paths: ${{ env.TEST_RESULTS_GLOB }}
          check_name: Ts-Unit Test Report

  tests:
    name: Functional Jupyter Tests
    runs-on: ${{ matrix.os }}
    if: github.repository == 'microsoft/vscode-jupyter'
    strategy:
      fail-fast: false
      matrix:
        # We're not running CI on macOS for now because it's one less matrix entry to lower the number of runners used,
        # macOS runners are expensive, and we assume that Ubuntu is enough to cover the UNIX case.
        os: [ubuntu-latest]
        python: [3.8]
        test-suite: [group1, group2, group3, group4]
    steps:
      - name: Checkout
        uses: actions/checkout@v2

      - name: Use Python ${{matrix.python}}
        uses: actions/setup-python@v2
        with:
          python-version: ${{matrix.python}}

      - name: Upgrade pip
        run: python -m pip install -U pip

      - name: Use Node ${{env.NODE_VERSION}}
        uses: actions/setup-node@v2.1.2
        with:
          node-version: ${{env.NODE_VERSION}}

      # Start caching

      # Cache Python Dependencies.
      # Caching (https://github.com/actions/cache/blob/main/examples.md#python---pip
      - name: Cache pip on linux
        uses: actions/cache@v2
        if: matrix.os == 'ubuntu-latest'
        with:
          path: ~/.cache/pip
          key: ${{ runner.os }}-pip-${{env.PYTHON_VERSION}}-${{ hashFiles('requirements.txt') }}-${{hashFiles('build/debugger-install-requirements.txt')}}-${{hashFiles('test-requirements.txt')}}-${{hashFiles('ipython-test-requirements.txt')}}-${{hashFiles('functional-test-requirements.txt')}}-${{hashFiles('conda-functional-requirements.txt')}}
          restore-keys: |
            ${{ runner.os }}-pip-${{env.PYTHON_VERSION}}-

      - name: Cache pip on mac
        uses: actions/cache@v2
        if: matrix.os == 'macos-latest'
        with:
          path: ~/Library/Caches/pip
          key: ${{ runner.os }}-pip-${{env.PYTHON_VERSION}}-${{ hashFiles('requirements.txt') }}-${{hashFiles('build/debugger-install-requirements.txt')}}-${{hashFiles('test-requirements.txt')}}-${{hashFiles('ipython-test-requirements.txt')}}-${{hashFiles('functional-test-requirements.txt')}}-${{hashFiles('conda-functional-requirements.txt')}}
          restore-keys: |
            ${{ runner.os }}-pip-${{env.PYTHON_VERSION}}-

      - name: Cache pip on windows
        uses: actions/cache@v2
        if: matrix.os == 'windows-latest'
        with:
          path: ~\AppData\Local\pip\Cache
          key: ${{ runner.os }}-pip-${{env.PYTHON_VERSION}}-${{ hashFiles('requirements.txt') }}-${{hashFiles('build/debugger-install-requirements.txt')}}-${{hashFiles('test-requirements.txt')}}-${{hashFiles('ipython-test-requirements.txt')}}-${{hashFiles('functional-test-requirements.txt')}}-${{hashFiles('conda-functional-requirements.txt')}}
          restore-keys: |
            ${{ runner.os }}-pip-${{env.PYTHON_VERSION}}-

      # Caching of npm packages (https://github.com/actions/cache/blob/main/examples.md#node---npm)
      - name: Cache npm on linux/mac
        uses: actions/cache@v2
        if: matrix.os != 'windows-latest'
        with:
          path: ~/.npm
          key: ${{ runner.os }}-node-${{ hashFiles('**/package-lock.json') }}
          restore-keys: |
            ${{ runner.os }}-node-

      - name: Get npm cache directory
        if: matrix.os == 'windows-latest'
        id: npm-cache
        run: |
          echo "::set-output name=dir::$(npm config get cache)"
      - name: Cache npm on windows
        uses: actions/cache@v2
        if: matrix.os == 'windows-latest'
        with:
          path: ${{ steps.npm-cache.outputs.dir }}
          key: ${{ runner.os }}-node-${{ hashFiles('**/package-lock.json') }}
          restore-keys: |
            ${{ runner.os }}-node-

      - name: Cache compiled TS files
        id: out-cache
        uses: actions/cache@v2
        with:
          path: ./out
          key: ${{runner.os}}-${{env.CACHE_OUT_DIRECTORY}}-${{hashFiles('src/**')}}

      # For faster/better builds of sdists.
      - run: python -m pip install wheel
        shell: bash

      # debugpy is not shipped, only installed for local tests.
      # In production, we get debugpy from python extension.
      - name: Install Python Libs
        run: |
          python -m pip --disable-pip-version-check install -t ./pythonFiles/lib/python --no-cache-dir --implementation py --no-deps --upgrade -r ./requirements.txt
          python -m pip --disable-pip-version-check install -r build/debugger-install-requirements.txt
          python ./pythonFiles/install_debugpy.py
          python -m pip install numpy
          python -m pip install --upgrade jupyter
          python -m pip install --upgrade -r build/test-requirements.txt
          python -m pip install --upgrade -r ./build/ipython-test-requirements.txt
          python -m pip install --upgrade -r ./build/conda-functional-requirements.txt
          python -m ipykernel install --user
        # This step is slow.

      - name: Install dependencies (npm ci)
        run: npm ci --prefer-offline
        # This step is slow.
      - name: Install Julia
        uses: julia-actions/setup-julia@v1
        with:
          version: ${{env.JULIA_VERSION}}

      - name: Install Julia Kernel
        run: |
          julia -e '
            using Pkg
            Pkg.add("IJulia")'

      - name: Compile if not cached
        run: npx gulp prePublishNonBundle
        env:
            CI_JUPYTER_FAST_COMPILATION: 'true'

      - name: Print out notebook directory
        run: |
          ls ./out/datascience-ui/notebook

      - name: Run functional tests
        run: npm run test:functional:parallel -- --${{matrix.test-suite}}
        env:
          VSC_FORCE_REAL_JUPYTER: 1
          VSC_JUPYTER_FORCE_LOGGING: 1
        id: test_functional_group

      - name: Upload screenshots
        uses: actions/upload-artifact@v2
        if: steps.test_functional_group.outcome == 'failure' && failure()
        with:
          path: './${{env.IPYWIDGET_SCREENSHOT_PATH}}'


      - name: Publish Test Report
        uses: scacap/action-surefire-report@v1
        with:
          github_token: ${{ secrets.GITHUB_TOKEN }}
          report_paths: ${{ env.TEST_RESULTS_GLOB }}
          check_name: Functional Test Report ${{matrix.test-suite}}
        if: steps.test_functional_group.outcome == 'failure' && failure()

  vscodeTests:
    name: VS Code Tests # These tests run with Python extension & real Jupyter
    runs-on: ${{ matrix.os }}
    if: github.repository == 'microsoft/vscode-jupyter'
    env:
        VSC_FORCE_REAL_JUPYTER: 1
        VSC_JUPYTER_CI_RUN_NON_PYTHON_NB_TEST: 1
    strategy:
      fail-fast: false
      matrix:
        # We're not running CI on macOS for now because it's one less matrix entry to lower the number of runners used,
        # macOS runners are expensive, and we assume that Ubuntu is enough to cover the UNIX case.
        os: [ubuntu-latest]
        python: [3.8] # Use flaky tests to run against more versions of Python.
        # integration: Tests with VS Code, Python extension & real Jupyter
        # notebook: Notebook Tests with VS Code, Python extension & real Jupyter
        test-suite: [integration, notebook, notebookWithoutPythonExt]
    steps:
      - name: Checkout
        uses: actions/checkout@v2

      - name: Use Python ${{matrix.python}}
        uses: actions/setup-python@v2
        with:
          python-version: ${{matrix.python}}
        if: matrix.test-suite == 'integration' || matrix.test-suite == 'notebook'

      - name: Upgrade pip
        run: python -m pip install -U pip
        if: matrix.test-suite == 'integration' || matrix.test-suite == 'notebook'

      - name: Use Node ${{env.NODE_VERSION}}
        uses: actions/setup-node@v2.1.2
        with:
          node-version: ${{env.NODE_VERSION}}

      # Start caching

      # Cache Python Dependencies.
      # Caching (https://github.com/actions/cache/blob/main/examples.md#python---pip
      - name: Cache pip on linux
        uses: actions/cache@v2
        if: matrix.os == 'ubuntu-latest' && (matrix.test-suite == 'integration' || matrix.test-suite == 'notebook')
        with:
          path: ~/.cache/pip
          key: ${{ runner.os }}-pip-${{env.PYTHON_VERSION}}-${{ hashFiles('requirements.txt') }}-${{hashFiles('build/debugger-install-requirements.txt')}}-${{hashFiles('test-requirements.txt')}}-${{hashFiles('ipython-test-requirements.txt')}}-${{hashFiles('functional-test-requirements.txt')}}-${{hashFiles('conda-functional-requirements.txt')}}
          restore-keys: |
            ${{ runner.os }}-pip-${{env.PYTHON_VERSION}}-

      - name: Cache pip on mac
        uses: actions/cache@v2
        if: matrix.os == 'macos-latest' && (matrix.test-suite == 'integration' || matrix.test-suite == 'notebook')
        with:
          path: ~/Library/Caches/pip
          key: ${{ runner.os }}-pip-${{env.PYTHON_VERSION}}-${{ hashFiles('requirements.txt') }}-${{hashFiles('build/debugger-install-requirements.txt')}}-${{hashFiles('test-requirements.txt')}}-${{hashFiles('ipython-test-requirements.txt')}}-${{hashFiles('functional-test-requirements.txt')}}-${{hashFiles('conda-functional-requirements.txt')}}
          restore-keys: |
            ${{ runner.os }}-pip-${{env.PYTHON_VERSION}}-

      - name: Cache pip on windows
        uses: actions/cache@v2
        if: matrix.os == 'windows-latest' && (matrix.test-suite == 'integration' || matrix.test-suite == 'notebook')
        with:
          path: ~\AppData\Local\pip\Cache
          key: ${{ runner.os }}-pip-${{env.PYTHON_VERSION}}-${{ hashFiles('requirements.txt') }}-${{hashFiles('build/debugger-install-requirements.txt')}}-${{hashFiles('test-requirements.txt')}}-${{hashFiles('ipython-test-requirements.txt')}}-${{hashFiles('functional-test-requirements.txt')}}-${{hashFiles('conda-functional-requirements.txt')}}
          restore-keys: |
            ${{ runner.os }}-pip-${{env.PYTHON_VERSION}}-

      # Caching of npm packages (https://github.com/actions/cache/blob/main/examples.md#node---npm)
      - name: Cache npm on linux/mac
        uses: actions/cache@v2
        if: matrix.os != 'windows-latest'
        with:
          path: ~/.npm
          key: ${{ runner.os }}-node-${{ hashFiles('**/package-lock.json') }}
          restore-keys: |
            ${{ runner.os }}-node-

      - name: Get npm cache directory
        if: matrix.os == 'windows-latest'
        id: npm-cache
        run: |
          echo "::set-output name=dir::$(npm config get cache)"
      - name: Cache npm on windows
        uses: actions/cache@v2
        if: matrix.os == 'windows-latest'
        with:
          path: ${{ steps.npm-cache.outputs.dir }}
          key: ${{ runner.os }}-node-${{ hashFiles('**/package-lock.json') }}
          restore-keys: |
            ${{ runner.os }}-node-

      - name: Cache compiled TS files
        id: out-cache
        uses: actions/cache@v2
        with:
          path: ./out
          key: ${{runner.os}}-${{env.CACHE_OUT_DIRECTORY}}-${{hashFiles('src/**')}}

      # For faster/better builds of sdists.
      - run: python -m pip install wheel
        shell: bash
        if: matrix.test-suite == 'integration' || matrix.test-suite == 'notebook'

      # debugpy is not shipped, only installed for local tests.
      # In production, we get debugpy from python extension.
      - name: Install Python Libs
        run: |
          python -m pip --disable-pip-version-check install -t ./pythonFiles/lib/python --no-cache-dir --implementation py --no-deps --upgrade -r ./requirements.txt
          python -m pip --disable-pip-version-check install -r build/debugger-install-requirements.txt
          python ./pythonFiles/install_debugpy.py
          python -m pip install numpy
          python -m pip install --upgrade jupyter
          python -m pip install --upgrade -r build/test-requirements.txt
          python -m pip install --upgrade -r ./build/ipython-test-requirements.txt
          python -m pip install --upgrade -r ./build/conda-functional-requirements.txt
          python -m ipykernel install --user
        if: matrix.test-suite == 'integration' || matrix.test-suite == 'notebook'
        # This step is slow.

      - name: Install dependencies (npm ci)
        run: npm ci --prefer-offline
        # This step is slow.

      - name: Compile if not cached
        run: npx gulp prePublishNonBundle
        env:
            VSC_CI_MATRIX_TEST_SUITE: ${{matrix.test-suite}}
            CI_JUPYTER_FAST_COMPILATION: 'true'


      # Used by tests for non-python kernels.
      # Test are enabled via env variable `VSC_JUPYTER_CI_RUN_NON_PYTHON_NB_TEST`
      - name: Install Julia
        uses: julia-actions/setup-julia@v1
        with:
          version: ${{env.JULIA_VERSION}}

      - name: Install Julia Kernel
        run: |
          julia -e '
            using Pkg
            Pkg.add("IJulia")'

      - name: Create Virtual Env for Tests
        uses: ./.github/actions/create-venv-for-tests
        if: matrix.test-suite == 'integration' || matrix.test-suite == 'notebook'

<<<<<<< HEAD
=======
      - name: Azure Login
        uses: azure/login@v1.1.1
        with:
          creds: ${{ secrets.AZURE_CREDENTIALS }}

      - name: Download Python VSIX
        run: az storage blob download --file ${{env.VSIX_NAME_PYTHON}} --account-name pvsc --container-name extension-builds --name ${{ env.VSIX_NAME_PYTHON }}

>>>>>>> feef5ba5
      - name: Run tests with VSCode & Jupyter
        uses: GabrielBB/xvfb-action@v1.4
        with:
          run: npm run testVSCode
        env:
          VSC_FORCE_REAL_JUPYTER: 1
          VSC_JUPYTER_FORCE_LOGGING: 1
          VSC_JUPYTER_CI_RUN_NON_PYTHON_NB_TEST: 1
        id: test_vscode
        if: matrix.test-suite == 'integration'

      - name: Publish VSCode Test Report
        uses: scacap/action-surefire-report@v1
        with:
          github_token: ${{ secrets.GITHUB_TOKEN }}
          report_paths: ${{ env.TEST_RESULTS_GLOB }}
          check_name: VSCode Test Report
        if: steps.test_vscode.outcome == 'failure' && failure()

      - name: Run Native Notebook with VSCode & Jupyter
        uses: GabrielBB/xvfb-action@v1.4
        with:
          run: npm run testNativeNotebooksInVSCode
        env:
          VSC_FORCE_REAL_JUPYTER: 1
          VSC_JUPYTER_FORCE_LOGGING: 1
          VSC_JUPYTER_CI_RUN_NON_PYTHON_NB_TEST: 1
          VSC_JUPYTER_CI_TEST_VSC_CHANNEL: 'insiders'
        id: test_notebook_vscode
        if: matrix.test-suite == 'notebook'

      - name: Publish Notebook Test Report
        uses: scacap/action-surefire-report@v1
        with:
          github_token: ${{ secrets.GITHUB_TOKEN }}
          report_paths: ${{ env.TEST_RESULTS_GLOB }}
          check_name: Notebook Test Report
        if: steps.test_notebook_vscode.outcome == 'failure' && failure()

      - name: Run Native Notebook with VSCode & Jupyter (without Python)
        uses: GabrielBB/xvfb-action@v1.4
        with:
          run: npm run testNativeNotebooksWithoutPythonInVSCode
        env:
          VSC_FORCE_REAL_JUPYTER: 1
          VSC_JUPYTER_FORCE_LOGGING: 1
          VSC_JUPYTER_CI_RUN_NON_PYTHON_NB_TEST: 1
          VSC_JUPYTER_CI_TEST_VSC_CHANNEL: 'insiders'
        id: test_notebookWithoutPythonExt_vscode
        if: matrix.test-suite == 'notebookWithoutPythonExt'

      - name: Publish Notebook Test Report
        uses: scacap/action-surefire-report@v1
        with:
          github_token: ${{ secrets.GITHUB_TOKEN }}
          report_paths: ${{ env.TEST_RESULTS_GLOB }}
          check_name: Notebook without Python Test Report
        if: steps.test_notebookWithoutPythonExt_vscode.outcome == 'failure' && failure()


  smoke-tests:
    name: Smoke tests
    # The value of runs-on is the OS of the current job (specified in the strategy matrix below) instead of being hardcoded.
    runs-on: ${{ matrix.os }}
    if: github.repository == 'microsoft/vscode-jupyter'
    needs: [build-vsix]
    strategy:
      fail-fast: false
      matrix:
        # We're not running CI on macOS for now because it's one less matrix entry to lower the number of runners used,
        # macOS runners are expensive, and we assume that Ubuntu is enough to cover the UNIX case.
        # os: [ubuntu-latest, windows-latest]
        os: [ubuntu-latest]
        python: [3.8]
    steps:
      - name: Use Python ${{matrix.python}}
        uses: actions/setup-python@v2
        with:
          python-version: ${{matrix.python}}
      - name: Checkout
        uses: actions/checkout@v2

      - name: Use Python ${{matrix.python}}
        uses: actions/setup-python@v2
        with:
          python-version: ${{matrix.python}}

      - name: Upgrade pip
        run: python -m pip install -U pip

      - name: Use Node ${{env.NODE_VERSION}}
        uses: actions/setup-node@v2.1.2
        with:
          node-version: ${{env.NODE_VERSION}}

      - name: Download VSIX
        uses: actions/download-artifact@v2
        with:
          name: ${{env.VSIX_NAME}}

      - name: Install dependencies (npm ci)
        run: npm ci --prefer-offline

      - name: Install test requirements
        run: |
          python -m pip install numpy
          python -m pip install --upgrade jupyter

      # Compile the test files.
      - name: Prepare for smoke tests
        run: npx tsc -p ./
        shell: bash

      - name: Run smoke tests
        env:
          DISPLAY: 10
        uses: GabrielBB/xvfb-action@v1.4
        with:
          run: node --no-force-async-hooks-checks ./out/test/smokeTest.js<|MERGE_RESOLUTION|>--- conflicted
+++ resolved
@@ -518,17 +518,6 @@
         uses: ./.github/actions/create-venv-for-tests
         if: matrix.test-suite == 'integration' || matrix.test-suite == 'notebook'
 
-<<<<<<< HEAD
-=======
-      - name: Azure Login
-        uses: azure/login@v1.1.1
-        with:
-          creds: ${{ secrets.AZURE_CREDENTIALS }}
-
-      - name: Download Python VSIX
-        run: az storage blob download --file ${{env.VSIX_NAME_PYTHON}} --account-name pvsc --container-name extension-builds --name ${{ env.VSIX_NAME_PYTHON }}
-
->>>>>>> feef5ba5
       - name: Run tests with VSCode & Jupyter
         uses: GabrielBB/xvfb-action@v1.4
         with:
