// Copyright (c) Microsoft Corporation. All rights reserved.
// Licensed under the MIT License.

'use strict';
import { inject, injectable, multiInject } from 'inversify';
import { Uri, workspace } from 'vscode';
import { IApplicationShell, IWorkspaceService, IVSCodeNotebook } from '../platform/common/application/types';
import { IFileSystemNode } from '../platform/common/platform/types.node';
import { IPythonExecutionFactory } from '../platform/common/process/types.node';
import {
    IAsyncDisposableRegistry,
    IDisposableRegistry,
    IConfigurationService,
    IExtensionContext,
    IScriptPathUtils
} from '../platform/common/types';
import { InteractiveWindowView } from '../notebooks/constants';
import { CellOutputDisplayIdTracker } from '../notebooks/execution/cellDisplayIdTracker';
import { Kernel } from './kernel.node';
import { IKernel, INotebookProvider, ITracebackFormatter, KernelOptions } from './types';
import { IStatusProvider } from '../platform/progress/types';
import { BaseKernelProvider } from './kernelProvider.base';

@injectable()
export class KernelProvider extends BaseKernelProvider {
    constructor(
        @inject(IAsyncDisposableRegistry) asyncDisposables: IAsyncDisposableRegistry,
        @inject(IDisposableRegistry) disposables: IDisposableRegistry,
        @inject(INotebookProvider) private notebookProvider: INotebookProvider,
        @inject(IConfigurationService) private configService: IConfigurationService,
        @inject(IApplicationShell) private readonly appShell: IApplicationShell,
        @inject(IFileSystemNode) private readonly fs: IFileSystemNode,
        @inject(CellOutputDisplayIdTracker) private readonly outputTracker: CellOutputDisplayIdTracker,
        @inject(IWorkspaceService) private readonly workspaceService: IWorkspaceService,
        @inject(IVSCodeNotebook) notebook: IVSCodeNotebook,
        @inject(IPythonExecutionFactory) private readonly pythonExecutionFactory: IPythonExecutionFactory,
        @inject(IStatusProvider) private readonly statusProvider: IStatusProvider,
        @inject(IExtensionContext) private readonly context: IExtensionContext,
<<<<<<< HEAD
        @inject(IScriptPathUtils) private readonly scriptPaths: IScriptPathUtils
=======
        @multiInject(ITracebackFormatter) private readonly formatters: ITracebackFormatter[]
>>>>>>> 60db18a0
    ) {
        super(asyncDisposables, disposables, notebook);
    }

    public getOrCreate(uri: Uri, options: KernelOptions): IKernel {
        const existingKernelInfo = this.getInternal(uri);
        const notebook = workspace.notebookDocuments.find((nb) => nb.uri.toString() === uri.toString());
        if (existingKernelInfo && existingKernelInfo.options.metadata.id === options.metadata.id) {
            return existingKernelInfo.kernel;
        }
        this.disposeOldKernel(uri);

        const resourceUri = notebook?.notebookType === InteractiveWindowView ? options.resourceUri : uri;
        const waitForIdleTimeout = this.configService.getSettings(resourceUri).jupyterLaunchTimeout;
        const interruptTimeout = this.configService.getSettings(resourceUri).jupyterInterruptTimeout;
        const kernel = new Kernel(
            uri,
            resourceUri,
            options.metadata,
            this.notebookProvider,
            waitForIdleTimeout,
            interruptTimeout,
            this.appShell,
            this.fs,
            options.controller,
            this.configService,
            this.outputTracker,
            this.workspaceService,
            this.pythonExecutionFactory,
            this.statusProvider,
            options.creator,
            this.context,
<<<<<<< HEAD
            this.scriptPaths
=======
            this.formatters
>>>>>>> 60db18a0
        );
        kernel.onRestarted(() => this._onDidRestartKernel.fire(kernel), this, this.disposables);
        kernel.onDisposed(() => this._onDidDisposeKernel.fire(kernel), this, this.disposables);
        kernel.onStarted(() => this._onDidStartKernel.fire(kernel), this, this.disposables);
        kernel.onStatusChanged(
            (status) => this._onKernelStatusChanged.fire({ kernel, status }),
            this,
            this.disposables
        );
        this.asyncDisposables.push(kernel);
        this.storeKernel(uri, notebook, options, kernel);
        this.deleteMappingIfKernelIsDisposed(uri, kernel);
        return kernel;
    }
}<|MERGE_RESOLUTION|>--- conflicted
+++ resolved
@@ -36,11 +36,8 @@
         @inject(IPythonExecutionFactory) private readonly pythonExecutionFactory: IPythonExecutionFactory,
         @inject(IStatusProvider) private readonly statusProvider: IStatusProvider,
         @inject(IExtensionContext) private readonly context: IExtensionContext,
-<<<<<<< HEAD
-        @inject(IScriptPathUtils) private readonly scriptPaths: IScriptPathUtils
-=======
+        @inject(IScriptPathUtils) private readonly scriptPaths: IScriptPathUtils,
         @multiInject(ITracebackFormatter) private readonly formatters: ITracebackFormatter[]
->>>>>>> 60db18a0
     ) {
         super(asyncDisposables, disposables, notebook);
     }
@@ -73,11 +70,8 @@
             this.statusProvider,
             options.creator,
             this.context,
-<<<<<<< HEAD
-            this.scriptPaths
-=======
+            this.scriptPaths,
             this.formatters
->>>>>>> 60db18a0
         );
         kernel.onRestarted(() => this._onDidRestartKernel.fire(kernel), this, this.disposables);
         kernel.onDisposed(() => this._onDidDisposeKernel.fire(kernel), this, this.disposables);
