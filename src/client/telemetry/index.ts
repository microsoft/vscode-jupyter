// Copyright (c) Microsoft Corporation. All rights reserved.
// Licensed under the MIT License.

import type { JSONObject } from '@phosphor/coreutils';
import * as stackTrace from 'stack-trace';
// tslint:disable-next-line: import-name
import TelemetryReporter from 'vscode-extension-telemetry/lib/telemetryReporter';

import { DiagnosticCodes } from '../application/diagnostics/constants';
import { IWorkspaceService } from '../common/application/types';
import { AppinsightsKey, isTestExecution, isUnitTestExecution, PVSC_EXTENSION_ID } from '../common/constants';
import { traceError, traceInfo } from '../common/logger';
import { Architecture } from '../common/utils/platform';
import { StopWatch } from '../common/utils/stopWatch';
import {
    JupyterCommands,
    NativeKeyboardCommandTelemetry,
    NativeMouseCommandTelemetry,
    Telemetry,
    VSCodeNativeTelemetry
} from '../datascience/constants';
import { ExportFormat } from '../datascience/export/types';
import { DebugConfigurationType } from '../debugger/extension/types';
import { ConsoleType, TriggerType } from '../debugger/types';
<<<<<<< HEAD
import { EnvironmentType } from '../pythonEnvironments/info';
=======
import { LinterId } from '../linters/types';
>>>>>>> a54ad974
import { EventName, PlatformErrors } from './constants';

// tslint:disable: no-any

/**
 * Checks whether telemetry is supported.
 * Its possible this function gets called within Debug Adapter, vscode isn't available in there.
 * Within DA, there's a completely different way to send telemetry.
 * @returns {boolean}
 */
function isTelemetrySupported(): boolean {
    try {
        // tslint:disable-next-line:no-require-imports
        const vsc = require('vscode');
        // tslint:disable-next-line:no-require-imports
        const reporter = require('vscode-extension-telemetry');
        return vsc !== undefined && reporter !== undefined;
    } catch {
        return false;
    }
}

/**
 * Checks if the telemetry is disabled in user settings
 * @returns {boolean}
 */
export function isTelemetryDisabled(workspaceService: IWorkspaceService): boolean {
    const settings = workspaceService.getConfiguration('telemetry').inspect<boolean>('enableTelemetry')!;
    return settings.globalValue === false ? true : false;
}

const sharedProperties: Record<string, any> = {};
/**
 * Set shared properties for all telemetry events.
 */
export function setSharedProperty<P extends ISharedPropertyMapping, E extends keyof P>(name: E, value?: P[E]): void {
    const propertyName = name as string;
    // Ignore such shared telemetry during unit tests.
    if (isUnitTestExecution() && propertyName.startsWith('ds_')) {
        return;
    }
    if (value === undefined) {
        delete sharedProperties[propertyName];
    } else {
        sharedProperties[propertyName] = value;
    }
}

/**
 * Reset shared properties for testing purposes.
 */
export function _resetSharedProperties(): void {
    for (const key of Object.keys(sharedProperties)) {
        delete sharedProperties[key];
    }
}

let telemetryReporter: TelemetryReporter | undefined;
function getTelemetryReporter() {
    if (!isTestExecution() && telemetryReporter) {
        return telemetryReporter;
    }
    const extensionId = PVSC_EXTENSION_ID;
    // tslint:disable-next-line:no-require-imports
    const extensions = (require('vscode') as typeof import('vscode')).extensions;
    const extension = extensions.getExtension(extensionId)!;
    const extensionVersion = extension.packageJSON.version;

    // tslint:disable-next-line:no-require-imports
    const reporter = require('vscode-extension-telemetry').default as typeof TelemetryReporter;
    return (telemetryReporter = new reporter(extensionId, extensionVersion, AppinsightsKey, true));
}

export function clearTelemetryReporter() {
    telemetryReporter = undefined;
}

export function sendTelemetryEvent<P extends IEventNamePropertyMapping, E extends keyof P>(
    eventName: E,
    durationMs?: Record<string, number> | number,
    properties?: P[E],
    ex?: Error
) {
    if (isTestExecution() || !isTelemetrySupported()) {
        return;
    }
    const reporter = getTelemetryReporter();
    const measures = typeof durationMs === 'number' ? { duration: durationMs } : durationMs ? durationMs : undefined;
    let customProperties: Record<string, string> = {};
    let eventNameSent = eventName as string;

    if (ex) {
        // When sending telemetry events for exceptions no need to send custom properties.
        // Else we have to review all properties every time as part of GDPR.
        // Assume we have 10 events all with their own properties.
        // As we have errors for each event, those properties are treated as new data items.
        // Hence they need to be classified as part of the GDPR process, and thats unnecessary and onerous.
        eventNameSent = 'ERROR';
        customProperties = { originalEventName: eventName as string, stackTrace: serializeStackTrace(ex) };
        reporter.sendTelemetryErrorEvent(eventNameSent, customProperties, measures, []);
    } else {
        if (properties) {
            const data = properties as any;
            Object.getOwnPropertyNames(data).forEach((prop) => {
                if (data[prop] === undefined || data[prop] === null) {
                    return;
                }
                try {
                    // If there are any errors in serializing one property, ignore that and move on.
                    // Else nothing will be sent.
                    customProperties[prop] =
                        typeof data[prop] === 'string'
                            ? data[prop]
                            : typeof data[prop] === 'object'
                            ? 'object'
                            : data[prop].toString();
                } catch (ex) {
                    traceError(`Failed to serialize ${prop} for ${eventName}`, ex);
                }
            });
        }

        // Add shared properties to telemetry props (we may overwrite existing ones).
        Object.assign(customProperties, sharedProperties);

        // Remove shared DS properties from core extension telemetry.
        Object.keys(sharedProperties).forEach((shareProperty) => {
            if (
                customProperties[shareProperty] &&
                shareProperty.startsWith('ds_') &&
                !(eventNameSent.startsWith('DS_') || eventNameSent.startsWith('DATASCIENCE'))
            ) {
                delete customProperties[shareProperty];
            }
        });

        reporter.sendTelemetryEvent(eventNameSent, customProperties, measures);
    }

    if (process.env && process.env.VSC_PYTHON_LOG_TELEMETRY) {
        traceInfo(
            `Telemetry Event : ${eventNameSent} Measures: ${JSON.stringify(measures)} Props: ${JSON.stringify(
                customProperties
            )} `
        );
    }
}

// Type-parameterized form of MethodDecorator in lib.es5.d.ts.
type TypedMethodDescriptor<T> = (
    target: Object,
    propertyKey: string | symbol,
    descriptor: TypedPropertyDescriptor<T>
) => TypedPropertyDescriptor<T> | void;

/**
 * Decorates a method, sending a telemetry event with the given properties.
 * @param eventName The event name to send.
 * @param properties Properties to send with the event; must be valid for the event.
 * @param captureDuration True if the method's execution duration should be captured.
 * @param failureEventName If the decorated method returns a Promise and fails, send this event instead of eventName.
 * @param lazyProperties A static function on the decorated class which returns extra properties to add to the event.
 * This can be used to provide properties which are only known at runtime (after the decorator has executed).
 */
// tslint:disable-next-line:no-any function-name
export function captureTelemetry<This, P extends IEventNamePropertyMapping, E extends keyof P>(
    eventName: E,
    properties?: P[E],
    captureDuration: boolean = true,
    failureEventName?: E,
    lazyProperties?: (obj: This) => P[E]
): TypedMethodDescriptor<(this: This, ...args: any[]) => any> {
    // tslint:disable-next-line:no-function-expression no-any
    return function (
        _target: Object,
        _propertyKey: string | symbol,
        descriptor: TypedPropertyDescriptor<(this: This, ...args: any[]) => any>
    ) {
        const originalMethod = descriptor.value!;
        // tslint:disable-next-line:no-function-expression no-any
        descriptor.value = function (this: This, ...args: any[]) {
            // Legacy case; fast path that sends event before method executes.
            // Does not set "failed" if the result is a Promise and throws an exception.
            if (!captureDuration && !lazyProperties) {
                sendTelemetryEvent(eventName, undefined, properties);
                // tslint:disable-next-line:no-invalid-this
                return originalMethod.apply(this, args);
            }

            const props = () => {
                if (lazyProperties) {
                    return { ...properties, ...lazyProperties(this) };
                }
                return properties;
            };

            const stopWatch = captureDuration ? new StopWatch() : undefined;

            // tslint:disable-next-line:no-invalid-this no-use-before-declare no-unsafe-any
            const result = originalMethod.apply(this, args);

            // If method being wrapped returns a promise then wait for it.
            // tslint:disable-next-line:no-unsafe-any
            if (result && typeof result.then === 'function' && typeof result.catch === 'function') {
                // tslint:disable-next-line:prefer-type-cast
                (result as Promise<void>)
                    .then((data) => {
                        sendTelemetryEvent(eventName, stopWatch?.elapsedTime, props());
                        return data;
                    })
                    // tslint:disable-next-line:promise-function-async
                    .catch((ex) => {
                        // tslint:disable-next-line:no-any
                        const failedProps: P[E] = props() || ({} as any);
                        (failedProps as any).failed = true;
                        sendTelemetryEvent(
                            failureEventName ? failureEventName : eventName,
                            stopWatch?.elapsedTime,
                            failedProps,
                            ex
                        );
                    });
            } else {
                sendTelemetryEvent(eventName, stopWatch?.elapsedTime, props());
            }

            return result;
        };

        return descriptor;
    };
}

// function sendTelemetryWhenDone<T extends IDSMappings, K extends keyof T>(eventName: K, properties?: T[K]);
export function sendTelemetryWhenDone<P extends IEventNamePropertyMapping, E extends keyof P>(
    eventName: E,
    promise: Promise<any> | Thenable<any>,
    stopWatch?: StopWatch,
    properties?: P[E]
) {
    stopWatch = stopWatch ? stopWatch : new StopWatch();
    if (typeof promise.then === 'function') {
        // tslint:disable-next-line:prefer-type-cast no-any
        (promise as Promise<any>).then(
            (data) => {
                // tslint:disable-next-line:no-non-null-assertion
                sendTelemetryEvent(eventName, stopWatch!.elapsedTime, properties);
                return data;
                // tslint:disable-next-line:promise-function-async
            },
            (ex) => {
                // tslint:disable-next-line:no-non-null-assertion
                sendTelemetryEvent(eventName, stopWatch!.elapsedTime, properties, ex);
                return Promise.reject(ex);
            }
        );
    } else {
        throw new Error('Method is neither a Promise nor a Theneable');
    }
}

function serializeStackTrace(ex: Error): string {
    // We aren't showing the error message (ex.message) since it might contain PII.
    let trace = '';
    for (const frame of stackTrace.parse(ex)) {
        const filename = frame.getFileName();
        if (filename) {
            const lineno = frame.getLineNumber();
            const colno = frame.getColumnNumber();
            trace += `\n\tat ${getCallsite(frame)} ${filename}:${lineno}:${colno}`;
        } else {
            trace += '\n\tat <anonymous>';
        }
    }
    // Ensure we always use `/` as path separators.
    // This way stack traces (with relative paths) coming from different OS will always look the same.
    return trace.trim().replace(/\\/g, '/');
}

function getCallsite(frame: stackTrace.StackFrame) {
    const parts: string[] = [];
    if (typeof frame.getTypeName() === 'string' && frame.getTypeName().length > 0) {
        parts.push(frame.getTypeName());
    }
    if (typeof frame.getMethodName() === 'string' && frame.getMethodName().length > 0) {
        parts.push(frame.getMethodName());
    }
    if (typeof frame.getFunctionName() === 'string' && frame.getFunctionName().length > 0) {
        if (parts.length !== 2 || parts.join('.') !== frame.getFunctionName()) {
            parts.push(frame.getFunctionName());
        }
    }
    return parts.join('.');
}

/**
 * Map all shared properties to their data types.
 */
export interface ISharedPropertyMapping {
    /**
     * For every DS telemetry we would like to know the type of Notebook Editor used when doing something.
     */
    ['ds_notebookeditor']: undefined | 'old' | 'custom' | 'native';

    /**
     * For every telemetry event from the extension we want to make sure we can associate it with install
     * source. We took this approach to work around very limiting query performance issues.
     */
    ['installSource']: undefined | 'marketPlace' | 'pythonCodingPack';
}

// Map all events to their properties
export interface IEventNamePropertyMapping {
    /**
     * Telemetry event sent when providing completion items for the given position and document.
     */
    [EventName.COMPLETION]: never | undefined;
    /**
     * Telemetry event sent with details 'python.autoComplete.addBrackets' setting
     */
    [EventName.COMPLETION_ADD_BRACKETS]: {
        /**
         * Carries boolean `true` if 'python.autoComplete.addBrackets' is set to true, `false` otherwise
         */
        enabled: boolean;
    };
    /**
     * Telemetry event captured when debug adapter executable is created
     */
    [EventName.DEBUG_ADAPTER_USING_WHEELS_PATH]: {
        /**
         * Carries boolean
         * - `true` if path used for the adapter is the debugger with wheels.
         * - `false` if path used for the adapter is the source only version of the debugger.
         */
        usingWheels: boolean;
    };
    /**
     * Telemetry captured before starting debug session.
     */
    [EventName.DEBUG_SESSION_START]: {
        /**
         * Trigger for starting the debugger.
         * - `launch`: Launch/start new code and debug it.
         * - `attach`: Attach to an exiting python process (remote debugging).
         * - `test`: Debugging python tests.
         *
         * @type {TriggerType}
         */
        trigger: TriggerType;
        /**
         * Type of console used.
         *  -`internalConsole`: Use VS Code debug console (no shells/terminals).
         * - `integratedTerminal`: Use VS Code terminal.
         * - `externalTerminal`: Use an External terminal.
         *
         * @type {ConsoleType}
         */
        console?: ConsoleType;
    };
    /**
     * Telemetry captured when debug session runs into an error.
     */
    [EventName.DEBUG_SESSION_ERROR]: {
        /**
         * Trigger for starting the debugger.
         * - `launch`: Launch/start new code and debug it.
         * - `attach`: Attach to an exiting python process (remote debugging).
         * - `test`: Debugging python tests.
         *
         * @type {TriggerType}
         */
        trigger: TriggerType;
        /**
         * Type of console used.
         *  -`internalConsole`: Use VS Code debug console (no shells/terminals).
         * - `integratedTerminal`: Use VS Code terminal.
         * - `externalTerminal`: Use an External terminal.
         *
         * @type {ConsoleType}
         */
        console?: ConsoleType;
    };
    /**
     * Telemetry captured after stopping debug session.
     */
    [EventName.DEBUG_SESSION_STOP]: {
        /**
         * Trigger for starting the debugger.
         * - `launch`: Launch/start new code and debug it.
         * - `attach`: Attach to an exiting python process (remote debugging).
         * - `test`: Debugging python tests.
         *
         * @type {TriggerType}
         */
        trigger: TriggerType;
        /**
         * Type of console used.
         *  -`internalConsole`: Use VS Code debug console (no shells/terminals).
         * - `integratedTerminal`: Use VS Code terminal.
         * - `externalTerminal`: Use an External terminal.
         *
         * @type {ConsoleType}
         */
        console?: ConsoleType;
    };
    /**
     * Telemetry captured when user code starts running after loading the debugger.
     */
    [EventName.DEBUG_SESSION_USER_CODE_RUNNING]: {
        /**
         * Trigger for starting the debugger.
         * - `launch`: Launch/start new code and debug it.
         * - `attach`: Attach to an exiting python process (remote debugging).
         * - `test`: Debugging python tests.
         *
         * @type {TriggerType}
         */
        trigger: TriggerType;
        /**
         * Type of console used.
         *  -`internalConsole`: Use VS Code debug console (no shells/terminals).
         * - `integratedTerminal`: Use VS Code terminal.
         * - `externalTerminal`: Use an External terminal.
         *
         * @type {ConsoleType}
         */
        console?: ConsoleType;
    };
    /**
     * Telemetry captured when starting the debugger.
     */
    [EventName.DEBUGGER]: {
        /**
         * Trigger for starting the debugger.
         * - `launch`: Launch/start new code and debug it.
         * - `attach`: Attach to an exiting python process (remote debugging).
         * - `test`: Debugging python tests.
         *
         * @type {TriggerType}
         */
        trigger: TriggerType;
        /**
         * Type of console used.
         *  -`internalConsole`: Use VS Code debug console (no shells/terminals).
         * - `integratedTerminal`: Use VS Code terminal.
         * - `externalTerminal`: Use an External terminal.
         *
         * @type {ConsoleType}
         */
        console?: ConsoleType;
        /**
         * Whether user has defined environment variables.
         * Could have been defined in launch.json or the env file (defined in `settings.json`).
         * Default `env file` is `.env` in the workspace folder.
         *
         * @type {boolean}
         */
        hasEnvVars: boolean;
        /**
         * Whether there are any CLI arguments that need to be passed into the program being debugged.
         *
         * @type {boolean}
         */
        hasArgs: boolean;
        /**
         * Whether the user is debugging `django`.
         *
         * @type {boolean}
         */
        django: boolean;
        /**
         * Whether the user is debugging `flask`.
         *
         * @type {boolean}
         */
        flask: boolean;
        /**
         * Whether the user is debugging `jinja` templates.
         *
         * @type {boolean}
         */
        jinja: boolean;
        /**
         * Whether user is attaching to a local python program (attach scenario).
         *
         * @type {boolean}
         */
        isLocalhost: boolean;
        /**
         * Whether debugging a module.
         *
         * @type {boolean}
         */
        isModule: boolean;
        /**
         * Whether debugging with `sudo`.
         *
         * @type {boolean}
         */
        isSudo: boolean;
        /**
         * Whether required to stop upon entry.
         *
         * @type {boolean}
         */
        stopOnEntry: boolean;
        /**
         * Whether required to display return types in debugger.
         *
         * @type {boolean}
         */
        showReturnValue: boolean;
        /**
         * Whether debugging `pyramid`.
         *
         * @type {boolean}
         */
        pyramid: boolean;
        /**
         * Whether debugging a subprocess.
         *
         * @type {boolean}
         */
        subProcess: boolean;
        /**
         * Whether debugging `watson`.
         *
         * @type {boolean}
         */
        watson: boolean;
        /**
         * Whether degbugging `pyspark`.
         *
         * @type {boolean}
         */
        pyspark: boolean;
        /**
         * Whether using `gevent` when debugging.
         *
         * @type {boolean}
         */
        gevent: boolean;
        /**
         * Whether debugging `scrapy`.
         *
         * @type {boolean}
         */
        scrapy: boolean;
    };
    /**
     * Telemetry event sent when attaching to child process
     */
    [EventName.DEBUGGER_ATTACH_TO_CHILD_PROCESS]: never | undefined;
    /**
     * Telemetry event sent when attaching to a local process.
     */
    [EventName.DEBUGGER_ATTACH_TO_LOCAL_PROCESS]: never | undefined;
    /**
     * Telemetry sent after building configuration for debugger
     */
    [EventName.DEBUGGER_CONFIGURATION_PROMPTS]: {
        /**
         * The type of debug configuration to build configuration for
         *
         * @type {DebugConfigurationType}
         */
        configurationType: DebugConfigurationType;
        /**
         * Carries `true` if we are able to auto-detect manage.py path for Django, `false` otherwise
         *
         * @type {boolean}
         */
        autoDetectedDjangoManagePyPath?: boolean;
        /**
         * Carries `true` if we are able to auto-detect .ini file path for Pyramid, `false` otherwise
         *
         * @type {boolean}
         */
        autoDetectedPyramidIniPath?: boolean;
        /**
         * Carries `true` if we are able to auto-detect app.py path for Flask, `false` otherwise
         *
         * @type {boolean}
         */
        autoDetectedFlaskAppPyPath?: boolean;
        /**
         * Carries `true` if user manually entered the required path for the app
         * (path to `manage.py` for Django, path to `.ini` for Pyramid, path to `app.py` for Flask), `false` otherwise
         *
         * @type {boolean}
         */
        manuallyEnteredAValue?: boolean;
    };
    /**
     * Telemetry event sent when providing completion provider in launch.json. It is sent just *after* inserting the completion.
     */
    [EventName.DEBUGGER_CONFIGURATION_PROMPTS_IN_LAUNCH_JSON]: never | undefined;
    /**
     * Telemetry is sent when providing definitions for python code, particularly when [go to definition](https://code.visualstudio.com/docs/editor/editingevolved#_go-to-definition)
     * and peek definition features are used.
     */
    [EventName.DEFINITION]: never | undefined;
    /**
     * Telemetry event sent with details of actions when invoking a diagnostic command
     */
    [EventName.DIAGNOSTICS_ACTION]: {
        /**
         * Diagnostics command executed.
         * @type {string}
         */
        commandName?: string;
        /**
         * Diagnostisc code ignored (message will not be seen again).
         * @type {string}
         */
        ignoreCode?: string;
        /**
         * Url of web page launched in browser.
         * @type {string}
         */
        url?: string;
        /**
         * Custom actions performed.
         * @type {'switchToCommandPrompt'}
         */
        action?: 'switchToCommandPrompt';
    };
    /**
     * Telemetry event sent when we are checking if we can handle the diagnostic code
     */
    [EventName.DIAGNOSTICS_MESSAGE]: {
        /**
         * Code of diagnostics message detected and displayed.
         * @type {string}
         */
        code: DiagnosticCodes;
    };
    /**
     * Telemetry event sent with details just after editor loads
     */
    [EventName.EDITOR_LOAD]: {
        /**
         * Number of workspace folders opened
         */
        workspaceFolderCount: number;
    };
    /**
     * Telemetry event sent when substituting Environment variables to calculate value of variables
     */
    [EventName.ENVFILE_VARIABLE_SUBSTITUTION]: never | undefined;
    /**
     * Telemetry event sent when an environment file is detected in the workspace.
     */
    [EventName.ENVFILE_WORKSPACE]: {
        /**
         * If there's a custom path specified in the python.envFile workspace settings.
         */
        hasCustomEnvPath: boolean;
    };
    /**
     * Telemetry Event sent when user sends code to be executed in the terminal.
     *
     */
    [EventName.EXECUTION_CODE]: {
        /**
         * Whether the user executed a file in the terminal or just the selected text.
         *
         * @type {('file' | 'selection')}
         */
        scope: 'file' | 'selection';
        /**
         * How was the code executed (through the command or by clicking the `Run File` icon).
         *
         * @type {('command' | 'icon')}
         */
        trigger?: 'command' | 'icon';
    };
    /**
     * Telemetry Event sent when user executes code against Django Shell.
     * Values sent:
     * scope
     *
     */
    [EventName.EXECUTION_DJANGO]: {
        /**
         * If `file`, then the file was executed in the django shell.
         * If `selection`, then the selected text was sent to the django shell.
         *
         * @type {('file' | 'selection')}
         */
        scope: 'file' | 'selection';
    };
    /**
     * Telemetry event sent with details when formatting a document
     */
    [EventName.FORMAT]: {
        /**
         * Tool being used to format
         */
        tool: 'autopep8' | 'black' | 'yapf';
        /**
         * If arguments for formatter is provided in resource settings
         */
        hasCustomArgs: boolean;
        /**
         * Carries `true` when formatting a selection of text, `false` otherwise
         */
        formatSelection: boolean;
    };
    /**
     * Telemetry event sent with the value of setting 'Format on type'
     */
    [EventName.FORMAT_ON_TYPE]: {
        /**
         * Carries `true` if format on type is enabled, `false` otherwise
         *
         * @type {boolean}
         */
        enabled: boolean;
    };
    /**
     * Telemetry event sent when sorting imports using formatter
     */
    [EventName.FORMAT_SORT_IMPORTS]: never | undefined;
    /**
     * Telemetry event sent when Go to Python object command is executed
     */
    [EventName.GO_TO_OBJECT_DEFINITION]: never | undefined;
    /**
     * Telemetry event sent when providing a hover for the given position and document for interactive window using Jedi.
     */
    [EventName.HOVER_DEFINITION]: never | undefined;
    /**
     * Telemetry event sent with details when tracking imports
     */
    [EventName.HASHED_PACKAGE_NAME]: {
        /**
         * Hash of the package name
         *
         * @type {string}
         */
        hashedName: string;
    };
    [Telemetry.HashedCellOutputMimeTypePerf]: never | undefined;
    [Telemetry.HashedNotebookCellOutputMimeTypePerf]: never | undefined;
    [Telemetry.HashedCellOutputMimeType]: {
        /**
         * Hash of the cell output mimetype
         *
         * @type {string}
         */
        hashedName: string;
        hasText: boolean;
        hasLatex: boolean;
        hasHtml: boolean;
        hasSvg: boolean;
        hasXml: boolean;
        hasJson: boolean;
        hasImage: boolean;
        hasGeo: boolean;
        hasPlotly: boolean;
        hasVega: boolean;
        hasWidget: boolean;
        hasJupyter: boolean;
        hasVnd: boolean;
    };
    [EventName.HASHED_PACKAGE_PERF]: never | undefined;
    /**
     * Telemetry event sent when installing modules
     */
    [EventName.PYTHON_INSTALL_PACKAGE]: {
        /**
         * The name of the module. (pipenv, Conda etc.)
         *
         * @type {string}
         */
        installer: string;
    };
    /**
     * Telemetry event sent after fetching the OS version
     */
    [EventName.PLATFORM_INFO]: {
        /**
         * If fetching OS version fails, list the failure type
         *
         * @type {PlatformErrors}
         */
        failureType?: PlatformErrors;
        /**
         * The OS version of the platform
         *
         * @type {string}
         */
        osVersion?: string;
    };
    /**
     * Telemetry is sent with details about the play run file icon
     */
    [EventName.PLAY_BUTTON_ICON_DISABLED]: {
        /**
         * Carries `true` if play button icon is not shown (because code runner is installed), `false` otherwise
         */
        disabled: boolean;
    };
    /**
     * Telemetry event sent when 'Select Interpreter' command is invoked.
     */
    [EventName.SELECT_INTERPRETER]: never | undefined;
    /**
     * Telemetry event sent when 'Enter interpreter path' button is clicked.
     */
    [EventName.SELECT_INTERPRETER_ENTER_BUTTON]: never | undefined;
    /**
     * Telemetry event sent with details about what choice user made to input the interpreter path.
     */
    [EventName.SELECT_INTERPRETER_ENTER_CHOICE]: {
        /**
         * Carries 'enter' if user chose to enter the path to executable.
         * Carries 'browse' if user chose to browse for the path to the executable.
         */
        choice: 'enter' | 'browse';
    };
    /**
     * Telemetry event sent with details after updating the python interpreter
     */
    [EventName.PYTHON_INTERPRETER]: {
        /**
         * Carries the source which triggered the update
         *
         * @type {('ui' | 'shebang' | 'load')}
         */
        trigger: 'ui' | 'shebang' | 'load';
        /**
         * Carries `true` if updating python interpreter failed
         *
         * @type {boolean}
         */
        failed: boolean;
        /**
         * The python version of the interpreter
         *
         * @type {string}
         */
        pythonVersion?: string;
        /**
         * The version of pip module installed in the python interpreter
         *
         * @type {string}
         */
        pipVersion?: string;
        /**
         * The bit-ness of the python interpreter represented using architecture.
         *
         * @type {Architecture}
         */
        architecture?: Architecture;
    };
    [EventName.PYTHON_INTERPRETER_ACTIVATION_ENVIRONMENT_VARIABLES]: {
        /**
         * Carries `true` if environment variables are present, `false` otherwise
         *
         * @type {boolean}
         */
        hasEnvVars?: boolean;
        /**
         * Carries `true` if fetching environment variables failed, `false` otherwise
         *
         * @type {boolean}
         */
        failed?: boolean;
        /**
         * Whether the environment was activated within a terminal or not.
         *
         * @type {boolean}
         */
        activatedInTerminal?: boolean;
        /**
         * Whether the environment was activated by the wrapper class.
         * If `true`, this telemetry is sent by the class that wraps the two activation providers   .
         *
         * @type {boolean}
         */
        activatedByWrapper?: boolean;
    };
    /**
     * Telemetry event sent when getting activation commands for active interpreter
     */
    [EventName.PYTHON_INTERPRETER_ACTIVATION_FOR_RUNNING_CODE]: {
        /**
         * Carries `true` if activation commands exists for interpreter, `false` otherwise
         *
         * @type {boolean}
         */
        hasCommands?: boolean;
        /**
         * Carries `true` if fetching activation commands for interpreter failed, `false` otherwise
         *
         * @type {boolean}
         */
        failed?: boolean;
        /**
         * The Python interpreter version of the active interpreter for the resource
         *
         * @type {string}
         */
        pythonVersion?: string;
    };
    /**
     * Telemetry event sent when getting activation commands for terminal when interpreter is not specified
     */
    [EventName.PYTHON_INTERPRETER_ACTIVATION_FOR_TERMINAL]: {
        /**
         * Carries `true` if activation commands exists for terminal, `false` otherwise
         *
         * @type {boolean}
         */
        hasCommands?: boolean;
        /**
         * Carries `true` if fetching activation commands for terminal failed, `false` otherwise
         *
         * @type {boolean}
         */
        failed?: boolean;
        /**
         * The Python interpreter version of the interpreter for the resource
         *
         * @type {string}
         */
        pythonVersion?: string;
    };
    [EventName.PYTHON_INTERPRETER_AUTO_SELECTION]: {
        /**
         * If cached interpreter no longer exists or is invalid
         *
         * @type {boolean}
         */
        interpreterMissing?: boolean;
        /**
         * Carries `true` if next rule is identified for autoselecting interpreter
         *
         * @type {boolean}
         */
        identified?: boolean;
        /**
         * Carries `true` if cached interpreter is updated to use the current interpreter, `false` otherwise
         *
         * @type {boolean}
         */
        updated?: boolean;
    };
    /**
     * Sends information regarding discovered python environments (virtualenv, conda, pipenv etc.)
     */
    [EventName.PYTHON_INTERPRETER_DISCOVERY]: {
        /**
         * Name of the locator
         */
        locator: string;
        /**
         * The number of the interpreters returned by locator
         */
        interpreters?: number;
    };
    /**
     * Telemetry event sent when pipenv interpreter discovery is executed.
     */
    [EventName.PIPENV_INTERPRETER_DISCOVERY]: never | undefined;
    /**
     * Telemetry event sent with details when user clicks the prompt with the following message
     * `Prompt message` :- 'We noticed you're using a conda environment. If you are experiencing issues with this environment in the integrated terminal, we suggest the "terminal.integrated.inheritEnv" setting to be changed to false. Would you like to update this setting?'
     */
    [EventName.CONDA_INHERIT_ENV_PROMPT]: {
        /**
         * `Yes` When 'Yes' option is selected
         * `No` When 'No' option is selected
         * `More info` When 'More Info' option is selected
         */
        selection: 'Yes' | 'No' | 'More Info' | undefined;
    };
    /**
     * Telemetry event sent with details when user clicks the prompt with the following message
     * `Prompt message` :- 'We found a Python environment in this workspace. Do you want to select it to start up the features in the Python extension? Only accept if you trust this environment.'
     */
    [EventName.UNSAFE_INTERPRETER_PROMPT]: {
        /**
         * `Yes` When 'Yes' option is selected
         * `No` When 'No' option is selected
         * `Learn more` When 'More Info' option is selected
         * `Do not show again` When 'Do not show again' option is selected
         */
        selection: 'Yes' | 'No' | 'Learn more' | 'Do not show again' | undefined;
    };
    /**
     * Telemetry event sent with details when user clicks a button in the virtual environment prompt.
     * `Prompt message` :- 'We noticed a new virtual environment has been created. Do you want to select it for the workspace folder?'
     */
    [EventName.PYTHON_INTERPRETER_ACTIVATE_ENVIRONMENT_PROMPT]: {
        /**
         * `Yes` When 'Yes' option is selected
         * `No` When 'No' option is selected
         * `Ignore` When 'Do not show again' option is clicked
         *
         * @type {('Yes' | 'No' | 'Ignore' | undefined)}
         */
        selection: 'Yes' | 'No' | 'Ignore' | undefined;
    };
    /**
     * Telemetry event sent with details when the user clicks a button in the "Python is not installed" prompt.
     * * `Prompt message` :- 'Python is not installed. Please download and install Python before using the extension.'
     */
    [EventName.PYTHON_NOT_INSTALLED_PROMPT]: {
        /**
         * `Download` When the 'Download' option is clicked
         * `Ignore` When the prompt is dismissed
         *
         * @type {('Download' | 'Ignore' | undefined)}
         */
        selection: 'Download' | 'Ignore' | undefined;
    };

    /**
     * Telemetry event sent with details when user clicks a button in the following prompt
     * `Prompt message` :- 'We noticed you are using Visual Studio Code Insiders. Would you like to use the Insiders build of the Python extension?'
     */
    [EventName.INSIDERS_PROMPT]: {
        /**
         * `Yes, weekly` When user selects to use "weekly" as extension channel in insiders prompt
         * `Yes, daily` When user selects to use "daily" as extension channel in insiders prompt
         * `No, thanks` When user decides to keep using the same extension channel as before
         */
        selection: 'Yes, weekly' | 'Yes, daily' | 'No, thanks' | undefined;
    };
    /**
     * Telemetry event sent with details when user clicks a button in the 'Reload to install insiders prompt'.
     * `Prompt message` :- 'Please reload Visual Studio Code to use the insiders build of the extension'
     */
    [EventName.INSIDERS_RELOAD_PROMPT]: {
        /**
         * `Reload` When 'Reload' option is clicked
         * `undefined` When prompt is closed
         *
         * @type {('Reload' | undefined)}
         */
        selection: 'Reload' | undefined;
    };
    /**
     * Telemetry event sent with details after attempting to download LS
     */
    [EventName.PYTHON_LANGUAGE_SERVER_DOWNLOADED]: {
        /**
         * Whether LS downloading succeeds
         */
        success: boolean;
        /**
         * Version of LS downloaded
         */
        lsVersion?: string;
        /**
         * Whether download uri starts with `https:` or not
         */
        usedSSL?: boolean;

        /**
         * Name of LS downloaded
         */
        lsName?: string;
    };
    /**
     * Telemetry event sent when LS is started for workspace (workspace folder in case of multi-root)
     */
    [EventName.PYTHON_LANGUAGE_SERVER_ENABLED]: {
        lsVersion?: string;
    };
    /**
     * Telemetry event sent with details when downloading or extracting LS fails
     */
    [EventName.PYTHON_LANGUAGE_SERVER_ERROR]: {
        /**
         * The error associated with initializing language server
         */
        error: string;
    };
    /**
     * Telemetry event sent with details after attempting to extract LS
     */
    [EventName.PYTHON_LANGUAGE_SERVER_EXTRACTED]: {
        /**
         * Whether LS extracting succeeds
         */
        success: boolean;
        /**
         * Version of LS extracted
         */
        lsVersion?: string;
        /**
         * Whether download uri starts with `https:` or not
         */
        usedSSL?: boolean;
        /**
         * Package name of LS extracted
         */
        lsName?: string;
    };
    /**
     * Telemetry event sent if azure blob packages are being listed
     */
    [EventName.PYTHON_LANGUAGE_SERVER_LIST_BLOB_STORE_PACKAGES]: never | undefined;
    /**
     * Tracks if LS is supported on platform or not
     */
    [EventName.PYTHON_LANGUAGE_SERVER_PLATFORM_SUPPORTED]: {
        /**
         * Carries `true` if LS is supported, `false` otherwise
         *
         * @type {boolean}
         */
        supported: boolean;
        /**
         * If checking support for LS failed
         *
         * @type {'UnknownError'}
         */
        failureType?: 'UnknownError';
    };
    /**
     * Telemetry event sent when LS is ready to start
     */
    [EventName.PYTHON_LANGUAGE_SERVER_READY]: {
        lsVersion?: string;
    };
    /**
     * Telemetry event sent when starting LS
     */
    [EventName.PYTHON_LANGUAGE_SERVER_STARTUP]: {
        lsVersion?: string;
    };
    /**
     * Telemetry sent from language server (details of telemetry sent can be provided by LS team)
     */
    [EventName.PYTHON_LANGUAGE_SERVER_TELEMETRY]: any;
    /**
     * Telemetry sent when the client makes a request to the language server
     */
    [EventName.PYTHON_LANGUAGE_SERVER_REQUEST]: any;
    /**
     * Telemetry event sent with details when inExperiment() API is called
     */
    [EventName.PYTHON_EXPERIMENTS]: {
        /**
         * Name of the experiment group the user is in
         * @type {string}
         */
        expName?: string;
    };
    /**
     * Telemetry event sent when Experiments have been disabled.
     */
    [EventName.PYTHON_EXPERIMENTS_DISABLED]: never | undefined;
    /**
     * Telemetry event sent with details when a user has requested to opt it or out of an experiment group
     */
    [EventName.PYTHON_EXPERIMENTS_OPT_IN_OUT]: {
        /**
         * Carries the name of the experiment user has been opted into manually
         */
        expNameOptedInto?: string;
        /**
         * Carries the name of the experiment user has been opted out of manually
         */
        expNameOptedOutOf?: string;
    };
    /**
     * Telemetry event sent with details when doing best effort to download the experiments within timeout and using it in the current session only
     */
    [EventName.PYTHON_EXPERIMENTS_DOWNLOAD_SUCCESS_RATE]: {
        /**
         * Carries `true` if downloading experiments successfully finishes within timeout, `false` otherwise
         * @type {boolean}
         */
        success?: boolean;
        /**
         * Carries an error string if downloading experiments fails with error
         * @type {string}
         */
        error?: string;
    };
    /**
     * Telemetry event sent when LS is started for workspace (workspace folder in case of multi-root)
     */
    [EventName.LANGUAGE_SERVER_ENABLED]: {
        lsVersion?: string;
    };
    /**
     * Telemetry event sent when Node.js server is ready to start
     */
    [EventName.LANGUAGE_SERVER_READY]: {
        lsVersion?: string;
    };
    /**
     * Telemetry event sent when starting Node.js server
     */
    [EventName.LANGUAGE_SERVER_STARTUP]: {
        lsVersion?: string;
    };
    /**
     * Telemetry sent from Node.js server (details of telemetry sent can be provided by LS team)
     */
    [EventName.LANGUAGE_SERVER_TELEMETRY]: any;
    /**
     * Telemetry sent when the client makes a request to the Node.js server
     */
    [EventName.LANGUAGE_SERVER_REQUEST]: any;
    /**
     * Telemetry sent on user response to 'Try Pylance' prompt.
     */
    [EventName.LANGUAGE_SERVER_TRY_PYLANCE]: {
        /**
         * User response to the prompt.
         * @type {string}
         */
        userAction: string;
    };
    /**
     * Telemetry captured for enabling reload.
     */
    [EventName.PYTHON_WEB_APP_RELOAD]: {
        /**
         * Carries value indicating if the experiment modified `subProcess` field in debug config:
         * - `true` if reload experiment modified the `subProcess` field.
         * - `false` if user provided debug configuration was not changed (already setup for reload)
         */
        subProcessModified?: boolean;
        /**
         * Carries value indicating if the experiment modified `args` field in debug config:
         * - `true` if reload experiment modified the `args` field.
         * - `false` if user provided debug configuration was not changed (already setup for reload)
         */
        argsModified?: boolean;
    };
    /**
     * When user clicks a button in the python extension survey prompt, this telemetry event is sent with details
     */
    [EventName.EXTENSION_SURVEY_PROMPT]: {
        /**
         * Carries the selection of user when they are asked to take the extension survey
         */
        selection: 'Yes' | 'Maybe later' | 'Do not show again' | undefined;
    };
    /**
     * Telemetry event sent when the Python interpreter tip is shown on activation for new users.
     */
    [EventName.ACTIVATION_TIP_PROMPT]: never | undefined;
    /**
     * Telemetry event sent when the feedback survey prompt is shown on activation for new users, and they click on the survey link.
     */
    [EventName.ACTIVATION_SURVEY_PROMPT]: never | undefined;
    /**
     * Telemetry sent back when join mailing list prompt is shown.
     */
    [EventName.JOIN_MAILING_LIST_PROMPT]: {
        /**
         * Carries the selection of user when they are asked to join the mailing list.
         */
        selection: 'Yes' | 'No' | undefined;
    };
    /**
     * Telemetry event sent when 'Extract Method' command is invoked
     */
    [EventName.REFACTOR_EXTRACT_FUNCTION]: never | undefined;
    /**
     * Telemetry event sent when 'Extract Variable' command is invoked
     */
    [EventName.REFACTOR_EXTRACT_VAR]: never | undefined;
    /**
     * Telemetry event sent when providing an edit that describes changes to rename a symbol to a different name
     */
    [EventName.REFACTOR_RENAME]: never | undefined;
    /**
     * Telemetry event sent when providing a set of project-wide references for the given position and document
     */
    [EventName.REFERENCE]: never | undefined;
    /**
     * Telemetry event sent when starting REPL
     */
    [EventName.REPL]: never | undefined;
    /**
     * Telemetry event sent when providing help for the signature at the given position and document.
     */
    [EventName.SIGNATURE]: never | undefined;
    /**
     * Telemetry event sent when providing document symbol information for Jedi autocomplete intellisense
     */
    [EventName.SYMBOL]: never | undefined;
    /**
     * Telemetry event sent when the extension is activated, if an active terminal is present and
     * the `python.terminal.activateEnvInCurrentTerminal` setting is set to `true`.
     */
    [EventName.ACTIVATE_ENV_IN_CURRENT_TERMINAL]: {
        /**
         * Carries boolean `true` if an active terminal is present (terminal is visible), `false` otherwise
         */
        isTerminalVisible?: boolean;
    };
    /**
     * Telemetry event sent with details when a terminal is created
     */
    [EventName.TERMINAL_CREATE]: {
        /**
         * The default Python interpreter version to be used in terminal, inferred from resource's 'settings.json'
         *
         * @type {string}
         */
        pythonVersion?: string;
    };
    /**
     * Telemetry sent when building workspace symbols
     */
    [EventName.WORKSPACE_SYMBOLS_BUILD]: never | undefined;
    /**
     * Telemetry sent when providing workspace symbols doing Project-wide search for a symbol matching the given query string
     */
    [EventName.WORKSPACE_SYMBOLS_GO_TO]: never | undefined;
    // Data Science
    [Telemetry.AddCellBelow]: never | undefined;
    [Telemetry.CodeLensAverageAcquisitionTime]: never | undefined;
    [Telemetry.CollapseAll]: never | undefined;
    [Telemetry.ConnectFailedJupyter]: never | undefined;
    [Telemetry.ConnectLocalJupyter]: never | undefined;
    [Telemetry.ConnectRemoteJupyter]: never | undefined;
    /**
     * Connecting to an existing Jupyter server, but connecting to localhost.
     */
    [Telemetry.ConnectRemoteJupyterViaLocalHost]: never | undefined;
    [Telemetry.ConnectRemoteFailedJupyter]: never | undefined;
    [Telemetry.ConnectRemoteSelfCertFailedJupyter]: never | undefined;
    [Telemetry.RegisterAndUseInterpreterAsKernel]: never | undefined;
    [Telemetry.UseInterpreterAsKernel]: never | undefined;
    [Telemetry.UseExistingKernel]: never | undefined;
    [Telemetry.SwitchToExistingKernel]: { language: string };
    [Telemetry.SwitchToInterpreterAsKernel]: never | undefined;
    [Telemetry.ConvertToPythonFile]: never | undefined;
    [Telemetry.CopySourceCode]: never | undefined;
    [Telemetry.CreateNewNotebook]: never | undefined;
    [Telemetry.DataScienceSettings]: JSONObject;
    [Telemetry.DebugContinue]: never | undefined;
    [Telemetry.DebugCurrentCell]: never | undefined;
    [Telemetry.DebugStepOver]: never | undefined;
    [Telemetry.DebugStop]: never | undefined;
    [Telemetry.DebugFileInteractive]: never | undefined;
    [Telemetry.DeleteAllCells]: never | undefined;
    [Telemetry.DeleteCell]: never | undefined;
    [Telemetry.FindJupyterCommand]: { command: string };
    [Telemetry.FindJupyterKernelSpec]: never | undefined;
    [Telemetry.DisableInteractiveShiftEnter]: never | undefined;
    [Telemetry.EnableInteractiveShiftEnter]: never | undefined;
    [Telemetry.ExecuteCell]: never | undefined;
    /**
     * Telemetry sent to capture first time execution of a cell.
     * If `notebook = true`, this its telemetry for native editor/notebooks.
     */
    [Telemetry.ExecuteCellPerceivedCold]: undefined | { notebook: boolean };
    /**
     * Telemetry sent to capture subsequent execution of a cell.
     * If `notebook = true`, this its telemetry for native editor/notebooks.
     */
    [Telemetry.ExecuteCellPerceivedWarm]: undefined | { notebook: boolean };
    /**
     * Time take for jupyter server to start and be ready to run first user cell.
     */
    [Telemetry.PerceivedJupyterStartupNotebook]: never | undefined;
    /**
     * Time take for jupyter server to be busy from the time user first hit `run` cell until jupyter reports it is busy running a cell.
     */
    [Telemetry.StartExecuteNotebookCellPerceivedCold]: never | undefined;
    [Telemetry.ExecuteNativeCell]: never | undefined;
    [Telemetry.ExpandAll]: never | undefined;
    [Telemetry.ExportNotebookInteractive]: never | undefined;
    [Telemetry.ExportPythonFileInteractive]: never | undefined;
    [Telemetry.ExportPythonFileAndOutputInteractive]: never | undefined;
    [Telemetry.ClickedExportNotebookAsQuickPick]: { format: ExportFormat };
    [Telemetry.ExportNotebookAs]: { format: ExportFormat; cancelled?: boolean; successful?: boolean; opened?: boolean };
    [Telemetry.ExportNotebookAsCommand]: { format: ExportFormat };
    [Telemetry.ExportNotebookAsFailed]: { format: ExportFormat };
    [Telemetry.GetPasswordAttempt]: never | undefined;
    [Telemetry.GetPasswordFailure]: never | undefined;
    [Telemetry.GetPasswordSuccess]: never | undefined;
    [Telemetry.GotoSourceCode]: never | undefined;
    [Telemetry.HiddenCellTime]: never | undefined;
    [Telemetry.ImportNotebook]: { scope: 'command' | 'file' };
    [Telemetry.Interrupt]: never | undefined;
    [Telemetry.InterruptJupyterTime]: never | undefined;
    [Telemetry.NotebookRunCount]: { count: number };
    [Telemetry.NotebookWorkspaceCount]: { count: number };
    [Telemetry.NotebookOpenCount]: { count: number };
    [Telemetry.NotebookOpenTime]: number;
    [Telemetry.PandasNotInstalled]: never | undefined;
    [Telemetry.PandasTooOld]: never | undefined;
    [Telemetry.DebugpyInstallCancelled]: never | undefined;
    [Telemetry.DebugpyInstallFailed]: never | undefined;
    [Telemetry.DebugpyPromptToInstall]: never | undefined;
    [Telemetry.DebugpySuccessfullyInstalled]: never | undefined;
    [Telemetry.OpenNotebook]: { scope: 'command' | 'file' };
    [Telemetry.OpenNotebookAll]: never | undefined;
    [Telemetry.OpenedInteractiveWindow]: never | undefined;
    [Telemetry.OpenPlotViewer]: never | undefined;
    [Telemetry.Redo]: never | undefined;
    [Telemetry.RemoteAddCode]: never | undefined;
    [Telemetry.RemoteReexecuteCode]: never | undefined;
    [Telemetry.RestartJupyterTime]: never | undefined;
    [Telemetry.RestartKernel]: never | undefined;
    [Telemetry.RestartKernelCommand]: never | undefined;
    /**
     * Run Cell Commands in Interactive Python
     */
    [Telemetry.RunAllCells]: never | undefined;
    [Telemetry.RunSelectionOrLine]: never | undefined;
    [Telemetry.RunCell]: never | undefined;
    [Telemetry.RunCurrentCell]: never | undefined;
    [Telemetry.RunAllCellsAbove]: never | undefined;
    [Telemetry.RunCellAndAllBelow]: never | undefined;
    [Telemetry.RunCurrentCellAndAdvance]: never | undefined;
    [Telemetry.RunToLine]: never | undefined;
    [Telemetry.RunFileInteractive]: never | undefined;
    [Telemetry.RunFromLine]: never | undefined;
    [Telemetry.ScrolledToCell]: never | undefined;
    /**
     * Cell Edit Commands in Interactive Python
     */
    [Telemetry.InsertCellBelowPosition]: never | undefined;
    [Telemetry.InsertCellBelow]: never | undefined;
    [Telemetry.InsertCellAbove]: never | undefined;
    [Telemetry.DeleteCells]: never | undefined;
    [Telemetry.SelectCell]: never | undefined;
    [Telemetry.SelectCellContents]: never | undefined;
    [Telemetry.ExtendSelectionByCellAbove]: never | undefined;
    [Telemetry.ExtendSelectionByCellBelow]: never | undefined;
    [Telemetry.MoveCellsUp]: never | undefined;
    [Telemetry.MoveCellsDown]: never | undefined;
    [Telemetry.ChangeCellToMarkdown]: never | undefined;
    [Telemetry.ChangeCellToCode]: never | undefined;
    [Telemetry.GotoNextCellInFile]: never | undefined;
    [Telemetry.GotoPrevCellInFile]: never | undefined;
    /**
     * Misc
     */
    [Telemetry.AddEmptyCellToBottom]: never | undefined;
    [Telemetry.RunCurrentCellAndAddBelow]: never | undefined;
    [Telemetry.CellCount]: { count: number };
    [Telemetry.Save]: never | undefined;
    [Telemetry.SelfCertsMessageClose]: never | undefined;
    [Telemetry.SelfCertsMessageEnabled]: never | undefined;
    [Telemetry.SelectJupyterURI]: never | undefined;
    [Telemetry.SelectLocalJupyterKernel]: never | undefined;
    [Telemetry.SelectRemoteJupyterKernel]: never | undefined;
    [Telemetry.SessionIdleTimeout]: never | undefined;
    [Telemetry.JupyterNotInstalledErrorShown]: never | undefined;
    [Telemetry.JupyterCommandSearch]: {
        where: 'activeInterpreter' | 'otherInterpreter' | 'path' | 'nowhere';
        command: JupyterCommands;
    };
    [Telemetry.UserInstalledJupyter]: never | undefined;
    [Telemetry.UserInstalledPandas]: never | undefined;
    [Telemetry.UserDidNotInstallJupyter]: never | undefined;
    [Telemetry.UserDidNotInstallPandas]: never | undefined;
    [Telemetry.SetJupyterURIToLocal]: never | undefined;
    [Telemetry.SetJupyterURIToUserSpecified]: never | undefined;
    [Telemetry.ShiftEnterBannerShown]: never | undefined;
    [Telemetry.ShowDataViewer]: { rows: number | undefined; columns: number | undefined };
    [Telemetry.CreateNewInteractive]: never | undefined;
    [Telemetry.StartJupyter]: never | undefined;
    [Telemetry.StartJupyterProcess]: never | undefined;
    /**
     * Telemetry event sent when jupyter has been found in interpreter but we cannot find kernelspec.
     *
     * @type {(never | undefined)}
     * @memberof IEventNamePropertyMapping
     */
    [Telemetry.JupyterInstalledButNotKernelSpecModule]: never | undefined;
    [Telemetry.JupyterStartTimeout]: {
        /**
         * Total time spent in attempting to start and connect to jupyter before giving up.
         *
         * @type {number}
         */
        timeout: number;
    };
    [Telemetry.SubmitCellThroughInput]: never | undefined;
    [Telemetry.Undo]: never | undefined;
    [Telemetry.VariableExplorerFetchTime]: never | undefined;
    [Telemetry.VariableExplorerToggled]: { open: boolean; runByLine: boolean };
    [Telemetry.VariableExplorerVariableCount]: { variableCount: number };
    [Telemetry.WaitForIdleJupyter]: never | undefined;
    [Telemetry.WebviewMonacoStyleUpdate]: never | undefined;
    [Telemetry.WebviewStartup]: { type: string };
    [Telemetry.WebviewStyleUpdate]: never | undefined;
    [Telemetry.RegisterInterpreterAsKernel]: never | undefined;
    /**
     * Telemetry sent when user selects an interpreter to start jupyter server.
     *
     * @type {(never | undefined)}
     * @memberof IEventNamePropertyMapping
     */
    [Telemetry.SelectJupyterInterpreterCommand]: never | undefined;
    [Telemetry.SelectJupyterInterpreter]: {
        /**
         * The result of the selection.
         * notSelected - No interpreter was selected.
         * selected - An interpreter was selected (and configured to have jupyter and notebook).
         * installationCancelled - Installation of jupyter and/or notebook was cancelled for an interpreter.
         *
         * @type {('notSelected' | 'selected' | 'installationCancelled')}
         */
        result?: 'notSelected' | 'selected' | 'installationCancelled';
    };
    [NativeKeyboardCommandTelemetry.ArrowDown]: never | undefined;
    [NativeKeyboardCommandTelemetry.ArrowUp]: never | undefined;
    [NativeKeyboardCommandTelemetry.ChangeToCode]: never | undefined;
    [NativeKeyboardCommandTelemetry.ChangeToMarkdown]: never | undefined;
    [NativeKeyboardCommandTelemetry.DeleteCell]: never | undefined;
    [NativeKeyboardCommandTelemetry.InsertAbove]: never | undefined;
    [NativeKeyboardCommandTelemetry.InsertBelow]: never | undefined;
    [NativeKeyboardCommandTelemetry.Redo]: never | undefined;
    [NativeKeyboardCommandTelemetry.Run]: never | undefined;
    [NativeKeyboardCommandTelemetry.RunAndAdd]: never | undefined;
    [NativeKeyboardCommandTelemetry.RunAndMove]: never | undefined;
    [NativeKeyboardCommandTelemetry.Save]: never | undefined;
    [NativeKeyboardCommandTelemetry.ToggleLineNumbers]: never | undefined;
    [NativeKeyboardCommandTelemetry.ToggleOutput]: never | undefined;
    [NativeKeyboardCommandTelemetry.Undo]: never | undefined;
    [NativeKeyboardCommandTelemetry.Unfocus]: never | undefined;
    [NativeMouseCommandTelemetry.AddToEnd]: never | undefined;
    [NativeMouseCommandTelemetry.ChangeToCode]: never | undefined;
    [NativeMouseCommandTelemetry.ChangeToMarkdown]: never | undefined;
    [NativeMouseCommandTelemetry.DeleteCell]: never | undefined;
    [NativeMouseCommandTelemetry.InsertBelow]: never | undefined;
    [NativeMouseCommandTelemetry.MoveCellDown]: never | undefined;
    [NativeMouseCommandTelemetry.MoveCellUp]: never | undefined;
    [NativeMouseCommandTelemetry.Run]: never | undefined;
    [NativeMouseCommandTelemetry.RunAbove]: never | undefined;
    [NativeMouseCommandTelemetry.RunAll]: never | undefined;
    [NativeMouseCommandTelemetry.RunBelow]: never | undefined;
    [NativeMouseCommandTelemetry.Save]: never | undefined;
    [NativeMouseCommandTelemetry.SelectKernel]: never | undefined;
    [NativeMouseCommandTelemetry.SelectServer]: never | undefined;
    [NativeMouseCommandTelemetry.ToggleVariableExplorer]: never | undefined;
    /*
    Telemetry event sent with details of Jedi Memory usage.
    mem_use - Memory usage of Process in kb.
    limit - Upper bound for memory usage of Jedi process.
    isUserDefinedLimit - Whether the user has configfured the upper bound limit.
    restart - Whether to restart the Jedi Process (i.e. memory > limit).
    */
    [EventName.JEDI_MEMORY]: { mem_use: number; limit: number; isUserDefinedLimit: boolean; restart: boolean };
    /*
    Telemetry event sent to provide information on whether we have successfully identify the type of shell used.
    This information is useful in determining how well we identify shells on users machines.
    This impacts executing code in terminals and activation of environments in terminal.
    So, the better this works, the better it is for the user.
    failed - If true, indicates we have failed to identify the shell. Note this impacts impacts ability to activate environments in the terminal & code.
    shellIdentificationSource - How was the shell identified. One of 'terminalName' | 'settings' | 'environment' | 'default'
                                If terminalName, then this means we identified the type of the shell based on the name of the terminal.
                                If settings, then this means we identified the type of the shell based on user settings in VS Code.
                                If environment, then this means we identified the type of the shell based on their environment (env variables, etc).
                                    I.e. their default OS Shell.
                                If default, then we reverted to OS defaults (cmd on windows, and bash on the rest).
                                    This is the worst case scenario.
                                    I.e. we could not identify the shell at all.
    terminalProvided - If true, we used the terminal provided to detec the shell. If not provided, we use the default shell on user machine.
    hasCustomShell - If undefined (not set), we didn't check.
                     If true, user has customzied their shell in VSC Settings.
    hasShellInEnv - If undefined (not set), we didn't check.
                    If true, user has a shell in their environment.
                    If false, user does not have a shell in their environment.
    */
    [EventName.TERMINAL_SHELL_IDENTIFICATION]: {
        failed: boolean;
        terminalProvided: boolean;
        shellIdentificationSource: 'terminalName' | 'settings' | 'environment' | 'default' | 'vscode';
        hasCustomShell: undefined | boolean;
        hasShellInEnv: undefined | boolean;
    };
    /**
     * Telemetry event sent when getting environment variables for an activated environment has failed.
     *
     * @type {(undefined | never)}
     * @memberof IEventNamePropertyMapping
     */
    [EventName.ACTIVATE_ENV_TO_GET_ENV_VARS_FAILED]: {
        /**
         * Whether the activation commands contain the name `conda`.
         *
         * @type {boolean}
         */
        isPossiblyCondaEnv: boolean;
    };
    /**
     * Telemetry event sent once done searching for kernel spec and interpreter for a local connection.
     *
     * @type {{
     *         kernelSpecFound: boolean;
     *         interpreterFound: boolean;
     *     }}
     * @memberof IEventNamePropertyMapping
     */
    [Telemetry.FindKernelForLocalConnection]: {
        /**
         * Whether a kernel spec was found.
         *
         * @type {boolean}
         */
        kernelSpecFound: boolean;
        /**
         * Whether an interpreter was found.
         *
         * @type {boolean}
         */
        interpreterFound: boolean;
        /**
         * Whether user was prompted to select a kernel spec.
         *
         * @type {boolean}
         */
        promptedToSelect?: boolean;
    };
    /**
     * Telemetry event sent when starting a session for a local connection failed.
     *
     * @type {(undefined | never)}
     * @memberof IEventNamePropertyMapping
     */
    [Telemetry.StartSessionFailedJupyter]: undefined | never;
    /**
     * Telemetry event fired if a failure occurs loading a notebook
     */
    [Telemetry.OpenNotebookFailure]: undefined | never;
    /**
     * Telemetry event sent to capture total time taken for completions list to be provided by LS.
     * This is used to compare against time taken by Jupyter.
     *
     * @type {(undefined | never)}
     * @memberof IEventNamePropertyMapping
     */
    [Telemetry.CompletionTimeFromLS]: undefined | never;
    /**
     * Telemetry event sent to capture total time taken for completions list to be provided by Jupyter.
     * This is used to compare against time taken by LS.
     *
     * @type {(undefined | never)}
     * @memberof IEventNamePropertyMapping
     */
    [Telemetry.CompletionTimeFromJupyter]: undefined | never;
    /**
     * Telemetry event sent to indicate the language used in a notebook
     *
     * @type { language: string }
     * @memberof IEventNamePropertyMapping
     */
    [Telemetry.NotebookLanguage]: {
        /**
         * Language found in the notebook if a known language. Otherwise 'unknown'
         */
        language: string;
    };
    /**
     * Telemetry event sent to indicate 'jupyter kernelspec' is not possible.
     *
     * @type {(undefined | never)}
     * @memberof IEventNamePropertyMapping
     */
    [Telemetry.KernelSpecNotFound]: undefined | never;
    /**
     * Telemetry event sent to indicate registering a kernel with jupyter failed.
     *
     * @type {(undefined | never)}
     * @memberof IEventNamePropertyMapping
     */
    [Telemetry.KernelRegisterFailed]: undefined | never;
    /**
     * Telemetry event sent to every time a kernel enumeration is done
     *
     * @type {...}
     * @memberof IEventNamePropertyMapping
     */
    [Telemetry.KernelEnumeration]: {
        /**
         * Count of the number of kernels found
         */
        count: number;
        /**
         * Boolean indicating if any are python or not
         */
        isPython: boolean;
        /**
         * Indicates how the enumeration was acquired.
         */
        source: 'cli' | 'connection';
    };
    /**
     * Total time taken to Launch a raw kernel.
     */
    [Telemetry.KernelLauncherPerf]: undefined | never;
    /**
     * Total time taken to find a kernel on disc.
     */
    [Telemetry.KernelFinderPerf]: undefined | never;
    /**
     * Telemetry event sent if there's an error installing a jupyter required dependency
     *
     * @type { product: string }
     * @memberof IEventNamePropertyMapping
     */
    [Telemetry.JupyterInstallFailed]: {
        /**
         * Product being installed (jupyter or ipykernel or other)
         */
        product: string;
    };
    /**
     * Telemetry event sent when installing a jupyter dependency
     *
     * @type {product: string}
     * @memberof IEventNamePropertyMapping
     */
    [Telemetry.UserInstalledModule]: { product: string };
    /**
     * Telemetry event sent to when user customizes the jupyter command line
     * @type {(undefined | never)}
     * @memberof IEventNamePropertyMapping
     */
    [Telemetry.JupyterCommandLineNonDefault]: undefined | never;
    /**
     * Telemetry event sent when a user runs the interactive window with a new file
     * @type {(undefined | never)}
     * @memberof IEventNamePropertyMapping
     */
    [Telemetry.NewFileForInteractiveWindow]: undefined | never;
    /**
     * Telemetry event sent when a kernel picked crashes on startup
     * @type {(undefined | never)}
     * @memberof IEventNamePropertyMapping
     */
    [Telemetry.KernelInvalid]: undefined | never;
    [Telemetry.GatherIsInstalled]: undefined | never;
    [Telemetry.GatherCompleted]: {
        /**
         * result indicates whether the gather was completed to a script, notebook or suffered an internal error.
         */
        result: 'err' | 'script' | 'notebook' | 'unavailable';
    };
    [Telemetry.GatherStats]: {
        linesSubmitted: number;
        cellsSubmitted: number;
        linesGathered: number;
        cellsGathered: number;
    };
    [Telemetry.GatherException]: {
        exceptionType: 'activate' | 'gather' | 'log' | 'reset';
    };
    /**
     * Telemetry event sent when a gathered notebook has been saved by the user.
     */
    [Telemetry.GatheredNotebookSaved]: undefined | never;
    /**
     * Telemetry event sent when the user reports whether Gathered notebook was good or not
     */
    [Telemetry.GatherQualityReport]: { result: 'yes' | 'no' };
    /**
     * Telemetry event sent when the ZMQ native binaries do not work.
     */
    [Telemetry.ZMQNotSupported]: undefined | never;
    /**
     * Telemetry event sent when the ZMQ native binaries do work.
     */
    [Telemetry.ZMQSupported]: undefined | never;
    /**
     * Telemetry event sent with name of a Widget that is used.
     */
    [Telemetry.HashedIPyWidgetNameUsed]: {
        /**
         * Hash of the widget
         */
        hashedName: string;
        /**
         * Where did we find the hashed name (CDN or user environment or remote jupyter).
         */
        source?: 'cdn' | 'local' | 'remote';
        /**
         * Whether we searched CDN or not.
         */
        cdnSearched: boolean;
    };
    /**
     * Telemetry event sent with name of a Widget found.
     */
    [Telemetry.HashedIPyWidgetNameDiscovered]: {
        /**
         * Hash of the widget
         */
        hashedName: string;
        /**
         * Where did we find the hashed name (CDN or user environment or remote jupyter).
         */
        source?: 'cdn' | 'local' | 'remote';
    };
    /**
     * Total time taken to discover all IPyWidgets on disc.
     * This is how long it takes to discover a single widget on disc (from python environment).
     */
    [Telemetry.DiscoverIPyWidgetNamesLocalPerf]: never | undefined;
    /**
     * Something went wrong in looking for a widget.
     */
    [Telemetry.HashedIPyWidgetScriptDiscoveryError]: never | undefined;
    /**
     * Telemetry event sent when an ipywidget module loads. Module name is hashed.
     */
    [Telemetry.IPyWidgetLoadSuccess]: { moduleHash: string; moduleVersion: string };
    /**
     * Telemetry event sent when an ipywidget module fails to load. Module name is hashed.
     */
    [Telemetry.IPyWidgetLoadFailure]: {
        isOnline: boolean;
        moduleHash: string;
        moduleVersion: string;
        // Whether we timedout getting the source of the script (fetching script source in extension code).
        timedout: boolean;
    };
    /**
     * Telemetry event sent when an ipywidget version that is not supported is used & we have trapped this and warned the user abou it.
     */
    [Telemetry.IPyWidgetWidgetVersionNotSupportedLoadFailure]: { moduleHash: string; moduleVersion: string };
    /**
     * Telemetry event sent when an loading of 3rd party ipywidget JS scripts from 3rd party source has been disabled.
     */
    [Telemetry.IPyWidgetLoadDisabled]: { moduleHash: string; moduleVersion: string };
    /**
     * Total time taken to discover a widget script on CDN.
     */
    [Telemetry.DiscoverIPyWidgetNamesCDNPerf]: {
        // The CDN we were testing.
        cdn: string;
        // Whether we managed to find the widget on the CDN or not.
        exists: boolean;
    };
    /**
     * Telemetry sent when we prompt user to use a CDN for IPyWidget scripts.
     * This is always sent when we display a prompt.
     */
    [Telemetry.IPyWidgetPromptToUseCDN]: never | undefined;
    /**
     * Telemetry sent when user does somethign with the prompt displsyed to user about using CDN for IPyWidget scripts.
     */
    [Telemetry.IPyWidgetPromptToUseCDNSelection]: {
        selection: 'ok' | 'cancel' | 'dismissed' | 'doNotShowAgain';
    };
    /**
     * Telemetry event sent to indicate the overhead of syncing the kernel with the UI.
     */
    [Telemetry.IPyWidgetOverhead]: {
        totalOverheadInMs: number;
        numberOfMessagesWaitedOn: number;
        averageWaitTime: number;
        numberOfRegisteredHooks: number;
    };
    /**
     * Telemetry event sent when the widget render function fails (note, this may not be sufficient to capture all failures).
     */
    [Telemetry.IPyWidgetRenderFailure]: never | undefined;
    /**
     * Telemetry event sent when the widget tries to send a kernel message but nothing was listening
     */
    [Telemetry.IPyWidgetUnhandledMessage]: {
        msg_type: string;
    };

    // Telemetry send when we create a notebook for a raw kernel or jupyter
    [Telemetry.RawKernelCreatingNotebook]: never | undefined;
    [Telemetry.JupyterCreatingNotebook]: never | undefined;

    // Raw kernel timing events
    [Telemetry.RawKernelSessionConnect]: never | undefined;
    [Telemetry.RawKernelStartRawSession]: never | undefined;
    [Telemetry.RawKernelProcessLaunch]: never | undefined;

    // Raw kernel single events
    [Telemetry.RawKernelSessionStartSuccess]: never | undefined;
    [Telemetry.RawKernelSessionStartException]: never | undefined;
    [Telemetry.RawKernelSessionStartTimeout]: never | undefined;
    [Telemetry.RawKernelSessionStartUserCancel]: never | undefined;

    // Run by line events
    [Telemetry.RunByLineStart]: never | undefined;
    [Telemetry.RunByLineStep]: never | undefined;
    [Telemetry.RunByLineStop]: never | undefined;
    [Telemetry.RunByLineVariableHover]: never | undefined;

    // Trusted notebooks events
    [Telemetry.NotebookTrustPromptShown]: never | undefined;
    [Telemetry.TrustNotebook]: never | undefined;
    [Telemetry.TrustAllNotebooks]: never | undefined;
    [Telemetry.DoNotTrustNotebook]: never | undefined;

    // Native notebooks events
    [VSCodeNativeTelemetry.AddCell]: never | undefined;
    [VSCodeNativeTelemetry.DeleteCell]: never | undefined;
    [VSCodeNativeTelemetry.MoveCell]: never | undefined;
    [VSCodeNativeTelemetry.ChangeToCode]: never | undefined;
    [VSCodeNativeTelemetry.ChangeToMarkdown]: never | undefined;
    [VSCodeNativeTelemetry.RunAllCells]: never | undefined;
    [Telemetry.VSCNotebookCellTranslationFailed]: {
        isErrorOutput: boolean; // Whether we're trying to translate an error output when we shuldn't be.
    };
}<|MERGE_RESOLUTION|>--- conflicted
+++ resolved
@@ -22,11 +22,6 @@
 import { ExportFormat } from '../datascience/export/types';
 import { DebugConfigurationType } from '../debugger/extension/types';
 import { ConsoleType, TriggerType } from '../debugger/types';
-<<<<<<< HEAD
-import { EnvironmentType } from '../pythonEnvironments/info';
-=======
-import { LinterId } from '../linters/types';
->>>>>>> a54ad974
 import { EventName, PlatformErrors } from './constants';
 
 // tslint:disable: no-any
