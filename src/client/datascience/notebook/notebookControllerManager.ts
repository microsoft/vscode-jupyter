// Copyright (c) Microsoft Corporation. All rights reserved.
// Licensed under the MIT License.
'use strict';
import { inject, injectable } from 'inversify';
import { CancellationToken, NotebookControllerAffinity, Uri } from 'vscode';
import { CancellationTokenSource, EventEmitter, NotebookDocument } from 'vscode';
import { IExtensionSyncActivationService } from '../../activation/types';
import {
    IApplicationShell,
    ICommandManager,
    IDocumentManager,
    IVSCodeNotebook,
    IWorkspaceService
} from '../../common/application/types';
import { traceError, traceInfo, traceInfoIf } from '../../common/logger';
import {
    IConfigurationService,
    IDisposableRegistry,
    IExtensionContext,
    IExtensions,
    IPathUtils
} from '../../common/types';
import { StopWatch } from '../../common/utils/stopWatch';
import { Telemetry } from '../constants';
import {
    createInterpreterKernelSpec,
    getDisplayNameOrNameOfKernelConnection,
    getKernelId,
    isLocalLaunch,
    isPythonKernelConnection
} from '../jupyter/kernels/helpers';
import {
    IKernelProvider,
    KernelConnectionMetadata,
    KernelSpecConnectionMetadata,
    PythonKernelConnectionMetadata
} from '../jupyter/kernels/types';
import { ILocalKernelFinder, IRemoteKernelFinder } from '../kernel-launcher/types';
import { PreferredRemoteKernelIdProvider } from '../notebookStorage/preferredRemoteKernelIdProvider';
<<<<<<< HEAD
import { IJupyterKernelSpec, INotebookProvider } from '../types';
import { getNotebookMetadata } from './helpers/helpers';
=======
import { INotebookProvider } from '../types';
import { getNotebookMetadata, isPythonNotebook } from './helpers/helpers';
>>>>>>> cccf84ea
import { VSCodeNotebookController } from './vscodeNotebookController';
import { INotebookControllerManager } from './types';
import { InteractiveWindowView, JupyterNotebookView } from './constants';
import { NotebookIPyWidgetCoordinator } from '../ipywidgets/notebookIPyWidgetCoordinator';
import { InterpreterPackages } from '../telemetry/interpreterPackages';
import { sendTelemetryEvent } from '../../telemetry';
import { NotebookCellLanguageService } from './cellLanguageService';
import { sendKernelListTelemetry } from '../telemetry/kernelTelemetry';
import { noop } from '../../common/utils/misc';
import { IPythonApiProvider, IPythonExtensionChecker } from '../../api/types';
import { PythonEnvironment } from '../../pythonEnvironments/info';
import { isCI } from '../../common/constants';
import { NoPythonKernelsNotebookController } from './noPythonKernelsNotebookController';
/**
 * This class tracks notebook documents that are open and the provides NotebookControllers for
 * each of them
 */
@injectable()
export class NotebookControllerManager implements INotebookControllerManager, IExtensionSyncActivationService {
    private readonly _onNotebookControllerSelected: EventEmitter<{
        notebook: NotebookDocument;
        controller: VSCodeNotebookController;
    }>;

    // Promise to resolve when we have loaded our controllers
    private controllersPromise?: Promise<void>;
    private activeInterpreterControllerPromise?: Promise<VSCodeNotebookController | undefined>;
    // Listing of the controllers that we have registered
    private registeredControllers = new Map<string, VSCodeNotebookController>();

    private readonly isLocalLaunch: boolean;
    private wasPythonInstalledWhenFetchingControllers?: boolean;
    private interactiveNoPythonController?: NoPythonKernelsNotebookController;
    private notbeookNoPythonController?: NoPythonKernelsNotebookController;
    constructor(
        @inject(IVSCodeNotebook) private readonly notebook: IVSCodeNotebook,
        @inject(IDisposableRegistry) private readonly disposables: IDisposableRegistry,
        @inject(IExtensions) private readonly extensions: IExtensions,
        @inject(ILocalKernelFinder) private readonly localKernelFinder: ILocalKernelFinder,
        @inject(IConfigurationService) private readonly configuration: IConfigurationService,
        @inject(INotebookProvider) private readonly notebookProvider: INotebookProvider,
        @inject(ICommandManager) private readonly commandManager: ICommandManager,
        @inject(IExtensionContext) private readonly context: IExtensionContext,
        @inject(IKernelProvider) private readonly kernelProvider: IKernelProvider,
        @inject(PreferredRemoteKernelIdProvider)
        private readonly preferredRemoteKernelIdProvider: PreferredRemoteKernelIdProvider,
        @inject(IRemoteKernelFinder) private readonly remoteKernelFinder: IRemoteKernelFinder,
        @inject(IPathUtils) private readonly pathUtils: IPathUtils,
        @inject(NotebookIPyWidgetCoordinator) private readonly widgetCoordinator: NotebookIPyWidgetCoordinator,
        @inject(InterpreterPackages) private readonly interpreterPackages: InterpreterPackages,
        @inject(NotebookCellLanguageService) private readonly languageService: NotebookCellLanguageService,
        @inject(IWorkspaceService) private readonly workspace: IWorkspaceService,
        @inject(IPythonExtensionChecker) private readonly extensionChecker: IPythonExtensionChecker,
        @inject(IDocumentManager) private readonly docManager: IDocumentManager,
        @inject(IPythonApiProvider) private readonly pythonApi: IPythonApiProvider,
        @inject(IApplicationShell) private readonly appShell: IApplicationShell
    ) {
        this._onNotebookControllerSelected = new EventEmitter<{
            notebook: NotebookDocument;
            controller: VSCodeNotebookController;
        }>();
        this.disposables.push(this._onNotebookControllerSelected);
        this.isLocalLaunch = isLocalLaunch(this.configuration);
    }
    public async getInteractiveController(): Promise<VSCodeNotebookController | undefined> {
        return this.createActiveInterpreterController();
    }

    get onNotebookControllerSelected() {
        return this._onNotebookControllerSelected.event;
    }
    public getSelectedNotebookController(notebook: NotebookDocument) {
        return Array.from(this.registeredControllers.values()).find((item) => item.isAssociatedWithDocument(notebook));
    }

    public activate() {
        // Sign up for document either opening or closing
        this.notebook.onDidOpenNotebookDocument(this.onDidOpenNotebookDocument, this, this.disposables);
        // If the extension activates after installing Jupyter extension, then ensure we load controllers right now.
        if (this.isLocalLaunch) {
            this.notebook.notebookDocuments.forEach((notebook) => this.onDidOpenNotebookDocument(notebook).catch(noop));
        }
        // Be aware of if we need to re-look for kernels on extension change
        this.extensions.onDidChange(this.onDidChangeExtensions, this, this.disposables);
    }

    // Function to expose currently registered controllers to test code only
    public registeredNotebookControllers(): VSCodeNotebookController[] {
        return Array.from(this.registeredControllers.values());
    }

    // Find all the notebook controllers that we have registered
    public async loadNotebookControllers(): Promise<void> {
        if (!this.controllersPromise) {
            this.loadFastKernel();

            const stopWatch = new StopWatch();

            // Fetch the list of kernels ignoring the cache.
            Promise.all([
                this.loadNotebookControllersImpl(true, 'ignoreCache'),
                this.loadNotebookControllersImpl(false, 'ignoreCache')
            ]).catch((ex) => console.error('Failed to fetch controllers without cache', ex));

            // Fetch the list of kernels from the cache (note: if there's nothing in the case, it will fallback to searching).
            this.controllersPromise = Promise.all([
                this.loadNotebookControllersImpl(true, 'useCache'),
                this.loadNotebookControllersImpl(false, 'useCache')
            ])
                .then(() => noop())
                .catch((error) => {
                    traceError('Error loading notebook controllers', error);
                    throw error;
                })
                .finally(() => {
                    // Send telemetry related to fetching the kernel connections
                    sendKernelListTelemetry(
                        Uri.file('test.ipynb'), // Give a dummy ipynb value, we need this as its used in telemetry to determine the resource.
                        Array.from(this.registeredControllers.values()).map((item) => item.connection),
                        stopWatch
                    );

                    traceInfoIf(
                        !!process.env.VSC_JUPYTER_LOG_KERNEL_OUTPUT,
                        `Providing notebook controllers with length ${this.registeredControllers.size}.`
                    );
                });
        }
        return this.controllersPromise;
    }

    public getOrCreateController(
        pythonInterpreter: PythonEnvironment,
        notebookType: 'interactive' | 'jupyter-notebook'
    ): VSCodeNotebookController | undefined {
        // Ensure that the controller corresponding to the active interpreter
        // has been successfully created
        const spec = createInterpreterKernelSpec(pythonInterpreter);
        const result: PythonKernelConnectionMetadata = {
            kind: 'startUsingPythonInterpreter',
            kernelSpec: spec,
            interpreter: pythonInterpreter,
            id: getKernelId(spec, pythonInterpreter)
        };
        this.createNotebookControllers([result]);

        // Return the created controller
        return this.registeredNotebookControllers().find(
            (controller) =>
                // We register each of our kernels as two controllers
                // because controllers are currently per-viewtype. Find
                // the one for the interactive viewtype for now
                controller.controller.notebookType === notebookType &&
                controller.connection.kind === 'startUsingPythonInterpreter' &&
                controller.connection.interpreter?.path === pythonInterpreter?.path &&
                controller.connection.interpreter.displayName === pythonInterpreter.displayName
        );
    }

<<<<<<< HEAD
    private loadFastKernel() {
        const config = this.configuration.getSettings();
        if (config.fastPythonKernel) {
            traceInfo('Loading fast python controller');

            const fastKernelSpec: IJupyterKernelSpec = {
                name: 'vscodefastpythonkernel',
                path: '/vscodefastpythonkernel',
                display_name: 'VS Code Fast Python Kernel',
                argv: ['python', '-m', 'ipykernel_launcher', '-f', '{connection_file}']
            };

            const connectionMetadata: KernelSpecConnectionMetadata = {
                kernelSpec: fastKernelSpec,
                kind: 'startUsingKernelSpec',
                id: getKernelId(fastKernelSpec, undefined),
                useProcessEnv: true
            };

            this.createNotebookController(connectionMetadata, 'Fast Python');
        }
    }

=======
    private async createActiveInterpreterController() {
        if (this.activeInterpreterControllerPromise) {
            return this.activeInterpreterControllerPromise;
        }
        const promise = async () => {
            // Fetch the active interpreter and use the matching controller
            const api = await this.pythonApi.getApi();
            const activeInterpreter = await api.getActiveInterpreter();

            if (!activeInterpreter) {
                return;
            }
            return this.getOrCreateController(activeInterpreter, InteractiveWindowView);
        };
        this.activeInterpreterControllerPromise = promise();
        return this.activeInterpreterControllerPromise;
    }
>>>>>>> cccf84ea
    /**
     * Turn all our kernelConnections that we know about into registered NotebookControllers
     */
    private async loadNotebookControllersImpl(
        listLocalNonPythonKernels: boolean,
        useCache?: 'useCache' | 'ignoreCache'
    ): Promise<void> {
        const cancelToken = new CancellationTokenSource();
        this.wasPythonInstalledWhenFetchingControllers = this.extensionChecker.isPythonExtensionInstalled;
        const connections = await this.getKernelConnectionMetadata(
            listLocalNonPythonKernels,
            cancelToken.token,
            useCache
        );
        // Now create the actual controllers from our connections
        this.createNotebookControllers(connections);
        // If we're listing Python kernels & there aren't any, then add a placeholder for `Python` which will prompt users to install python
        if (!listLocalNonPythonKernels) {
            if (connections.some((item) => isPythonKernelConnection(item))) {
                this.removeNoPythonControllers();
            } else {
                this.regsiterNoPythonControllers();
            }
        }
    }
    private removeNoPythonControllers() {
        this.notbeookNoPythonController?.dispose();
        this.interactiveNoPythonController?.dispose();

        this.notbeookNoPythonController = undefined;
        this.interactiveNoPythonController = undefined;
    }
    private regsiterNoPythonControllers() {
        if (this.notbeookNoPythonController) {
            return;
        }
        this.notbeookNoPythonController = new NoPythonKernelsNotebookController(
            JupyterNotebookView,
            this.notebook,
            this.commandManager,
            this.disposables,
            this.extensionChecker,
            this.appShell
        );
        this.interactiveNoPythonController = new NoPythonKernelsNotebookController(
            InteractiveWindowView,
            this.notebook,
            this.commandManager,
            this.disposables,
            this.extensionChecker,
            this.appShell
        );
        this.disposables.push(this.interactiveNoPythonController);
        this.disposables.push(this.notbeookNoPythonController);
    }
    private async onDidChangeExtensions() {
        if (!this.isLocalLaunch || !this.controllersPromise) {
            return;
        }
        // If we just installed the Pytohn extnsion and we fetched the controllers, then fetch it again.
        if (!this.wasPythonInstalledWhenFetchingControllers && this.extensionChecker.isPythonExtensionInstalled) {
            this.controllersPromise = undefined;
            await this.loadNotebookControllers();
        }
    }

    // When a document is opened we need to look for a perferred kernel for it
    private async onDidOpenNotebookDocument(document: NotebookDocument) {
        // Restrict to only our notebook documents
        if (
            (document.notebookType !== JupyterNotebookView && document.notebookType !== InteractiveWindowView) ||
            !this.workspace.isTrusted
        ) {
            return;
        }

        // Keep track of a token per document so that we can cancel the search if the doc is closed
        const preferredSearchToken = new CancellationTokenSource();
        const disposable = this.notebook.onDidCloseNotebookDocument(
            (e) => (e === document ? preferredSearchToken.cancel() : undefined),
            this,
            this.disposables
        );

        // Prep so that we can track the selected controller for this document
        traceInfoIf(isCI, `Clear controller mapping for ${document.uri.toString()}`);
        const loadControllersPromise = this.loadNotebookControllers();

        if (isPythonNotebook(getNotebookMetadata(document)) && this.extensionChecker.isPythonExtensionInstalled) {
            // If we know we're dealing with a Python notebook, load the active interpreter as a kernel asap.
            this.createActiveInterpreterController().catch(noop);
        }
        try {
            let preferredConnection: KernelConnectionMetadata | undefined;
            if (this.isLocalLaunch) {
                preferredConnection = await this.localKernelFinder.findKernel(
                    document.uri,
                    getNotebookMetadata(document),
                    preferredSearchToken.token
                );
            } else {
                // For a remote connection check for new live kernel models before we find preferred
                await this.updateRemoteConnections(preferredSearchToken.token);
                const connection = await this.notebookProvider.connect({
                    getOnly: false,
                    resource: document.uri,
                    disableUI: false,
                    localOnly: false
                });
                preferredConnection = await this.remoteKernelFinder.findKernel(
                    document.uri,
                    connection,
                    getNotebookMetadata(document),
                    preferredSearchToken.token
                );
            }

            // If we found a preferred kernel, set the association on the NotebookController
            if (preferredSearchToken.token.isCancellationRequested) {
                traceInfo('Find preferred kernel cancelled');
                return;
            }
            if (!preferredConnection) {
                traceInfoIf(isCI, `PreferredConnection not found for NotebookDocument: ${document.uri.toString()}`);
                return;
            }

            traceInfo(
                `PreferredConnection: ${preferredConnection.id} found for NotebookDocument: ${document.uri.toString()}`
            );
            // Wait for our controllers to be loaded before we try to set a preferred on
            // can happen if a document is opened quick and we have not yet loaded our controllers
            await loadControllersPromise;
            const targetController = Array.from(this.registeredControllers.values()).find(
                (value) => preferredConnection?.id === value.connection.id
            );

            if (targetController) {
                traceInfo(`TargetController found ID: ${targetController.id} for document ${document.uri.toString()}`);
                await targetController.updateNotebookAffinity(document, NotebookControllerAffinity.Preferred);
            } else {
                traceInfoIf(
                    isCI,
                    `TargetController nof found ID: ${preferredConnection.id} for document ${document.uri.toString()}`
                );
            }
        } catch (ex) {
            traceError('Failed to find & set preferred controllers', ex);
        } finally {
            disposable.dispose();
        }
    }

    private createNotebookControllers(kernelConnections: KernelConnectionMetadata[]) {
        // First sort our items by label
        const connectionsWithLabel = kernelConnections.map((value) => {
            return { connection: value, label: getDisplayNameOrNameOfKernelConnection(value) };
        });
        connectionsWithLabel.sort((a, b) => {
            if (a.label > b.label) {
                return 1;
            } else if (a.label === b.label) {
                return 0;
            } else {
                return -1;
            }
        });

        connectionsWithLabel.forEach((value) => {
            this.createNotebookController(value.connection, value.label);
        });
    }
    private createNotebookController(kernelConnection: KernelConnectionMetadata, label: string) {
        try {
            // Create notebook selector
            [
                [kernelConnection.id, JupyterNotebookView],
                [`${kernelConnection.id} (Interactive)`, InteractiveWindowView]
            ]
                .filter(([id]) => !this.registeredControllers.has(id))
                .forEach(([id, viewType]) => {
                    const controller = new VSCodeNotebookController(
                        kernelConnection,
                        id,
                        viewType,
                        label,
                        this.notebook,
                        this.commandManager,
                        this.kernelProvider,
                        this.preferredRemoteKernelIdProvider,
                        this.context,
                        this.pathUtils,
                        this.disposables,
                        this.languageService,
                        this.workspace,
                        this.isLocalLaunch ? 'local' : 'remote',
                        this.interpreterPackages,
                        this.configuration,
                        this.widgetCoordinator,
                        this.docManager
                    );
                    // Hook up to if this NotebookController is selected or de-selected
                    controller.onNotebookControllerSelected(
                        this.handleOnNotebookControllerSelected,
                        this,
                        this.disposables
                    );

                    // We are disposing as documents are closed, but do this as well
                    this.disposables.push(controller);
                    this.registeredControllers.set(controller.id, controller);
                });
        } catch (ex) {
            // We know that this fails when we have xeus kernels installed (untill that's resolved thats one instance when we can have duplicates).
            sendTelemetryEvent(
                Telemetry.FailedToCreateNotebookController,
                undefined,
                { kind: kernelConnection.kind },
                ex,
                true
            );
            traceError(`Failed to create notebook controller for ${kernelConnection.id}`, ex);
        }
    }
    // A new NotebookController has been selected, find the associated notebook document and update it
    private async handleOnNotebookControllerSelected(event: {
        notebook: NotebookDocument;
        controller: VSCodeNotebookController;
    }) {
        // Now notify out that we have updated a notebooks controller
        this._onNotebookControllerSelected.fire(event);
    }

    private async getKernelConnectionMetadata(
        listLocalNonPythonKernels: boolean,
        token: CancellationToken,
        useCache: 'useCache' | 'ignoreCache' = 'ignoreCache'
    ): Promise<KernelConnectionMetadata[]> {
        if (this.isLocalLaunch) {
            return listLocalNonPythonKernels
                ? this.localKernelFinder.listNonPythonKernels(token, useCache)
                : this.localKernelFinder.listKernels(undefined, token, useCache);
        } else {
            if (listLocalNonPythonKernels) {
                return [];
            }
            const connection = await this.notebookProvider.connect({
                getOnly: false,
                resource: undefined,
                disableUI: false,
                localOnly: false
            });

            return this.remoteKernelFinder.listKernels(undefined, connection, token);
        }
    }

    // Update any new or removed kernel connections, LiveKernelModels might be added or removed
    // during remote connections
    private async updateRemoteConnections(cancelToken: CancellationToken) {
        // Don't update until initial load is done
        await this.loadNotebookControllers();

        // We've connected and done the intial fetch, so this is speedy
        const connections = await this.getKernelConnectionMetadata(false, cancelToken);

        if (cancelToken.isCancellationRequested) {
            // Bail out on making the controllers if we are cancelling
            traceInfo('Cancelled loading notebook controllers');
            return [];
        }

        // Look for any connections that are not registered already as controllers
        const missingConnections = connections.filter((connection) => {
            return !this.registeredControllers.has(connection.id);
        });

        // Look for any controllers that we have disposed
        const disposedControllers = Array.from(this.registeredControllers.values()).filter((controller) => {
            return !connections.some((connection) => {
                return connection.id === controller.connection.id;
            });
        });

        // If we have any new connections, register them
        if (missingConnections.length > 0) {
            const connectionsWithLabel = missingConnections.map((value) => {
                return { connection: value, label: getDisplayNameOrNameOfKernelConnection(value) };
            });

            connectionsWithLabel.forEach((value) => {
                this.createNotebookController(value.connection, value.label);
            });
        }

        // If we have any out of date connections, dispose of them
        disposedControllers.forEach((controller) => {
            this.registeredControllers.delete(controller.id);
            traceInfoIf(isCI, `Disposing controller ${controller.id}`);
            controller.dispose();
        });
    }
}<|MERGE_RESOLUTION|>--- conflicted
+++ resolved
@@ -37,13 +37,8 @@
 } from '../jupyter/kernels/types';
 import { ILocalKernelFinder, IRemoteKernelFinder } from '../kernel-launcher/types';
 import { PreferredRemoteKernelIdProvider } from '../notebookStorage/preferredRemoteKernelIdProvider';
-<<<<<<< HEAD
 import { IJupyterKernelSpec, INotebookProvider } from '../types';
-import { getNotebookMetadata } from './helpers/helpers';
-=======
-import { INotebookProvider } from '../types';
 import { getNotebookMetadata, isPythonNotebook } from './helpers/helpers';
->>>>>>> cccf84ea
 import { VSCodeNotebookController } from './vscodeNotebookController';
 import { INotebookControllerManager } from './types';
 import { InteractiveWindowView, JupyterNotebookView } from './constants';
@@ -203,7 +198,6 @@
         );
     }
 
-<<<<<<< HEAD
     private loadFastKernel() {
         const config = this.configuration.getSettings();
         if (config.fastPythonKernel) {
@@ -227,7 +221,6 @@
         }
     }
 
-=======
     private async createActiveInterpreterController() {
         if (this.activeInterpreterControllerPromise) {
             return this.activeInterpreterControllerPromise;
@@ -245,7 +238,6 @@
         this.activeInterpreterControllerPromise = promise();
         return this.activeInterpreterControllerPromise;
     }
->>>>>>> cccf84ea
     /**
      * Turn all our kernelConnections that we know about into registered NotebookControllers
      */
