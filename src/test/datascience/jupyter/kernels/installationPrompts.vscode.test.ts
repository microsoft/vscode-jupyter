// Copyright (c) Microsoft Corporation. All rights reserved.
// Licensed under the MIT License.

import { assert } from 'chai';
import * as fs from 'fs-extra';
import * as path from 'path';
import * as sinon from 'sinon';
import { IVSCodeNotebook } from '../../../../client/common/application/types';
import { ProductNames } from '../../../../client/common/installer/productNames';
import { BufferDecoder } from '../../../../client/common/process/decoder';
import { ProcessService } from '../../../../client/common/process/proc';
import { IDisposable, IInstaller, InstallerResponse, Product } from '../../../../client/common/types';
import { createDeferred } from '../../../../client/common/utils/async';
import { Common, DataScience } from '../../../../client/common/utils/localize';
import { INotebookEditorProvider } from '../../../../client/datascience/types';
import { IS_CI_SERVER } from '../../../ciConstants';
import { getOSType, IExtensionTestApi, OSType, waitForCondition } from '../../../common';
import { EXTENSION_ROOT_DIR_FOR_TESTS, IS_REMOTE_NATIVE_TEST } from '../../../constants';
import { closeActiveWindows, initialize } from '../../../initialize';
import { openNotebook } from '../../helpers';
import {
    closeNotebooksAndCleanUpAfterTests,
    createTemporaryNotebook,
    hijackPrompt,
    waitForExecutionCompletedSuccessfully,
    waitForKernelToGetSelected
} from '../../notebook/helper';

/* eslint-disable no-invalid-this, , , @typescript-eslint/no-explicit-any */
suite('DataScience Install IPyKernel (slow) (install)', function () {
    const disposables: IDisposable[] = [];
    let nbFile: string;
    const templateIPynbFile = path.join(
        EXTENSION_ROOT_DIR_FOR_TESTS,
        'src/test/datascience/jupyter/kernels/nbWithKernel.ipynb'
    );
    const executable = getOSType() === OSType.Windows ? 'Scripts/python.exe' : 'bin/python'; // If running locally on Windows box.
    const venvPythonPath = path.join(EXTENSION_ROOT_DIR_FOR_TESTS, 'src/test/datascience/.venvnokernel', executable);
    const venvNoRegPath = path.join(EXTENSION_ROOT_DIR_FOR_TESTS, 'src/test/datascience/.venvnoreg', executable);
    const expectedPromptMessageSuffix = `requires ${ProductNames.get(Product.ipykernel)!} to be installed.`;

    let api: IExtensionTestApi;
    let editorProvider: INotebookEditorProvider;
    let installer: IInstaller;
    let vscodeNotebook: IVSCodeNotebook;
    const delayForUITest = 30_000;
    this.timeout(60_000); // Slow test, we need to uninstall/install ipykernel.
    /*
    This test requires a virtual environment to be created & registered as a kernel.
    It also needs to have ipykernel installed in it.
    */
    suiteSetup(async function () {
        // These are slow tests, hence lets run only on linux on CI.
<<<<<<< HEAD
        if (
            (IS_CI_SERVER && getOSType() !== OSType.Linux) ||
            !fs.pathExistsSync(venvPythonPath) ||
            !fs.pathExistsSync(venvNoRegPath)
        ) {
=======
        if (IS_REMOTE_NATIVE_TEST) {
            return this.skip();
        }
        if ((IS_CI_SERVER && getOSType() !== OSType.Linux) || !fs.pathExistsSync(venvPythonPath)) {
>>>>>>> 6aa42a2c
            // Virtual env does not exist.
            return this.skip();
        }
        api = await initialize();
        installer = api.serviceContainer.get<IInstaller>(IInstaller);
        editorProvider = api.serviceContainer.get<INotebookEditorProvider>(INotebookEditorProvider);
        vscodeNotebook = api.serviceContainer.get<IVSCodeNotebook>(IVSCodeNotebook);
    });

    setup(async function () {
        console.log(`Start test ${this.currentTest?.title}`);
        // Don't use same file (due to dirty handling, we might save in dirty.)
        // Coz we won't save to file, hence extension will backup in dirty file and when u re-open it will open from dirty.
        nbFile = await createTemporaryNotebook(templateIPynbFile, disposables);
        // Uninstall ipykernel from the virtual env.
        const proc = new ProcessService(new BufferDecoder());
        await proc.exec(venvPythonPath, ['-m', 'pip', 'uninstall', 'ipykernel', '--yes']);
        await closeActiveWindows();
        sinon.restore();
        console.log(`Start Test completed ${this.currentTest?.title}`);
    });
    teardown(async function () {
        console.log(`End test ${this.currentTest?.title}`);
        await closeNotebooksAndCleanUpAfterTests(disposables);
    });

    test('Test Install IPyKernel prompt message', async () => {
        // Confirm the message has not changed.
        assert.ok(
            DataScience.libraryRequiredToLaunchJupyterKernelNotInstalledInterpreter()
                .format('', ProductNames.get(Product.ipykernel)!)
                .endsWith(expectedPromptMessageSuffix),
            'Message has changed, please update this test'
        );
    });

    test('Ensure prompt is displayed when ipykernel module is not found and it gets installed', async () => {
        // Do this for both kernels
        await Promise.all(
            ['.venvnokernel', '.venvnoreg'].map(async (kName) => {
                // Confirm message is displayed & we click 'Install` button.
                const prompt = await hijackPrompt(
                    'showErrorMessage',
                    { endsWith: expectedPromptMessageSuffix },
                    { text: Common.install(), clickImmediately: true },
                    disposables
                );
                const installed = createDeferred();

                // Confirm it is installed.
                const showInformationMessage = sinon
                    .stub(installer, 'install')
                    .callsFake(async function (product: Product) {
                        // Call original method
                        const result: InstallerResponse = await ((installer.install as any).wrappedMethod.apply(
                            installer,
                            arguments
                        ) as Promise<InstallerResponse>);
                        if (product === Product.ipykernel && result === InstallerResponse.Installed) {
                            installed.resolve();
                        }
                        return result;
                    });

                try {
                    await openNotebook(api.serviceContainer, nbFile);
                    // If this is a native notebook, then wait for kernel to get selected.
                    if (editorProvider.activeEditor?.type === 'native') {
                        await waitForKernelToGetSelected(kName);
                    }

                    // Run all cells
                    editorProvider.activeEditor!.runAllCells();

                    // The prompt should be displayed.
                    await waitForCondition(
                        async () => prompt.displayed.then(() => true),
                        delayForUITest,
                        'Prompt not displayed'
                    );

                    // ipykernel should get installed.
                    await waitForCondition(
                        async () => installed.promise.then(() => true),
                        delayForUITest,
                        'Prompt not displayed or not installed successfully'
                    );

                    // If this is a native notebook, then wait for cell to get executed completely (else VSC can hang).
                    // This is because extension will attempt to update cells, while tests may have deleted/closed notebooks.
                    if (editorProvider.activeEditor?.type === 'native') {
                        const cell = vscodeNotebook.activeNotebookEditor?.document.cells![0]!;
                        await waitForExecutionCompletedSuccessfully(cell);
                    }
                } finally {
                    prompt.dispose();
                    showInformationMessage.restore();
                }
            })
        );
    });
});<|MERGE_RESOLUTION|>--- conflicted
+++ resolved
@@ -51,18 +51,14 @@
     */
     suiteSetup(async function () {
         // These are slow tests, hence lets run only on linux on CI.
-<<<<<<< HEAD
+        if (IS_REMOTE_NATIVE_TEST) {
+            return this.skip();
+        }
         if (
             (IS_CI_SERVER && getOSType() !== OSType.Linux) ||
             !fs.pathExistsSync(venvPythonPath) ||
             !fs.pathExistsSync(venvNoRegPath)
         ) {
-=======
-        if (IS_REMOTE_NATIVE_TEST) {
-            return this.skip();
-        }
-        if ((IS_CI_SERVER && getOSType() !== OSType.Linux) || !fs.pathExistsSync(venvPythonPath)) {
->>>>>>> 6aa42a2c
             // Virtual env does not exist.
             return this.skip();
         }
