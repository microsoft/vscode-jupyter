--- conflicted
+++ resolved
@@ -114,11 +114,8 @@
         @inject(KernelSwitcher) private readonly kernelSwitcher: KernelSwitcher,
         @inject(IDisposableRegistry) private readonly disposables: IDisposableRegistry,
         @inject(IInterpreterService) private readonly interpreterService: IInterpreterService,
-<<<<<<< HEAD
-        @inject(IExtensionContext) private readonly context: IExtensionContext
-=======
+        @inject(IExtensionContext) private readonly context: IExtensionContext,
         @inject(IRawNotebookSupportedService) private readonly rawNotebookSupported: IRawNotebookSupportedService
->>>>>>> 6b9e4629
     ) {
         this.kernelSelectionProvider.onDidChangeSelections(
             (e) => {
