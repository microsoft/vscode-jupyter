--- conflicted
+++ resolved
@@ -23,10 +23,7 @@
 import { JupyterConnectionWaiter } from './jupyterConnectionWaiter.node';
 import { noop } from '../../../test/core';
 import { createObservable } from '../../../platform/common/process/proc.node';
-<<<<<<< HEAD
-=======
 import { dispose } from '../../../platform/common/utils/lifecycle';
->>>>>>> bcfa28c4
 use(chaiAsPromised);
 suite('Jupyter Connection Waiter', async () => {
     let observableOutput: ReturnType<typeof createObservable<Output<string>>>;
@@ -79,10 +76,7 @@
 
     setup(() => {
         observableOutput = createObservable<Output<string>>();
-<<<<<<< HEAD
-=======
         disposables.push(observableOutput);
->>>>>>> bcfa28c4
         launchResult = {
             dispose: noop,
             out: observableOutput,
