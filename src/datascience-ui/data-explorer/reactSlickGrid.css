.outer-container {
    width: auto;
    height: 100%;
}

.slice-data-select {
    display: flex;
    align-self: center;
    height: 80%;
}

.slice-data-control-container {
    margin-right: 18px;
}

.react-grid-container {
    border-color: var(--vscode-editor-inactiveSelectionBackground);
    border-style: solid;
    border-width: 1px;
}

.react-grid-measure {
    position: absolute;
    bottom: 5px;
}

.react-grid-filter-button {
    background: var(--vscode-button-background);
    color: var(--vscode-button-foreground);
    padding: 10px 15px;
    border: none;
    border-radius: 5px;
    cursor: pointer;
<<<<<<< HEAD
    margin:8px 4px;
    margin-right: 18px;
=======
    margin: 8px 4px;
>>>>>>> 4a6c3daf
}

.react-grid-header-cell {
    padding: 0px 4px;
    background-color: var(--vscode-debugToolBar-background);
    color: var(--vscode-editor-foreground);
    text-align: left;
    font-weight: bold;
    border-right-color: var(--vscode-editor-inactiveSelectionBackground);
}

.react-grid-cell {
    padding: 0px 4px;
    background-color: var(--vscode-editor-background);
    color: var(--vscode-editor-foreground);
    border-bottom-color: var(--vscode-editor-inactiveSelectionBackground);
    border-right-color: var(--vscode-editor-inactiveSelectionBackground);
    border-right-style: solid;
    box-sizing: border-box;
}

.react-grid-cell.active {
    background-color: var(--vscode-button-background);
    color: var(--vscode-button-foreground);
}

/* Some overrides necessary to get the colors we want */
.slick-headerrow-column {
    background-color: var(--vscode-debugToolBar-background);
    border-right-color: var(--vscode-editor-inactiveSelectionBackground);
    border-right-style: solid;
}

.slick-header-column.ui-state-default,
.slick-group-header-column.ui-state-default {
    border-right-color: var(--vscode-editor-inactiveSelectionBackground);
}

.slick-sort-indicator {
    float: right;
    width: 0px;
    margin-right: 12px;
    margin-top: 1px;
}

.react-grid-header-cell:hover {
    background-color: var(--vscode-editor-inactiveSelectionBackground);
}

.react-grid-header-cell > .slick-sort-indicator-asc::before {
    background: none;
    content: '▲';
    align-items: center;
}

.react-grid-header-cell > .slick-sort-indicator-desc::before {
    background: none;
    content: '▼';
    align-items: center;
}

.slick-row:hover > .react-grid-cell {
    background-color: var(--override-selection-background, var(--vscode-editor-selectionBackground));
}

/* Slick.Editors.Text */
input.editor-text {
    width: 100%;
    height: 100%;
    border: 0 none;
    margin: 0;
    outline: 0 none;
    padding: 0;
    border-bottom-color: var(--vscode-editor-inactiveSelectionBackground);
    border-right-color: var(--vscode-editor-inactiveSelectionBackground);
    border-right-style: solid;
    background-color: var(--vscode-button-background);
    color: var(--vscode-button-foreground);
    text-align: right;
    /* input does not inherit font from body */
    font-family: var(--vscode-editor-font-family);
    font-weight: var(--vscode-editor-font-weight);
    font-size: var(--vscode-editor-font-size);
}

.slick-cell.editable {
    border-color: none;
    border-style: none;
}<|MERGE_RESOLUTION|>--- conflicted
+++ resolved
@@ -31,12 +31,8 @@
     border: none;
     border-radius: 5px;
     cursor: pointer;
-<<<<<<< HEAD
     margin:8px 4px;
     margin-right: 18px;
-=======
-    margin: 8px 4px;
->>>>>>> 4a6c3daf
 }
 
 .react-grid-header-cell {
