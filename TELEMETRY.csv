--- conflicted
+++ resolved
@@ -1,1545 +1,1536 @@
-"eventName","eventDescription","eventConstant","owner","feature","tags","groupDescription","propertyName","propertyDescription","propertyType","propertyPossibleValues","propertyIsNullable"
-"DATASCIENCE.ADD_CELL_BELOW","User adds a cell below the current cell for IW.","Telemetry.AddCellBelow","amunger","InteractiveWindow","","","duration","Duration of a measure in milliseconds.
-Common measurement used across a number of events.","number","",false
-"DATASCIENCE.CLICKED_EXPORT_NOTEBOOK_AS_QUICK_PICK","User exports the IW or Notebook to a specific format.","Telemetry.ClickedExportNotebookAsQuickPick","IanMatthewHuff","Import-Export, InteractiveWindow","","","format","What format to export to was selected in the quick pick.","","pdf ()
-html ()
-python ()
-ipynb ()",false
-"DATASCIENCE.CREATE_NEW_INTERACTIVE","Command to create a new Interactive Window.","Telemetry.CreateNewInteractive","amunger","InteractiveWindow","","","","","","",""
-"DATASCIENCE.DATA_VIEWER_DATA_DIMENSIONALITY","Telemetry event sent when a slice is first applied in a
-data viewer instance to a sliceable Python variable.","Telemetry.DataViewerDataDimensionality","IanMatthewHuff","DataFrameViewer","","","numberOfDimensions","This property represents the number of dimensions
-on the target variable being sliced. This should
-always be 2 at minimum.","number","",false
-"DATASCIENCE.DATA_VIEWER_SLICE_ENABLEMENT_STATE_CHANGED","Telemetry event sent whenever the user toggles the checkbox
-controlling whether a slice is currently being applied to an
-n-dimensional variable.","Telemetry.DataViewerSliceEnablementStateChanged","IanMatthewHuff","DataFrameViewer","","","newState","This property is either 'checked' when the result of toggling
-the checkbox is for slicing to be enabled, or 'unchecked'
-when the result of toggling the checkbox is for slicing
-to be disabled.","","checked ()
-unchecked ()",false
-"DATASCIENCE.DATA_VIEWER_SLICE_OPERATION","Telemetry event sent whenever the user applies a valid slice
-to a sliceable Python variable in the data viewer.","Telemetry.DataViewerSliceOperation","IanMatthewHuff","DataFrameViewer","","","source","This property indicates whether the slice operation
-was triggered using the dropdown or the textbox in
-the slice control panel. `source` is one of `dropdown`,
-`textbox`, or `checkbox`.","","dropdown ()
-textbox ()
-checkbox ()",false
-"DATASCIENCE.DEBUG_CONTINUE","Telemetry event sent when user hits the `continue` button while debugging IW","Telemetry.DebugContinue","roblourens","Debugger","","","","","","",""
-"DATASCIENCE.DEBUG_CURRENT_CELL","Telemetry event sent when user debugs the cell in the IW","Telemetry.DebugCurrentCell","roblourens","Debugger","","","","","","",""
-"DATASCIENCE.DEBUG_FILE_INTERACTIVE","Telemetry event sent when user debugs the file in the IW","Telemetry.DebugFileInteractive","roblourens","Debugger","","","","","","",""
-"DATASCIENCE.DEBUG_STEP_OVER","Telemetry event sent when user hits the `step over` button while debugging IW","Telemetry.DebugStepOver","roblourens","Debugger","","","","","","",""
-"DATASCIENCE.DEBUG_STOP","Telemetry event sent when user hits the `stop` button while debugging IW","Telemetry.DebugStop","roblourens","Debugger","","","","","","",""
-"DATASCIENCE.DEBUGGING.CLICKED_ON_SETUP","Sent when the user accepts the prompt to install ipykernel 6 automatically.","DebuggingTelemetry.clickedOnSetup","roblourens","Debugger","","","","","","",""
-"DATASCIENCE.DEBUGGING.CLICKED_RUN_AND_DEBUG_CELL","Sent when the user attempts to start debugging a notebook cell.","DebuggingTelemetry.clickedRunAndDebugCell","roblourens","Debugger","","","","","","",""
-"DATASCIENCE.DEBUGGING.CLICKED_RUNBYLINE","Sent when the user attempts to start run by line.","DebuggingTelemetry.clickedRunByLine","roblourens","Debugger","","","","","","",""
-"DATASCIENCE.DEBUGGING.CLOSED_MODAL","Sent when the user dismisses the prompt to install ipykernel 6 automatically.","DebuggingTelemetry.closedModal","roblourens","Debugger","","","","","","",""
-"DATASCIENCE.DEBUGGING.ENDED_SESSION","Sent when a notebook debugging session ends.","DebuggingTelemetry.endedSession","roblourens","Debugger","","","reason","The reason the session ended.","","'normally' 
-'onKernelDisposed' 
-'onAnInterrupt' 
-'onARestart' 
-'withKeybinding' ",false
-"DATASCIENCE.DEBUGGING.IPYKERNEL6_STATUS","An event describing whether the environment has ipykernel 6 installed.","DebuggingTelemetry.ipykernel6Status","roblourens","Debugger","","","status","Whether ipykernel 6 is installed.","","'installed' 
-'notInstalled' ",false
-"DATASCIENCE.DEBUGGING.SUCCESSFULLY_STARTED_IW_JUPYTER","Telemetry sent when we have managed to successfully start the Interactive Window debugger using the Jupyter protocol.","DebuggingTelemetry.successfullyStartedIWJupyterDebugger","roblourens","Debugger","","","","","","",""
-"DATASCIENCE.DEBUGGING.SUCCESSFULLY_STARTED_RUN_AND_DEBUG_CELL","Sent when the user successfully starts debugging a notebook cell.","DebuggingTelemetry.successfullyStartedRunAndDebugCell","roblourens","Debugger","","","","","","",""
-"DATASCIENCE.DEBUGGING.SUCCESSFULLY_STARTED_RUNBYLINE","Sent when the run by line session starts successfully.","DebuggingTelemetry.successfullyStartedRunByLine","roblourens","Debugger","","","","","","",""
-"DATASCIENCE.DISABLE_INTERACTIVE_SHIFT_ENTER","Disables using Shift+Enter to run code in IW (this is in response to the prompt recommending users to enable this to use the IW)","Telemetry.DisableInteractiveShiftEnter","amunger","InteractiveWindow","","","","","","",""
-"DATASCIENCE.ENABLE_INTERACTIVE_SHIFT_ENTER","Enable using Shift+Enter to run code in IW (this is in response to the prompt recommending users to enable this to use the IW)","Telemetry.EnableInteractiveShiftEnter","amunger","InteractiveWindow","","","","","","",""
-"DATASCIENCE.ENTER_JUPYTER_URI","A URI has been selected and is being checked for validity.","Telemetry.EnterJupyterURI","IanMatthewHuff","KernelPicker","","","duration","Duration of a measure in milliseconds.
-Common measurement used across a number of events.","number","",false
-"DATASCIENCE.EXECUTE_CELL","Sent when a user executes a cell.","Telemetry.ExecuteCell","donjayamanne","Notebook, InteractiveWindow","Cell Execution","","actionSource","Whether this was started by Jupyter extension or a 3rd party.
-Common to most of the events.","","jupyterExtension ()
-3rdPartyExtension ()",false
-"DATASCIENCE.EXECUTE_CELL","Sent when a user executes a cell.","Telemetry.ExecuteCell","donjayamanne","Notebook, InteractiveWindow","Cell Execution","","capturedEnvVars","Whether we managed to capture the environment variables or not.
-In the case of conda environments, `false` would be an error condition, as we must have env variables for conda to work.
-Common to most of the events.","boolean","",true
-"DATASCIENCE.EXECUTE_CELL","Sent when a user executes a cell.","Telemetry.ExecuteCell","donjayamanne","Notebook, InteractiveWindow","Cell Execution","","disableUI","Whether the notebook startup UI (progress indicator & the like) was displayed to the user or not.
-If its not displayed, then its considered an auto start (start in the background, like pre-warming kernel)
-Common to most of the events.","boolean","",true
-"DATASCIENCE.EXECUTE_CELL","Sent when a user executes a cell.","Telemetry.ExecuteCell","donjayamanne","Notebook, InteractiveWindow","Cell Execution","","isUsingActiveInterpreter","Whether this resource is using the active Python interpreter or not.
-Common to most of the events.","boolean","",true
-"DATASCIENCE.EXECUTE_CELL","Sent when a user executes a cell.","Telemetry.ExecuteCell","donjayamanne","Notebook, InteractiveWindow","Cell Execution","","kernelConnectionType","Whether kernel was started using kernel spec, interpreter, etc.
-Common to most of the events.","KernelConnectionMetadata['kind']","",true
-"DATASCIENCE.EXECUTE_CELL","Sent when a user executes a cell.","Telemetry.ExecuteCell","donjayamanne","Notebook, InteractiveWindow","Cell Execution","","kernelId","Hash of the Kernel Connection id.
-Common to most of the events.","string","",false
-"DATASCIENCE.EXECUTE_CELL","Sent when a user executes a cell.","Telemetry.ExecuteCell","donjayamanne","Notebook, InteractiveWindow","Cell Execution","","kernelLanguage","Language of the kernel connection.
-Common to most of the events.","string","",false
-"DATASCIENCE.EXECUTE_CELL","Sent when a user executes a cell.","Telemetry.ExecuteCell","donjayamanne","Notebook, InteractiveWindow","Cell Execution","","kernelSessionId","Unique identifier for an instance of a notebook session.
-If we restart or run this notebook tomorrow, this id will be different.
-Id could be something as simple as a hash of the current Epoch time.
-Common to most of the events.","string","",false
-"DATASCIENCE.EXECUTE_CELL","Sent when a user executes a cell.","Telemetry.ExecuteCell","donjayamanne","Notebook, InteractiveWindow","Cell Execution","","pythonEnvironmentPackages","Comma delimited list of hashed packages & their versions.
-Common to most of the events.","string","",true
-"DATASCIENCE.EXECUTE_CELL","Sent when a user executes a cell.","Telemetry.ExecuteCell","donjayamanne","Notebook, InteractiveWindow","Cell Execution","","pythonEnvironmentPath","A key, so that rest of the information is tied to this. (hash)
-Common to most of the events.","string","",true
-"DATASCIENCE.EXECUTE_CELL","Sent when a user executes a cell.","Telemetry.ExecuteCell","donjayamanne","Notebook, InteractiveWindow","Cell Execution","","pythonEnvironmentType","Found plenty of issues when starting kernels with conda, hence useful to capture this info.
-Common to most of the events.","","Unknown ()
-Conda ()
-VirtualEnv ()
-PipEnv ()
-Pyenv ()
-Venv ()
-Poetry ()
-VirtualEnvWrapper ()",true
-"DATASCIENCE.EXECUTE_CELL","Sent when a user executes a cell.","Telemetry.ExecuteCell","donjayamanne","Notebook, InteractiveWindow","Cell Execution","","pythonEnvironmentVersion","Found plenty of issues when starting Conda Python 3.7, Python 3.7 Python 3.9 (in early days when ipykernel was not up to date)
-Common to most of the events.","string","",true
-"DATASCIENCE.EXECUTE_CELL","Sent when a user executes a cell.","Telemetry.ExecuteCell","donjayamanne","Notebook, InteractiveWindow","Cell Execution","","resourceHash","Hash of the resource (notebook.uri or pythonfile.uri associated with this).
-If we run the same notebook tomorrow, the hash will be the same.
-Used to check whether a particular notebook fails across time or not.
-This is also used to map different telemetry events related to this same resource. E.g. we could have an event sent for starting a notebook with this hash,
-and then later we get yet another event indicating starting a notebook failed. And another event indicating the Python environment used for this notebook is a conda environment or
-we have some other event indicating some other piece of data for this resource. With the information across multiple resources we can now join the different data points
-and have a better understanding of what is going on, e.g. why something failed.
-Common to most of the events.","string","",true
-"DATASCIENCE.EXECUTE_CELL","Sent when a user executes a cell.","Telemetry.ExecuteCell","donjayamanne","Notebook, InteractiveWindow","Cell Execution","","resourceType","Used to determine whether this event is related to a Notebooks or Interactive window.
-Common to most of the events.","","'notebook' 
-'interactive' ",true
-"DATASCIENCE.EXECUTE_CELL","Sent when a user executes a cell.","Telemetry.ExecuteCell","donjayamanne","Notebook, InteractiveWindow","Cell Execution","","userExecutedCell","Whether the user executed a cell.
-Common to most of the events.","boolean","",true
-"DATASCIENCE.EXPORT_NOTEBOOK_AS","Called on the completion of exporting a Jupyter notebook into a new format
-This is the result of the operation, so it's not tagged as a user action as that
-comes from ExportNotebookAsCommand or ExportNotebookAsQuickPick","Telemetry.ExportNotebookAs","IanMatthewHuff","Import-Export","","","cancelled","Was the export operation cancelled.","boolean","",true
-"DATASCIENCE.EXPORT_NOTEBOOK_AS","Called on the completion of exporting a Jupyter notebook into a new format
-This is the result of the operation, so it's not tagged as a user action as that
-comes from ExportNotebookAsCommand or ExportNotebookAsQuickPick","Telemetry.ExportNotebookAs","IanMatthewHuff","Import-Export","","","format","What format was the export performed to.","","pdf ()
-html ()
-python ()
-ipynb ()",false
-"DATASCIENCE.EXPORT_NOTEBOOK_AS","Called on the completion of exporting a Jupyter notebook into a new format
-This is the result of the operation, so it's not tagged as a user action as that
-comes from ExportNotebookAsCommand or ExportNotebookAsQuickPick","Telemetry.ExportNotebookAs","IanMatthewHuff","Import-Export","","","opened","Did the user end with opening the file in VS Code.","boolean","",true
-"DATASCIENCE.EXPORT_NOTEBOOK_AS","Called on the completion of exporting a Jupyter notebook into a new format
-This is the result of the operation, so it's not tagged as a user action as that
-comes from ExportNotebookAsCommand or ExportNotebookAsQuickPick","Telemetry.ExportNotebookAs","IanMatthewHuff","Import-Export","","","successful","Was the export operation successful.","boolean","",true
-"DATASCIENCE.EXPORT_NOTEBOOK_AS_COMMAND","Called when user exports a Jupyter Notebook or IW into a Python file, HTML, PDF, etc.
-Command is `Jupyter: Export to Python Script` or `Jupyter: Export to HTML`
-Basically user is exporting some jupyter notebook or IW into a Python file or other.","Telemetry.ExportNotebookAsCommand","IanMatthewHuff","Import-Export","","","format","What format was the export performed to.","","pdf ()
-html ()
-python ()
-ipynb ()",false
-"DATASCIENCE.EXPORT_NOTEBOOK_AS_FAILED","The Export Notebook operation failed.","Telemetry.ExportNotebookAsFailed","IanMatthewHuff","Import-Export","","","format","What format was the export performed to.","","pdf ()
-html ()
-python ()
-ipynb ()",false
-"DATASCIENCE.EXPORT_PYTHON_FILE","User exports a .py file with cells as a Jupyter Notebook.","Telemetry.ExportPythonFileInteractive","IanMatthewHuff","Import-Export, InteractiveWindow","","","","","","",""
-"DATASCIENCE.EXPORT_PYTHON_FILE_AND_OUTPUT","User exports a .py file with cells along with the outputs which that file would generate in the Interactive Windows as a Jupyter Notebook.","Telemetry.ExportPythonFileAndOutputInteractive","IanMatthewHuff","Import-Export, InteractiveWindow","","","","","","",""
-"DATASCIENCE.FAILED_SHOW_DATA_EXPLORER","Failed to show the data viewer via the variable view.","Telemetry.FailedShowDataViewer","IanMatthewHuff","DataFrameViewer, VariableViewer","","","","","","",""
-"DATASCIENCE.FAILED_TO_CREATE_CONTROLLER","Telemetry sent when we fail to create a Notebook Controller (an entry for the UI kernel list in Native Notebooks).","Telemetry.FailedToCreateNotebookController","IanMatthewHuff","KernelPicker","","","failed","Whether there was a failure.
-Common to most of the events.","true","",false
-"DATASCIENCE.FAILED_TO_CREATE_CONTROLLER","Telemetry sent when we fail to create a Notebook Controller (an entry for the UI kernel list in Native Notebooks).","Telemetry.FailedToCreateNotebookController","IanMatthewHuff","KernelPicker","","","failureCategory","A reason that we generate (e.g. kerneldied, noipykernel, etc), more like a category of the error.
-Common to most of the events.","string","",true
-"DATASCIENCE.FAILED_TO_CREATE_CONTROLLER","Telemetry sent when we fail to create a Notebook Controller (an entry for the UI kernel list in Native Notebooks).","Telemetry.FailedToCreateNotebookController","IanMatthewHuff","KernelPicker","","","failureSubCategory","Further sub classification of the error. E.g. kernel died due to the fact that zmq is not installed properly.
-Common to most of the events.","string","",true
-"DATASCIENCE.FAILED_TO_CREATE_CONTROLLER","Telemetry sent when we fail to create a Notebook Controller (an entry for the UI kernel list in Native Notebooks).","Telemetry.FailedToCreateNotebookController","IanMatthewHuff","KernelPicker","","","kind","What kind of kernel spec did we fail to create.","","'startUsingPythonInterpreter' 
-'startUsingDefaultKernel' 
-'startUsingLocalKernelSpec' 
-'startUsingRemoteKernelSpec' 
-'connectToLiveRemoteKernel' ",false
-"DATASCIENCE.FAILED_TO_CREATE_CONTROLLER","Telemetry sent when we fail to create a Notebook Controller (an entry for the UI kernel list in Native Notebooks).","Telemetry.FailedToCreateNotebookController","IanMatthewHuff","KernelPicker","","","pythonErrorFile","Hash of the file name that contains the file in the last frame (from Python stack trace).
-Common to most of the events.","string","",true
-"DATASCIENCE.FAILED_TO_CREATE_CONTROLLER","Telemetry sent when we fail to create a Notebook Controller (an entry for the UI kernel list in Native Notebooks).","Telemetry.FailedToCreateNotebookController","IanMatthewHuff","KernelPicker","","","pythonErrorFolder","Hash of the folder that contains the file in the last frame (from Python stack trace).
-Common to most of the events.","string","",true
-"DATASCIENCE.FAILED_TO_CREATE_CONTROLLER","Telemetry sent when we fail to create a Notebook Controller (an entry for the UI kernel list in Native Notebooks).","Telemetry.FailedToCreateNotebookController","IanMatthewHuff","KernelPicker","","","pythonErrorPackage","Hash of the module that contains the file in the last frame (from Python stack trace).
-Common to most of the events.","string","",true
-"DATASCIENCE.FAILED_TO_CREATE_CONTROLLER","Telemetry sent when we fail to create a Notebook Controller (an entry for the UI kernel list in Native Notebooks).","Telemetry.FailedToCreateNotebookController","IanMatthewHuff","KernelPicker","","","stackTrace","Node stacktrace without PII.
-Common to most of the events.","string","",true
-"DATASCIENCE.GOTO_NEXT_CELL_IN_FILE","Cell Navigation Command in Interactive Window","Telemetry.GotoNextCellInFile","amunger","InteractiveWindow","","","duration","Duration of a measure in milliseconds.
-Common measurement used across a number of events.","number","",false
-"DATASCIENCE.GOTO_PREV_CELL_IN_FILE","Cell Navigation Command in Interactive Window","Telemetry.GotoPrevCellInFile","amunger","InteractiveWindow","","","duration","Duration of a measure in milliseconds.
-Common measurement used across a number of events.","number","",false
-"DATASCIENCE.IMPORT_NOTEBOOK","Called when user imports a Jupyter Notebook into a Python file.
-Command is `Jupyter: Import Jupyter Notebook`
-Basically user is exporting some jupyter notebook into a Python file.","Telemetry.ImportNotebook","IanMatthewHuff","Import-Export","","","scope","The command can be called as a command, in which a file then needs to be selected, or with a file
-as the context already, in which case the import command doesn't ask for selection.","","'command' 
-'file' ",false
-"DATASCIENCE.INTERACTIVE_WINDOW_DEBUG_SETUP_CODE_FAILURE","Error information from the debugger output channel while running initialization code.","Telemetry.InteractiveWindowDebugSetupCodeFailure","roblourens","InteractiveWindow, Debugger","","","ename","The error name of the failure.","string","",false
-"DATASCIENCE.INTERACTIVE_WINDOW_DEBUG_SETUP_CODE_FAILURE","Error information from the debugger output channel while running initialization code.","Telemetry.InteractiveWindowDebugSetupCodeFailure","roblourens","InteractiveWindow, Debugger","","","evalue","The error value of the failure.","string","",false
-"DATASCIENCE.JUPYTER_KERNEL_API_ACCESS","Telemetry sent when an extension attempts to use our 3rd party API.","Telemetry.JupyterKernelApiAccess","donjayamanne","N/A","","","allowed","Whether or not the extension was able to use the API.","","'yes' 
-'no' ",false
-"DATASCIENCE.JUPYTER_KERNEL_API_ACCESS","Telemetry sent when an extension attempts to use our 3rd party API.","Telemetry.JupyterKernelApiAccess","donjayamanne","N/A","","","extensionId","Extension Id that's attempting to use the API.","string","",false
-"DATASCIENCE.JUPYTER_KERNEL_API_USAGE","Telemetry sent when an extension uses our 3rd party API.","Telemetry.JupyterKernelApiUsage","donjayamanne","N/A","","","extensionId","Extension Id that's attempting to use the API.","string","",false
-"DATASCIENCE.JUPYTER_KERNEL_API_USAGE","Telemetry sent when an extension uses our 3rd party API.","Telemetry.JupyterKernelApiUsage","donjayamanne","N/A","","","pemUsed","Name of the API member used.","keyof IExportedKernelService","",false
-"DATASCIENCE.JUPYTER_KERNEL_FILTER_USED","Called when the user clicks accept on the kernel filter UI.","Telemetry.JupyterKernelFilterUsed","IanMatthewHuff","KernelPicker","","","","","","",""
-"DATASCIENCE.JUPYTER_KERNEL_HIDDEN_VIA_FILTER","Called when a controller that would have been shown is hidden by a filter.","Telemetry.JupyterKernelHiddenViaFilter","IanMatthewHuff","KernelPicker","","","","","","",""
-"DATASCIENCE.JUPYTER_NOT_INSTALLED_ERROR_SHOWN","Sent when we display a message informing the user about Jupyter not being installed (or not detected).","Telemetry.JupyterNotInstalledErrorShown","donjayamanne","N/A","KernelStartup","","","","","",""
-"DATASCIENCE.KERNEL_CRASH","Sent when Kernel crashes.","Telemetry.KernelCrash","donjayamanne","Notebook, InteractiveWindow","","","actionSource","Whether this was started by Jupyter extension or a 3rd party.
-Common to most of the events.","","jupyterExtension ()
-3rdPartyExtension ()",false
-"DATASCIENCE.KERNEL_CRASH","Sent when Kernel crashes.","Telemetry.KernelCrash","donjayamanne","Notebook, InteractiveWindow","","","capturedEnvVars","Whether we managed to capture the environment variables or not.
-In the case of conda environments, `false` would be an error condition, as we must have env variables for conda to work.
-Common to most of the events.","boolean","",true
-"DATASCIENCE.KERNEL_CRASH","Sent when Kernel crashes.","Telemetry.KernelCrash","donjayamanne","Notebook, InteractiveWindow","","","disableUI","Whether the notebook startup UI (progress indicator & the like) was displayed to the user or not.
-If its not displayed, then its considered an auto start (start in the background, like pre-warming kernel)
-Common to most of the events.","boolean","",true
-"DATASCIENCE.KERNEL_CRASH","Sent when Kernel crashes.","Telemetry.KernelCrash","donjayamanne","Notebook, InteractiveWindow","","","isUsingActiveInterpreter","Whether this resource is using the active Python interpreter or not.
-Common to most of the events.","boolean","",true
-"DATASCIENCE.KERNEL_CRASH","Sent when Kernel crashes.","Telemetry.KernelCrash","donjayamanne","Notebook, InteractiveWindow","","","kernelConnectionType","Whether kernel was started using kernel spec, interpreter, etc.
-Common to most of the events.","KernelConnectionMetadata['kind']","",true
-"DATASCIENCE.KERNEL_CRASH","Sent when Kernel crashes.","Telemetry.KernelCrash","donjayamanne","Notebook, InteractiveWindow","","","kernelId","Hash of the Kernel Connection id.
-Common to most of the events.","string","",false
-"DATASCIENCE.KERNEL_CRASH","Sent when Kernel crashes.","Telemetry.KernelCrash","donjayamanne","Notebook, InteractiveWindow","","","kernelLanguage","Language of the kernel connection.
-Common to most of the events.","string","",false
-"DATASCIENCE.KERNEL_CRASH","Sent when Kernel crashes.","Telemetry.KernelCrash","donjayamanne","Notebook, InteractiveWindow","","","kernelSessionId","Unique identifier for an instance of a notebook session.
-If we restart or run this notebook tomorrow, this id will be different.
-Id could be something as simple as a hash of the current Epoch time.
-Common to most of the events.","string","",false
-"DATASCIENCE.KERNEL_CRASH","Sent when Kernel crashes.","Telemetry.KernelCrash","donjayamanne","Notebook, InteractiveWindow","","","pythonEnvironmentPackages","Comma delimited list of hashed packages & their versions.
-Common to most of the events.","string","",true
-"DATASCIENCE.KERNEL_CRASH","Sent when Kernel crashes.","Telemetry.KernelCrash","donjayamanne","Notebook, InteractiveWindow","","","pythonEnvironmentPath","A key, so that rest of the information is tied to this. (hash)
-Common to most of the events.","string","",true
-"DATASCIENCE.KERNEL_CRASH","Sent when Kernel crashes.","Telemetry.KernelCrash","donjayamanne","Notebook, InteractiveWindow","","","pythonEnvironmentType","Found plenty of issues when starting kernels with conda, hence useful to capture this info.
-Common to most of the events.","","Unknown ()
-Conda ()
-VirtualEnv ()
-PipEnv ()
-Pyenv ()
-Venv ()
-Poetry ()
-VirtualEnvWrapper ()",true
-"DATASCIENCE.KERNEL_CRASH","Sent when Kernel crashes.","Telemetry.KernelCrash","donjayamanne","Notebook, InteractiveWindow","","","pythonEnvironmentVersion","Found plenty of issues when starting Conda Python 3.7, Python 3.7 Python 3.9 (in early days when ipykernel was not up to date)
-Common to most of the events.","string","",true
-"DATASCIENCE.KERNEL_CRASH","Sent when Kernel crashes.","Telemetry.KernelCrash","donjayamanne","Notebook, InteractiveWindow","","","resourceHash","Hash of the resource (notebook.uri or pythonfile.uri associated with this).
-If we run the same notebook tomorrow, the hash will be the same.
-Used to check whether a particular notebook fails across time or not.
-This is also used to map different telemetry events related to this same resource. E.g. we could have an event sent for starting a notebook with this hash,
-and then later we get yet another event indicating starting a notebook failed. And another event indicating the Python environment used for this notebook is a conda environment or
-we have some other event indicating some other piece of data for this resource. With the information across multiple resources we can now join the different data points
-and have a better understanding of what is going on, e.g. why something failed.
-Common to most of the events.","string","",true
-"DATASCIENCE.KERNEL_CRASH","Sent when Kernel crashes.","Telemetry.KernelCrash","donjayamanne","Notebook, InteractiveWindow","","","resourceType","Used to determine whether this event is related to a Notebooks or Interactive window.
-Common to most of the events.","","'notebook' 
-'interactive' ",true
-"DATASCIENCE.KERNEL_CRASH","Sent when Kernel crashes.","Telemetry.KernelCrash","donjayamanne","Notebook, InteractiveWindow","","","userExecutedCell","Whether the user executed a cell.
-Common to most of the events.","boolean","",true
-"DATASCIENCE.KERNEL_SPEC_LANGUAGE","Sent to detect the different languages of kernel specs used.","Telemetry.KernelSpecLanguage","donjayamanne","N/A","KernelStartup","","kind","Whether this is a local or remote kernel.","","'local' 
-'remote' ",false
-"DATASCIENCE.KERNEL_SPEC_LANGUAGE","Sent to detect the different languages of kernel specs used.","Telemetry.KernelSpecLanguage","donjayamanne","N/A","KernelStartup","","language","Language of the kernelSpec.","","null or <empty> ",false
-"DATASCIENCE.KERNEL_SPEC_LANGUAGE","Sent to detect the different languages of kernel specs used.","Telemetry.KernelSpecLanguage","donjayamanne","N/A","KernelStartup","","usesShell","Whether shell is used to start the kernel. E.g. `""/bin/sh""` is used in the argv of the kernelSpec.
-OCaml is one such kernel.","boolean","",true
-"DATASCIENCE.NATIVE.OPEN_NOTEBOOK_ALL","Sent when we have opened any Jupyter notebook in a VS Code session.
-Not tagging as a user action as this could be something like auto opening a file
-from a previous session and not a direct user action.","Telemetry.OpenNotebookAll","IanMatthewHuff","N/A","","","nbformat","Major Format of the Notebook.
-Useful in determining the most popular versions of nbformats used by users.","","null or <empty> ",false
-"DATASCIENCE.NATIVE.OPEN_NOTEBOOK_ALL","Sent when we have opened any Jupyter notebook in a VS Code session.
-Not tagging as a user action as this could be something like auto opening a file
-from a previous session and not a direct user action.","Telemetry.OpenNotebookAll","IanMatthewHuff","N/A","","","nbformat_minor","Minor Format of the Notebook.
-Useful in determining the most popular versions of nbformats used by users.","","null or <empty> ",false
-"DATASCIENCE.NO_ACTIVE_KERNEL_SESSION","Send when we want to install data viewer dependendies, but don't have an active kernel session.
-Used by the dataViewerDependencyService.","Telemetry.NoActiveKernelSession","IanMatthewHuff","DataFrameViewer","","","","","","",""
-"DATASCIENCE.NOTEBOOK_INTERRUPT","Telemetry sent when user interrupts the kernel.
-Check the `resourceType` to determine whether its a Jupyter Notebook or IW.","Telemetry.NotebookInterrupt","donjayamanne","Notebook, InteractiveWindow","","When interrupt is a success ","actionSource","Whether this was started by Jupyter extension or a 3rd party.
-Common to most of the events.","","jupyterExtension ()
-3rdPartyExtension ()",false
-"DATASCIENCE.NOTEBOOK_INTERRUPT","Telemetry sent when user interrupts the kernel.
-Check the `resourceType` to determine whether its a Jupyter Notebook or IW.","Telemetry.NotebookInterrupt","donjayamanne","Notebook, InteractiveWindow","","When interrupt is a success ","capturedEnvVars","Whether we managed to capture the environment variables or not.
-In the case of conda environments, `false` would be an error condition, as we must have env variables for conda to work.
-Common to most of the events.","boolean","",true
-"DATASCIENCE.NOTEBOOK_INTERRUPT","Telemetry sent when user interrupts the kernel.
-Check the `resourceType` to determine whether its a Jupyter Notebook or IW.","Telemetry.NotebookInterrupt","donjayamanne","Notebook, InteractiveWindow","","When interrupt is a success ","disableUI","Whether the notebook startup UI (progress indicator & the like) was displayed to the user or not.
-If its not displayed, then its considered an auto start (start in the background, like pre-warming kernel)
-Common to most of the events.","boolean","",true
-"DATASCIENCE.NOTEBOOK_INTERRUPT","Telemetry sent when user interrupts the kernel.
-Check the `resourceType` to determine whether its a Jupyter Notebook or IW.","Telemetry.NotebookInterrupt","donjayamanne","Notebook, InteractiveWindow","","When interrupt is a success ","duration","Duration of a measure in milliseconds.
-Common measurement used across a number of events.","number","",false
-"DATASCIENCE.NOTEBOOK_INTERRUPT","Telemetry sent when user interrupts the kernel.
-Check the `resourceType` to determine whether its a Jupyter Notebook or IW.","Telemetry.NotebookInterrupt","donjayamanne","Notebook, InteractiveWindow","","When interrupt is a success ","isUsingActiveInterpreter","Whether this resource is using the active Python interpreter or not.
-Common to most of the events.","boolean","",true
-"DATASCIENCE.NOTEBOOK_INTERRUPT","Telemetry sent when user interrupts the kernel.
-Check the `resourceType` to determine whether its a Jupyter Notebook or IW.","Telemetry.NotebookInterrupt","donjayamanne","Notebook, InteractiveWindow","","When interrupt is a success ","kernelConnectionType","Whether kernel was started using kernel spec, interpreter, etc.
-Common to most of the events.","KernelConnectionMetadata['kind']","",true
-"DATASCIENCE.NOTEBOOK_INTERRUPT","Telemetry sent when user interrupts the kernel.
-Check the `resourceType` to determine whether its a Jupyter Notebook or IW.","Telemetry.NotebookInterrupt","donjayamanne","Notebook, InteractiveWindow","","When interrupt is a success ","kernelId","Hash of the Kernel Connection id.
-Common to most of the events.","string","",false
-"DATASCIENCE.NOTEBOOK_INTERRUPT","Telemetry sent when user interrupts the kernel.
-Check the `resourceType` to determine whether its a Jupyter Notebook or IW.","Telemetry.NotebookInterrupt","donjayamanne","Notebook, InteractiveWindow","","When interrupt is a success ","kernelLanguage","Language of the kernel connection.
-Common to most of the events.","string","",false
-"DATASCIENCE.NOTEBOOK_INTERRUPT","Telemetry sent when user interrupts the kernel.
-Check the `resourceType` to determine whether its a Jupyter Notebook or IW.","Telemetry.NotebookInterrupt","donjayamanne","Notebook, InteractiveWindow","","When interrupt is a success ","kernelSessionId","Unique identifier for an instance of a notebook session.
-If we restart or run this notebook tomorrow, this id will be different.
-Id could be something as simple as a hash of the current Epoch time.
-Common to most of the events.","string","",false
-"DATASCIENCE.NOTEBOOK_INTERRUPT","Telemetry sent when user interrupts the kernel.
-Check the `resourceType` to determine whether its a Jupyter Notebook or IW.","Telemetry.NotebookInterrupt","donjayamanne","Notebook, InteractiveWindow","","When interrupt is a success ","pythonEnvironmentPackages","Comma delimited list of hashed packages & their versions.
-Common to most of the events.","string","",true
-"DATASCIENCE.NOTEBOOK_INTERRUPT","Telemetry sent when user interrupts the kernel.
-Check the `resourceType` to determine whether its a Jupyter Notebook or IW.","Telemetry.NotebookInterrupt","donjayamanne","Notebook, InteractiveWindow","","When interrupt is a success ","pythonEnvironmentPath","A key, so that rest of the information is tied to this. (hash)
-Common to most of the events.","string","",true
-"DATASCIENCE.NOTEBOOK_INTERRUPT","Telemetry sent when user interrupts the kernel.
-Check the `resourceType` to determine whether its a Jupyter Notebook or IW.","Telemetry.NotebookInterrupt","donjayamanne","Notebook, InteractiveWindow","","When interrupt is a success ","pythonEnvironmentType","Found plenty of issues when starting kernels with conda, hence useful to capture this info.
-Common to most of the events.","","Unknown ()
-Conda ()
-VirtualEnv ()
-PipEnv ()
-Pyenv ()
-Venv ()
-Poetry ()
-VirtualEnvWrapper ()",true
-"DATASCIENCE.NOTEBOOK_INTERRUPT","Telemetry sent when user interrupts the kernel.
-Check the `resourceType` to determine whether its a Jupyter Notebook or IW.","Telemetry.NotebookInterrupt","donjayamanne","Notebook, InteractiveWindow","","When interrupt is a success ","pythonEnvironmentVersion","Found plenty of issues when starting Conda Python 3.7, Python 3.7 Python 3.9 (in early days when ipykernel was not up to date)
-Common to most of the events.","string","",true
-"DATASCIENCE.NOTEBOOK_INTERRUPT","Telemetry sent when user interrupts the kernel.
-Check the `resourceType` to determine whether its a Jupyter Notebook or IW.","Telemetry.NotebookInterrupt","donjayamanne","Notebook, InteractiveWindow","","When interrupt is a success ","resourceHash","Hash of the resource (notebook.uri or pythonfile.uri associated with this).
-If we run the same notebook tomorrow, the hash will be the same.
-Used to check whether a particular notebook fails across time or not.
-This is also used to map different telemetry events related to this same resource. E.g. we could have an event sent for starting a notebook with this hash,
-and then later we get yet another event indicating starting a notebook failed. And another event indicating the Python environment used for this notebook is a conda environment or
-we have some other event indicating some other piece of data for this resource. With the information across multiple resources we can now join the different data points
-and have a better understanding of what is going on, e.g. why something failed.
-Common to most of the events.","string","",true
-"DATASCIENCE.NOTEBOOK_INTERRUPT","Telemetry sent when user interrupts the kernel.
-Check the `resourceType` to determine whether its a Jupyter Notebook or IW.","Telemetry.NotebookInterrupt","donjayamanne","Notebook, InteractiveWindow","","When interrupt is a success ","resourceType","Used to determine whether this event is related to a Notebooks or Interactive window.
-Common to most of the events.","","'notebook' 
-'interactive' ",true
-"DATASCIENCE.NOTEBOOK_INTERRUPT","Telemetry sent when user interrupts the kernel.
-Check the `resourceType` to determine whether its a Jupyter Notebook or IW.","Telemetry.NotebookInterrupt","donjayamanne","Notebook, InteractiveWindow","","When interrupt is a success ","result","The result of the interrupt,","","success ()
-timeout ()
-restart ()",false
-"DATASCIENCE.NOTEBOOK_INTERRUPT","Telemetry sent when user interrupts the kernel.
-Check the `resourceType` to determine whether its a Jupyter Notebook or IW.","Telemetry.NotebookInterrupt","donjayamanne","Notebook, InteractiveWindow","","When interrupt is a success ","userExecutedCell","Whether the user executed a cell.
-Common to most of the events.","boolean","",true
-"DATASCIENCE.NOTEBOOK_INTERRUPT","Telemetry sent when user interrupts the kernel.
-Check the `resourceType` to determine whether its a Jupyter Notebook or IW.","Telemetry.NotebookInterrupt","donjayamanne","Notebook, InteractiveWindow","","If there are unhandled exceptions ","actionSource","Whether this was started by Jupyter extension or a 3rd party.
-Common to most of the events.","","jupyterExtension ()
-3rdPartyExtension ()",false
-"DATASCIENCE.NOTEBOOK_INTERRUPT","Telemetry sent when user interrupts the kernel.
-Check the `resourceType` to determine whether its a Jupyter Notebook or IW.","Telemetry.NotebookInterrupt","donjayamanne","Notebook, InteractiveWindow","","If there are unhandled exceptions ","capturedEnvVars","Whether we managed to capture the environment variables or not.
-In the case of conda environments, `false` would be an error condition, as we must have env variables for conda to work.
-Common to most of the events.","boolean","",true
-"DATASCIENCE.NOTEBOOK_INTERRUPT","Telemetry sent when user interrupts the kernel.
-Check the `resourceType` to determine whether its a Jupyter Notebook or IW.","Telemetry.NotebookInterrupt","donjayamanne","Notebook, InteractiveWindow","","If there are unhandled exceptions ","disableUI","Whether the notebook startup UI (progress indicator & the like) was displayed to the user or not.
-If its not displayed, then its considered an auto start (start in the background, like pre-warming kernel)
-Common to most of the events.","boolean","",true
-"DATASCIENCE.NOTEBOOK_INTERRUPT","Telemetry sent when user interrupts the kernel.
-Check the `resourceType` to determine whether its a Jupyter Notebook or IW.","Telemetry.NotebookInterrupt","donjayamanne","Notebook, InteractiveWindow","","If there are unhandled exceptions ","duration","Duration of a measure in milliseconds.
-Common measurement used across a number of events.","number","",false
-"DATASCIENCE.NOTEBOOK_INTERRUPT","Telemetry sent when user interrupts the kernel.
-Check the `resourceType` to determine whether its a Jupyter Notebook or IW.","Telemetry.NotebookInterrupt","donjayamanne","Notebook, InteractiveWindow","","If there are unhandled exceptions ","failed","Whether there was a failure.
-Common to most of the events.","true","",false
-"DATASCIENCE.NOTEBOOK_INTERRUPT","Telemetry sent when user interrupts the kernel.
-Check the `resourceType` to determine whether its a Jupyter Notebook or IW.","Telemetry.NotebookInterrupt","donjayamanne","Notebook, InteractiveWindow","","If there are unhandled exceptions ","failureCategory","A reason that we generate (e.g. kerneldied, noipykernel, etc), more like a category of the error.
-Common to most of the events.","string","",true
-"DATASCIENCE.NOTEBOOK_INTERRUPT","Telemetry sent when user interrupts the kernel.
-Check the `resourceType` to determine whether its a Jupyter Notebook or IW.","Telemetry.NotebookInterrupt","donjayamanne","Notebook, InteractiveWindow","","If there are unhandled exceptions ","failureSubCategory","Further sub classification of the error. E.g. kernel died due to the fact that zmq is not installed properly.
-Common to most of the events.","string","",true
-"DATASCIENCE.NOTEBOOK_INTERRUPT","Telemetry sent when user interrupts the kernel.
-Check the `resourceType` to determine whether its a Jupyter Notebook or IW.","Telemetry.NotebookInterrupt","donjayamanne","Notebook, InteractiveWindow","","If there are unhandled exceptions ","isUsingActiveInterpreter","Whether this resource is using the active Python interpreter or not.
-Common to most of the events.","boolean","",true
-"DATASCIENCE.NOTEBOOK_INTERRUPT","Telemetry sent when user interrupts the kernel.
-Check the `resourceType` to determine whether its a Jupyter Notebook or IW.","Telemetry.NotebookInterrupt","donjayamanne","Notebook, InteractiveWindow","","If there are unhandled exceptions ","kernelConnectionType","Whether kernel was started using kernel spec, interpreter, etc.
-Common to most of the events.","KernelConnectionMetadata['kind']","",true
-"DATASCIENCE.NOTEBOOK_INTERRUPT","Telemetry sent when user interrupts the kernel.
-Check the `resourceType` to determine whether its a Jupyter Notebook or IW.","Telemetry.NotebookInterrupt","donjayamanne","Notebook, InteractiveWindow","","If there are unhandled exceptions ","kernelId","Hash of the Kernel Connection id.
-Common to most of the events.","string","",false
-"DATASCIENCE.NOTEBOOK_INTERRUPT","Telemetry sent when user interrupts the kernel.
-Check the `resourceType` to determine whether its a Jupyter Notebook or IW.","Telemetry.NotebookInterrupt","donjayamanne","Notebook, InteractiveWindow","","If there are unhandled exceptions ","kernelLanguage","Language of the kernel connection.
-Common to most of the events.","string","",false
-"DATASCIENCE.NOTEBOOK_INTERRUPT","Telemetry sent when user interrupts the kernel.
-Check the `resourceType` to determine whether its a Jupyter Notebook or IW.","Telemetry.NotebookInterrupt","donjayamanne","Notebook, InteractiveWindow","","If there are unhandled exceptions ","kernelSessionId","Unique identifier for an instance of a notebook session.
-If we restart or run this notebook tomorrow, this id will be different.
-Id could be something as simple as a hash of the current Epoch time.
-Common to most of the events.","string","",false
-"DATASCIENCE.NOTEBOOK_INTERRUPT","Telemetry sent when user interrupts the kernel.
-Check the `resourceType` to determine whether its a Jupyter Notebook or IW.","Telemetry.NotebookInterrupt","donjayamanne","Notebook, InteractiveWindow","","If there are unhandled exceptions ","pythonEnvironmentPackages","Comma delimited list of hashed packages & their versions.
-Common to most of the events.","string","",true
-"DATASCIENCE.NOTEBOOK_INTERRUPT","Telemetry sent when user interrupts the kernel.
-Check the `resourceType` to determine whether its a Jupyter Notebook or IW.","Telemetry.NotebookInterrupt","donjayamanne","Notebook, InteractiveWindow","","If there are unhandled exceptions ","pythonEnvironmentPath","A key, so that rest of the information is tied to this. (hash)
-Common to most of the events.","string","",true
-"DATASCIENCE.NOTEBOOK_INTERRUPT","Telemetry sent when user interrupts the kernel.
-Check the `resourceType` to determine whether its a Jupyter Notebook or IW.","Telemetry.NotebookInterrupt","donjayamanne","Notebook, InteractiveWindow","","If there are unhandled exceptions ","pythonEnvironmentType","Found plenty of issues when starting kernels with conda, hence useful to capture this info.
-Common to most of the events.","","Unknown ()
-Conda ()
-VirtualEnv ()
-PipEnv ()
-Pyenv ()
-Venv ()
-Poetry ()
-VirtualEnvWrapper ()",true
-"DATASCIENCE.NOTEBOOK_INTERRUPT","Telemetry sent when user interrupts the kernel.
-Check the `resourceType` to determine whether its a Jupyter Notebook or IW.","Telemetry.NotebookInterrupt","donjayamanne","Notebook, InteractiveWindow","","If there are unhandled exceptions ","pythonEnvironmentVersion","Found plenty of issues when starting Conda Python 3.7, Python 3.7 Python 3.9 (in early days when ipykernel was not up to date)
-Common to most of the events.","string","",true
-"DATASCIENCE.NOTEBOOK_INTERRUPT","Telemetry sent when user interrupts the kernel.
-Check the `resourceType` to determine whether its a Jupyter Notebook or IW.","Telemetry.NotebookInterrupt","donjayamanne","Notebook, InteractiveWindow","","If there are unhandled exceptions ","pythonErrorFile","Hash of the file name that contains the file in the last frame (from Python stack trace).
-Common to most of the events.","string","",true
-"DATASCIENCE.NOTEBOOK_INTERRUPT","Telemetry sent when user interrupts the kernel.
-Check the `resourceType` to determine whether its a Jupyter Notebook or IW.","Telemetry.NotebookInterrupt","donjayamanne","Notebook, InteractiveWindow","","If there are unhandled exceptions ","pythonErrorFolder","Hash of the folder that contains the file in the last frame (from Python stack trace).
-Common to most of the events.","string","",true
-"DATASCIENCE.NOTEBOOK_INTERRUPT","Telemetry sent when user interrupts the kernel.
-Check the `resourceType` to determine whether its a Jupyter Notebook or IW.","Telemetry.NotebookInterrupt","donjayamanne","Notebook, InteractiveWindow","","If there are unhandled exceptions ","pythonErrorPackage","Hash of the module that contains the file in the last frame (from Python stack trace).
-Common to most of the events.","string","",true
-"DATASCIENCE.NOTEBOOK_INTERRUPT","Telemetry sent when user interrupts the kernel.
-Check the `resourceType` to determine whether its a Jupyter Notebook or IW.","Telemetry.NotebookInterrupt","donjayamanne","Notebook, InteractiveWindow","","If there are unhandled exceptions ","resourceHash","Hash of the resource (notebook.uri or pythonfile.uri associated with this).
-If we run the same notebook tomorrow, the hash will be the same.
-Used to check whether a particular notebook fails across time or not.
-This is also used to map different telemetry events related to this same resource. E.g. we could have an event sent for starting a notebook with this hash,
-and then later we get yet another event indicating starting a notebook failed. And another event indicating the Python environment used for this notebook is a conda environment or
-we have some other event indicating some other piece of data for this resource. With the information across multiple resources we can now join the different data points
-and have a better understanding of what is going on, e.g. why something failed.
-Common to most of the events.","string","",true
-"DATASCIENCE.NOTEBOOK_INTERRUPT","Telemetry sent when user interrupts the kernel.
-Check the `resourceType` to determine whether its a Jupyter Notebook or IW.","Telemetry.NotebookInterrupt","donjayamanne","Notebook, InteractiveWindow","","If there are unhandled exceptions ","resourceType","Used to determine whether this event is related to a Notebooks or Interactive window.
-Common to most of the events.","","'notebook' 
-'interactive' ",true
-"DATASCIENCE.NOTEBOOK_INTERRUPT","Telemetry sent when user interrupts the kernel.
-Check the `resourceType` to determine whether its a Jupyter Notebook or IW.","Telemetry.NotebookInterrupt","donjayamanne","Notebook, InteractiveWindow","","If there are unhandled exceptions ","stackTrace","Node stacktrace without PII.
-Common to most of the events.","string","",true
-"DATASCIENCE.NOTEBOOK_INTERRUPT","Telemetry sent when user interrupts the kernel.
-Check the `resourceType` to determine whether its a Jupyter Notebook or IW.","Telemetry.NotebookInterrupt","donjayamanne","Notebook, InteractiveWindow","","If there are unhandled exceptions ","userExecutedCell","Whether the user executed a cell.
-Common to most of the events.","boolean","",true
-"DATASCIENCE.NOTEBOOK_RESTART","Telemetry sent when user Restarts the Kernel.
-Check the `resourceType` to determine whether its a Jupyter Notebook or IW.","Telemetry.NotebookRestart","donjayamanne","Notebook, InteractiveWindow","","","duration","Duration of a measure in milliseconds.
-Common measurement used across a number of events.","number","",false
-"DATASCIENCE.NOTEBOOK_RESTART","Telemetry sent when user Restarts the Kernel.
-Check the `resourceType` to determine whether its a Jupyter Notebook or IW.","Telemetry.NotebookRestart","donjayamanne","Notebook, InteractiveWindow","","","resourceType","Used to determine whether this event is related to a Notebooks or Interactive window.
-Common to most of the events.","","'notebook' 
-'interactive' ",true
-"DATASCIENCE.NOTEBOOK_RESTART","Telemetry sent when user Restarts the Kernel.
-Check the `resourceType` to determine whether its a Jupyter Notebook or IW.","Telemetry.NotebookRestart","donjayamanne","Notebook, InteractiveWindow","","If there are unhandled exceptions. ","failed","Whether there was a failure.
-Common to most of the events.","true","",false
-"DATASCIENCE.NOTEBOOK_RESTART","Telemetry sent when user Restarts the Kernel.
-Check the `resourceType` to determine whether its a Jupyter Notebook or IW.","Telemetry.NotebookRestart","donjayamanne","Notebook, InteractiveWindow","","If there are unhandled exceptions. ","failureCategory","A reason that we generate (e.g. kerneldied, noipykernel, etc), more like a category of the error.
-Common to most of the events.","string","",true
-"DATASCIENCE.NOTEBOOK_RESTART","Telemetry sent when user Restarts the Kernel.
-Check the `resourceType` to determine whether its a Jupyter Notebook or IW.","Telemetry.NotebookRestart","donjayamanne","Notebook, InteractiveWindow","","If there are unhandled exceptions. ","failureSubCategory","Further sub classification of the error. E.g. kernel died due to the fact that zmq is not installed properly.
-Common to most of the events.","string","",true
-"DATASCIENCE.NOTEBOOK_RESTART","Telemetry sent when user Restarts the Kernel.
-Check the `resourceType` to determine whether its a Jupyter Notebook or IW.","Telemetry.NotebookRestart","donjayamanne","Notebook, InteractiveWindow","","If there are unhandled exceptions. ","pythonErrorFile","Hash of the file name that contains the file in the last frame (from Python stack trace).
-Common to most of the events.","string","",true
-"DATASCIENCE.NOTEBOOK_RESTART","Telemetry sent when user Restarts the Kernel.
-Check the `resourceType` to determine whether its a Jupyter Notebook or IW.","Telemetry.NotebookRestart","donjayamanne","Notebook, InteractiveWindow","","If there are unhandled exceptions. ","pythonErrorFolder","Hash of the folder that contains the file in the last frame (from Python stack trace).
-Common to most of the events.","string","",true
-"DATASCIENCE.NOTEBOOK_RESTART","Telemetry sent when user Restarts the Kernel.
-Check the `resourceType` to determine whether its a Jupyter Notebook or IW.","Telemetry.NotebookRestart","donjayamanne","Notebook, InteractiveWindow","","If there are unhandled exceptions. ","pythonErrorPackage","Hash of the module that contains the file in the last frame (from Python stack trace).
-Common to most of the events.","string","",true
-"DATASCIENCE.NOTEBOOK_RESTART","Telemetry sent when user Restarts the Kernel.
-Check the `resourceType` to determine whether its a Jupyter Notebook or IW.","Telemetry.NotebookRestart","donjayamanne","Notebook, InteractiveWindow","","If there are unhandled exceptions. ","resourceType","Used to determine whether this event is related to a Notebooks or Interactive window.
-Common to most of the events.","","'notebook' 
-'interactive' ",true
-"DATASCIENCE.NOTEBOOK_RESTART","Telemetry sent when user Restarts the Kernel.
-Check the `resourceType` to determine whether its a Jupyter Notebook or IW.","Telemetry.NotebookRestart","donjayamanne","Notebook, InteractiveWindow","","If there are unhandled exceptions. ","stackTrace","Node stacktrace without PII.
-Common to most of the events.","string","",true
-"DATASCIENCE.NOTEBOOK_START","Send when a kernel starts.","Telemetry.NotebookStart","donjayamanne","Notebook, InteractiveWindow","KernelStartup","","actionSource","Whether this was started by Jupyter extension or a 3rd party.
-Common to most of the events.","","jupyterExtension ()
-3rdPartyExtension ()",false
-"DATASCIENCE.NOTEBOOK_START","Send when a kernel starts.","Telemetry.NotebookStart","donjayamanne","Notebook, InteractiveWindow","KernelStartup","","capturedEnvVars","Whether we managed to capture the environment variables or not.
-In the case of conda environments, `false` would be an error condition, as we must have env variables for conda to work.
-Common to most of the events.","boolean","",true
-"DATASCIENCE.NOTEBOOK_START","Send when a kernel starts.","Telemetry.NotebookStart","donjayamanne","Notebook, InteractiveWindow","KernelStartup","","disableUI","Whether the notebook startup UI (progress indicator & the like) was displayed to the user or not.
-If its not displayed, then its considered an auto start (start in the background, like pre-warming kernel)
-Common to most of the events.","boolean","",true
-"DATASCIENCE.NOTEBOOK_START","Send when a kernel starts.","Telemetry.NotebookStart","donjayamanne","Notebook, InteractiveWindow","KernelStartup","","failed","Whether there was a failure.
-Common to most of the events.","true","",false
-"DATASCIENCE.NOTEBOOK_START","Send when a kernel starts.","Telemetry.NotebookStart","donjayamanne","Notebook, InteractiveWindow","KernelStartup","","failureCategory","A reason that we generate (e.g. kerneldied, noipykernel, etc), more like a category of the error.
-Common to most of the events.","string","",true
-"DATASCIENCE.NOTEBOOK_START","Send when a kernel starts.","Telemetry.NotebookStart","donjayamanne","Notebook, InteractiveWindow","KernelStartup","","failureSubCategory","Further sub classification of the error. E.g. kernel died due to the fact that zmq is not installed properly.
-Common to most of the events.","string","",true
-"DATASCIENCE.NOTEBOOK_START","Send when a kernel starts.","Telemetry.NotebookStart","donjayamanne","Notebook, InteractiveWindow","KernelStartup","","isUsingActiveInterpreter","Whether this resource is using the active Python interpreter or not.
-Common to most of the events.","boolean","",true
-"DATASCIENCE.NOTEBOOK_START","Send when a kernel starts.","Telemetry.NotebookStart","donjayamanne","Notebook, InteractiveWindow","KernelStartup","","kernelConnectionType","Whether kernel was started using kernel spec, interpreter, etc.
-Common to most of the events.","KernelConnectionMetadata['kind']","",true
-"DATASCIENCE.NOTEBOOK_START","Send when a kernel starts.","Telemetry.NotebookStart","donjayamanne","Notebook, InteractiveWindow","KernelStartup","","kernelId","Hash of the Kernel Connection id.
-Common to most of the events.","string","",false
-"DATASCIENCE.NOTEBOOK_START","Send when a kernel starts.","Telemetry.NotebookStart","donjayamanne","Notebook, InteractiveWindow","KernelStartup","","kernelLanguage","Language of the kernel connection.
-Common to most of the events.","string","",false
-"DATASCIENCE.NOTEBOOK_START","Send when a kernel starts.","Telemetry.NotebookStart","donjayamanne","Notebook, InteractiveWindow","KernelStartup","","kernelSessionId","Unique identifier for an instance of a notebook session.
-If we restart or run this notebook tomorrow, this id will be different.
-Id could be something as simple as a hash of the current Epoch time.
-Common to most of the events.","string","",false
-"DATASCIENCE.NOTEBOOK_START","Send when a kernel starts.","Telemetry.NotebookStart","donjayamanne","Notebook, InteractiveWindow","KernelStartup","","pythonEnvironmentPackages","Comma delimited list of hashed packages & their versions.
-Common to most of the events.","string","",true
-"DATASCIENCE.NOTEBOOK_START","Send when a kernel starts.","Telemetry.NotebookStart","donjayamanne","Notebook, InteractiveWindow","KernelStartup","","pythonEnvironmentPath","A key, so that rest of the information is tied to this. (hash)
-Common to most of the events.","string","",true
-"DATASCIENCE.NOTEBOOK_START","Send when a kernel starts.","Telemetry.NotebookStart","donjayamanne","Notebook, InteractiveWindow","KernelStartup","","pythonEnvironmentType","Found plenty of issues when starting kernels with conda, hence useful to capture this info.
-Common to most of the events.","","Unknown ()
-Conda ()
-VirtualEnv ()
-PipEnv ()
-Pyenv ()
-Venv ()
-Poetry ()
-VirtualEnvWrapper ()",true
-"DATASCIENCE.NOTEBOOK_START","Send when a kernel starts.","Telemetry.NotebookStart","donjayamanne","Notebook, InteractiveWindow","KernelStartup","","pythonEnvironmentVersion","Found plenty of issues when starting Conda Python 3.7, Python 3.7 Python 3.9 (in early days when ipykernel was not up to date)
-Common to most of the events.","string","",true
-"DATASCIENCE.NOTEBOOK_START","Send when a kernel starts.","Telemetry.NotebookStart","donjayamanne","Notebook, InteractiveWindow","KernelStartup","","pythonErrorFile","Hash of the file name that contains the file in the last frame (from Python stack trace).
-Common to most of the events.","string","",true
-"DATASCIENCE.NOTEBOOK_START","Send when a kernel starts.","Telemetry.NotebookStart","donjayamanne","Notebook, InteractiveWindow","KernelStartup","","pythonErrorFolder","Hash of the folder that contains the file in the last frame (from Python stack trace).
-Common to most of the events.","string","",true
-"DATASCIENCE.NOTEBOOK_START","Send when a kernel starts.","Telemetry.NotebookStart","donjayamanne","Notebook, InteractiveWindow","KernelStartup","","pythonErrorPackage","Hash of the module that contains the file in the last frame (from Python stack trace).
-Common to most of the events.","string","",true
-"DATASCIENCE.NOTEBOOK_START","Send when a kernel starts.","Telemetry.NotebookStart","donjayamanne","Notebook, InteractiveWindow","KernelStartup","","resourceHash","Hash of the resource (notebook.uri or pythonfile.uri associated with this).
-If we run the same notebook tomorrow, the hash will be the same.
-Used to check whether a particular notebook fails across time or not.
-This is also used to map different telemetry events related to this same resource. E.g. we could have an event sent for starting a notebook with this hash,
-and then later we get yet another event indicating starting a notebook failed. And another event indicating the Python environment used for this notebook is a conda environment or
-we have some other event indicating some other piece of data for this resource. With the information across multiple resources we can now join the different data points
-and have a better understanding of what is going on, e.g. why something failed.
-Common to most of the events.","string","",true
-"DATASCIENCE.NOTEBOOK_START","Send when a kernel starts.","Telemetry.NotebookStart","donjayamanne","Notebook, InteractiveWindow","KernelStartup","","resourceType","Used to determine whether this event is related to a Notebooks or Interactive window.
-Common to most of the events.","","'notebook' 
-'interactive' ",true
-"DATASCIENCE.NOTEBOOK_START","Send when a kernel starts.","Telemetry.NotebookStart","donjayamanne","Notebook, InteractiveWindow","KernelStartup","","stackTrace","Node stacktrace without PII.
-Common to most of the events.","string","",true
-"DATASCIENCE.NOTEBOOK_START","Send when a kernel starts.","Telemetry.NotebookStart","donjayamanne","Notebook, InteractiveWindow","KernelStartup","","userExecutedCell","Whether the user executed a cell.
-Common to most of the events.","boolean","",true
-"DATASCIENCE.OPEN_PLOT_VIEWER","A new instance of the plot viewer was opened.","Telemetry.OpenPlotViewer","IanMatthewHuff","PlotViewer","","","","","","",""
-"DATASCIENCE.PYTHON_VARIABLE_FETCHING_CODE_FAILURE","The Python code that we ran to fetch variables had a failure.","Telemetry.PythonVariableFetchingCodeFailure","IanMatthewHuff","VariableViewer","","","ename","The error name of the failure.","string","",false
-"DATASCIENCE.PYTHON_VARIABLE_FETCHING_CODE_FAILURE","The Python code that we ran to fetch variables had a failure.","Telemetry.PythonVariableFetchingCodeFailure","IanMatthewHuff","VariableViewer","","","evalue","The error value of the failure","string","",false
-"DATASCIENCE.RECOMMENT_EXTENSION","Telemetry sent when we recommend installing an extension.","Telemetry.RecommendExtension","IanMatthewHuff","N/A","","","action","`displayed` - If prompt was displayed
-`dismissed` - If prompt was displayed & dismissed by the user
-`ok` - If prompt was displayed & ok clicked by the user
-`cancel` - If prompt was displayed & cancel clicked by the user
-`doNotShowAgain` - If prompt was displayed & doNotShowAgain clicked by the user","","'displayed' 
-'dismissed' 
-'ok' 
-'cancel' 
-'doNotShowAgain' ",false
-"DATASCIENCE.RECOMMENT_EXTENSION","Telemetry sent when we recommend installing an extension.","Telemetry.RecommendExtension","IanMatthewHuff","N/A","","","extensionId","Extension we recommended the user to install.","string","",false
-"DATASCIENCE.REFRESH_DATA_VIEWER","Sent when the jupyter.refreshDataViewer command is invoked","Telemetry.RefreshDataViewer","IanMatthewHuff","DataFrameViewer","","","","","","",""
-"DATASCIENCE.RUN_ALL_CELLS","Command to Run all cells from the active python file in the Interactive Window","Telemetry.RunAllCells","amunger","InteractiveWindow","","","","","","",""
-"DATASCIENCE.RUN_ALL_CELLS_ABOVE","Command to Run all the above cells in the Interactive Window","Telemetry.RunAllCellsAbove","amunger","InteractiveWindow","","","","","","",""
-"DATASCIENCE.RUN_BY_LINE_VARIABLE_HOVER","Fired when a user hovers a variable while debugging the IW.","Telemetry.RunByLineVariableHover","roblourens","Debugger","","","","","","",""
-"DATASCIENCE.RUN_CELL_AND_ALL_BELOW","Command to Run current cell and all below in the Interactive Window","Telemetry.RunCellAndAllBelow","amunger","InteractiveWindow","","","","","","",""
-"DATASCIENCE.RUN_CHANGE_CELL_TO_CODE","Cell Edit Command in Interactive Window","Telemetry.ChangeCellToCode","amunger","InteractiveWindow","","","duration","Duration of a measure in milliseconds.
-Common measurement used across a number of events.","number","",false
-"DATASCIENCE.RUN_CHANGE_CELL_TO_MARKDOWN","Cell Edit Command in Interactive Window","Telemetry.ChangeCellToMarkdown","amunger","InteractiveWindow","","","duration","Duration of a measure in milliseconds.
-Common measurement used across a number of events.","number","",false
-"DATASCIENCE.RUN_CURRENT_CELL","Command to Run the current Cell in the Interactive Window","Telemetry.RunCurrentCell","amunger","InteractiveWindow","","","","","","",""
-"DATASCIENCE.RUN_CURRENT_CELL_AND_ADD_BELOW","Run the cell and everything below it in the Interactive Window.","Telemetry.RunCurrentCellAndAddBelow","amunger","InteractiveWindow","","","duration","Duration of a measure in milliseconds.
-Common measurement used across a number of events.","number","",false
-"DATASCIENCE.RUN_CURRENT_CELL_AND_ADVANCE","Command to Run current cell in the Interactive Window and advance cursor to the next cell","Telemetry.RunCurrentCellAndAdvance","amunger","InteractiveWindow","","","","","","",""
-"DATASCIENCE.RUN_DELETE_CELLS","Cell Edit Command in Interactive Window","Telemetry.DeleteCells","amunger","InteractiveWindow","","","duration","Duration of a measure in milliseconds.
-Common measurement used across a number of events.","number","",false
-"DATASCIENCE.RUN_EXTEND_SELECTION_BY_CELL_ABOVE","Cell Selection Command in Interactive Window","Telemetry.ExtendSelectionByCellAbove","amunger","InteractiveWindow","","","duration","Duration of a measure in milliseconds.
-Common measurement used across a number of events.","number","",false
-"DATASCIENCE.RUN_EXTEND_SELECTION_BY_CELL_BELOW","Cell Selection Command in Interactive Window","Telemetry.ExtendSelectionByCellBelow","amunger","InteractiveWindow","","","duration","Duration of a measure in milliseconds.
-Common measurement used across a number of events.","number","",false
-"DATASCIENCE.RUN_FILE_INTERACTIVE","Command to Run the active file in the Interactive Window","Telemetry.RunFileInteractive","amunger","InteractiveWindow","","","","","","",""
-"DATASCIENCE.RUN_FROM_LINE","Command to Run the active file contents from the cursor location in the Interactive Window","Telemetry.RunFromLine","amunger","InteractiveWindow","","","","","","",""
-"DATASCIENCE.RUN_INSERT_CELL_ABOVE","Cell Edit Command in Interactive Window","Telemetry.InsertCellAbove","amunger","InteractiveWindow","","","duration","Duration of a measure in milliseconds.
-Common measurement used across a number of events.","number","",false
-"DATASCIENCE.RUN_INSERT_CELL_BELOW","Cell Edit Command in Interactive Window","Telemetry.InsertCellBelow","amunger","InteractiveWindow","","","duration","Duration of a measure in milliseconds.
-Common measurement used across a number of events.","number","",false
-"DATASCIENCE.RUN_INSERT_CELL_BELOW_POSITION","Cell Edit Command in Interactive Window","Telemetry.InsertCellBelowPosition","amunger","InteractiveWindow","","","duration","Duration of a measure in milliseconds.
-Common measurement used across a number of events.","number","",false
-"DATASCIENCE.RUN_MOVE_CELLS_DOWN","Cell Edit Command in Interactive Window","Telemetry.MoveCellsDown","amunger","InteractiveWindow","","","duration","Duration of a measure in milliseconds.
-Common measurement used across a number of events.","number","",false
-"DATASCIENCE.RUN_MOVE_CELLS_UP","Cell Edit Command in Interactive Window","Telemetry.MoveCellsUp","amunger","InteractiveWindow","","","duration","Duration of a measure in milliseconds.
-Common measurement used across a number of events.","number","",false
-"DATASCIENCE.RUN_SELECT_CELL","Cell Selection Command in Interactive Window","Telemetry.SelectCell","amunger","InteractiveWindow","","","duration","Duration of a measure in milliseconds.
-Common measurement used across a number of events.","number","",false
-"DATASCIENCE.RUN_SELECT_CELL_CONTENTS","Cell Selection Command in Interactive Window","Telemetry.SelectCellContents","amunger","InteractiveWindow","","","duration","Duration of a measure in milliseconds.
-Common measurement used across a number of events.","number","",false
-"DATASCIENCE.RUN_SELECTION_OR_LINE","Command to Run a Selection or Line in the Interactive Window","Telemetry.RunSelectionOrLine","amunger","InteractiveWindow","","","","","","",""
-"DATASCIENCE.RUN_TO_LINE","Command to Run the active file contents up to the cursor location in the Interactive Window","Telemetry.RunToLine","amunger","InteractiveWindow","","","","","","",""
-"DATASCIENCE.SELECT_JUPYTER_INTERPRETER_Command","Telemetry sent when user selects an interpreter to start jupyter server.","Telemetry.SelectJupyterInterpreterCommand","donjayamanne","N/A","KernelStartup","","","","","",""
-"DATASCIENCE.SELECT_JUPYTER_URI","User has triggered selection of a Jupyter URI for a remote connection.
-Note: Might not come from a direct user action.","Telemetry.SelectJupyterURI","IanMatthewHuff","KernelPicker","","","duration","Duration of a measure in milliseconds.
-Common measurement used across a number of events.","number","",false
-"DATASCIENCE.SELECT_LOCAL_JUPYTER_KERNEL","Kernel was switched to a local kernel connection.","Telemetry.SelectLocalJupyterKernel","IanMatthewHuff","KernelPicker","","","actionSource","Whether this was started by Jupyter extension or a 3rd party.
-Common to most of the events.","","jupyterExtension ()
-3rdPartyExtension ()",false
-"DATASCIENCE.SELECT_LOCAL_JUPYTER_KERNEL","Kernel was switched to a local kernel connection.","Telemetry.SelectLocalJupyterKernel","IanMatthewHuff","KernelPicker","","","capturedEnvVars","Whether we managed to capture the environment variables or not.
-In the case of conda environments, `false` would be an error condition, as we must have env variables for conda to work.
-Common to most of the events.","boolean","",true
-"DATASCIENCE.SELECT_LOCAL_JUPYTER_KERNEL","Kernel was switched to a local kernel connection.","Telemetry.SelectLocalJupyterKernel","IanMatthewHuff","KernelPicker","","","disableUI","Whether the notebook startup UI (progress indicator & the like) was displayed to the user or not.
-If its not displayed, then its considered an auto start (start in the background, like pre-warming kernel)
-Common to most of the events.","boolean","",true
-"DATASCIENCE.SELECT_LOCAL_JUPYTER_KERNEL","Kernel was switched to a local kernel connection.","Telemetry.SelectLocalJupyterKernel","IanMatthewHuff","KernelPicker","","","isUsingActiveInterpreter","Whether this resource is using the active Python interpreter or not.
-Common to most of the events.","boolean","",true
-"DATASCIENCE.SELECT_LOCAL_JUPYTER_KERNEL","Kernel was switched to a local kernel connection.","Telemetry.SelectLocalJupyterKernel","IanMatthewHuff","KernelPicker","","","kernelConnectionType","Whether kernel was started using kernel spec, interpreter, etc.
-Common to most of the events.","KernelConnectionMetadata['kind']","",true
-"DATASCIENCE.SELECT_LOCAL_JUPYTER_KERNEL","Kernel was switched to a local kernel connection.","Telemetry.SelectLocalJupyterKernel","IanMatthewHuff","KernelPicker","","","kernelId","Hash of the Kernel Connection id.
-Common to most of the events.","string","",false
-"DATASCIENCE.SELECT_LOCAL_JUPYTER_KERNEL","Kernel was switched to a local kernel connection.","Telemetry.SelectLocalJupyterKernel","IanMatthewHuff","KernelPicker","","","kernelLanguage","Language of the kernel connection.
-Common to most of the events.","string","",false
-"DATASCIENCE.SELECT_LOCAL_JUPYTER_KERNEL","Kernel was switched to a local kernel connection.","Telemetry.SelectLocalJupyterKernel","IanMatthewHuff","KernelPicker","","","kernelSessionId","Unique identifier for an instance of a notebook session.
-If we restart or run this notebook tomorrow, this id will be different.
-Id could be something as simple as a hash of the current Epoch time.
-Common to most of the events.","string","",false
-"DATASCIENCE.SELECT_LOCAL_JUPYTER_KERNEL","Kernel was switched to a local kernel connection.","Telemetry.SelectLocalJupyterKernel","IanMatthewHuff","KernelPicker","","","pythonEnvironmentPackages","Comma delimited list of hashed packages & their versions.
-Common to most of the events.","string","",true
-"DATASCIENCE.SELECT_LOCAL_JUPYTER_KERNEL","Kernel was switched to a local kernel connection.","Telemetry.SelectLocalJupyterKernel","IanMatthewHuff","KernelPicker","","","pythonEnvironmentPath","A key, so that rest of the information is tied to this. (hash)
-Common to most of the events.","string","",true
-"DATASCIENCE.SELECT_LOCAL_JUPYTER_KERNEL","Kernel was switched to a local kernel connection.","Telemetry.SelectLocalJupyterKernel","IanMatthewHuff","KernelPicker","","","pythonEnvironmentType","Found plenty of issues when starting kernels with conda, hence useful to capture this info.
-Common to most of the events.","","Unknown ()
-Conda ()
-VirtualEnv ()
-PipEnv ()
-Pyenv ()
-Venv ()
-Poetry ()
-VirtualEnvWrapper ()",true
-"DATASCIENCE.SELECT_LOCAL_JUPYTER_KERNEL","Kernel was switched to a local kernel connection.","Telemetry.SelectLocalJupyterKernel","IanMatthewHuff","KernelPicker","","","pythonEnvironmentVersion","Found plenty of issues when starting Conda Python 3.7, Python 3.7 Python 3.9 (in early days when ipykernel was not up to date)
-Common to most of the events.","string","",true
-"DATASCIENCE.SELECT_LOCAL_JUPYTER_KERNEL","Kernel was switched to a local kernel connection.","Telemetry.SelectLocalJupyterKernel","IanMatthewHuff","KernelPicker","","","resourceHash","Hash of the resource (notebook.uri or pythonfile.uri associated with this).
-If we run the same notebook tomorrow, the hash will be the same.
-Used to check whether a particular notebook fails across time or not.
-This is also used to map different telemetry events related to this same resource. E.g. we could have an event sent for starting a notebook with this hash,
-and then later we get yet another event indicating starting a notebook failed. And another event indicating the Python environment used for this notebook is a conda environment or
-we have some other event indicating some other piece of data for this resource. With the information across multiple resources we can now join the different data points
-and have a better understanding of what is going on, e.g. why something failed.
-Common to most of the events.","string","",true
-"DATASCIENCE.SELECT_LOCAL_JUPYTER_KERNEL","Kernel was switched to a local kernel connection.","Telemetry.SelectLocalJupyterKernel","IanMatthewHuff","KernelPicker","","","resourceType","Used to determine whether this event is related to a Notebooks or Interactive window.
-Common to most of the events.","","'notebook' 
-'interactive' ",true
-"DATASCIENCE.SELECT_LOCAL_JUPYTER_KERNEL","Kernel was switched to a local kernel connection.","Telemetry.SelectLocalJupyterKernel","IanMatthewHuff","KernelPicker","","","userExecutedCell","Whether the user executed a cell.
-Common to most of the events.","boolean","",true
-"DATASCIENCE.SELECT_REMOTE_JUPYTER_KERNEL","Kernel was switched to a remote kernel connection.","Telemetry.SelectRemoteJupyterKernel","IanMatthewHuff","KernelPicker","","","actionSource","Whether this was started by Jupyter extension or a 3rd party.
-Common to most of the events.","","jupyterExtension ()
-3rdPartyExtension ()",false
-"DATASCIENCE.SELECT_REMOTE_JUPYTER_KERNEL","Kernel was switched to a remote kernel connection.","Telemetry.SelectRemoteJupyterKernel","IanMatthewHuff","KernelPicker","","","capturedEnvVars","Whether we managed to capture the environment variables or not.
-In the case of conda environments, `false` would be an error condition, as we must have env variables for conda to work.
-Common to most of the events.","boolean","",true
-"DATASCIENCE.SELECT_REMOTE_JUPYTER_KERNEL","Kernel was switched to a remote kernel connection.","Telemetry.SelectRemoteJupyterKernel","IanMatthewHuff","KernelPicker","","","disableUI","Whether the notebook startup UI (progress indicator & the like) was displayed to the user or not.
-If its not displayed, then its considered an auto start (start in the background, like pre-warming kernel)
-Common to most of the events.","boolean","",true
-"DATASCIENCE.SELECT_REMOTE_JUPYTER_KERNEL","Kernel was switched to a remote kernel connection.","Telemetry.SelectRemoteJupyterKernel","IanMatthewHuff","KernelPicker","","","isUsingActiveInterpreter","Whether this resource is using the active Python interpreter or not.
-Common to most of the events.","boolean","",true
-"DATASCIENCE.SELECT_REMOTE_JUPYTER_KERNEL","Kernel was switched to a remote kernel connection.","Telemetry.SelectRemoteJupyterKernel","IanMatthewHuff","KernelPicker","","","kernelConnectionType","Whether kernel was started using kernel spec, interpreter, etc.
-Common to most of the events.","KernelConnectionMetadata['kind']","",true
-"DATASCIENCE.SELECT_REMOTE_JUPYTER_KERNEL","Kernel was switched to a remote kernel connection.","Telemetry.SelectRemoteJupyterKernel","IanMatthewHuff","KernelPicker","","","kernelId","Hash of the Kernel Connection id.
-Common to most of the events.","string","",false
-"DATASCIENCE.SELECT_REMOTE_JUPYTER_KERNEL","Kernel was switched to a remote kernel connection.","Telemetry.SelectRemoteJupyterKernel","IanMatthewHuff","KernelPicker","","","kernelLanguage","Language of the kernel connection.
-Common to most of the events.","string","",false
-"DATASCIENCE.SELECT_REMOTE_JUPYTER_KERNEL","Kernel was switched to a remote kernel connection.","Telemetry.SelectRemoteJupyterKernel","IanMatthewHuff","KernelPicker","","","kernelSessionId","Unique identifier for an instance of a notebook session.
-If we restart or run this notebook tomorrow, this id will be different.
-Id could be something as simple as a hash of the current Epoch time.
-Common to most of the events.","string","",false
-"DATASCIENCE.SELECT_REMOTE_JUPYTER_KERNEL","Kernel was switched to a remote kernel connection.","Telemetry.SelectRemoteJupyterKernel","IanMatthewHuff","KernelPicker","","","pythonEnvironmentPackages","Comma delimited list of hashed packages & their versions.
-Common to most of the events.","string","",true
-"DATASCIENCE.SELECT_REMOTE_JUPYTER_KERNEL","Kernel was switched to a remote kernel connection.","Telemetry.SelectRemoteJupyterKernel","IanMatthewHuff","KernelPicker","","","pythonEnvironmentPath","A key, so that rest of the information is tied to this. (hash)
-Common to most of the events.","string","",true
-"DATASCIENCE.SELECT_REMOTE_JUPYTER_KERNEL","Kernel was switched to a remote kernel connection.","Telemetry.SelectRemoteJupyterKernel","IanMatthewHuff","KernelPicker","","","pythonEnvironmentType","Found plenty of issues when starting kernels with conda, hence useful to capture this info.
-Common to most of the events.","","Unknown ()
-Conda ()
-VirtualEnv ()
-PipEnv ()
-Pyenv ()
-Venv ()
-Poetry ()
-VirtualEnvWrapper ()",true
-"DATASCIENCE.SELECT_REMOTE_JUPYTER_KERNEL","Kernel was switched to a remote kernel connection.","Telemetry.SelectRemoteJupyterKernel","IanMatthewHuff","KernelPicker","","","pythonEnvironmentVersion","Found plenty of issues when starting Conda Python 3.7, Python 3.7 Python 3.9 (in early days when ipykernel was not up to date)
-Common to most of the events.","string","",true
-"DATASCIENCE.SELECT_REMOTE_JUPYTER_KERNEL","Kernel was switched to a remote kernel connection.","Telemetry.SelectRemoteJupyterKernel","IanMatthewHuff","KernelPicker","","","resourceHash","Hash of the resource (notebook.uri or pythonfile.uri associated with this).
-If we run the same notebook tomorrow, the hash will be the same.
-Used to check whether a particular notebook fails across time or not.
-This is also used to map different telemetry events related to this same resource. E.g. we could have an event sent for starting a notebook with this hash,
-and then later we get yet another event indicating starting a notebook failed. And another event indicating the Python environment used for this notebook is a conda environment or
-we have some other event indicating some other piece of data for this resource. With the information across multiple resources we can now join the different data points
-and have a better understanding of what is going on, e.g. why something failed.
-Common to most of the events.","string","",true
-"DATASCIENCE.SELECT_REMOTE_JUPYTER_KERNEL","Kernel was switched to a remote kernel connection.","Telemetry.SelectRemoteJupyterKernel","IanMatthewHuff","KernelPicker","","","resourceType","Used to determine whether this event is related to a Notebooks or Interactive window.
-Common to most of the events.","","'notebook' 
-'interactive' ",true
-"DATASCIENCE.SELECT_REMOTE_JUPYTER_KERNEL","Kernel was switched to a remote kernel connection.","Telemetry.SelectRemoteJupyterKernel","IanMatthewHuff","KernelPicker","","","userExecutedCell","Whether the user executed a cell.
-Common to most of the events.","boolean","",true
-"DATASCIENCE.SELFCERTSMESSAGECLOSE","Sent when users chose not to allow connecting to Jupyter over HTTPS when certificate isn't trusted by a trusted CA.","Telemetry.SelfCertsMessageClose","donjayamanne","N/A","","","","","","",""
-"DATASCIENCE.SELFCERTSMESSAGEENABLED","Sent when users chose to use self-signed certificates when connecting to Jupyter over https.
-Basically this means users has chosen to connect to Jupyter over HTTPS when certificate isn't trusted by a trusted CA.","Telemetry.SelfCertsMessageEnabled","donjayamanne","N/A","","","","","","",""
-"DATASCIENCE.SET_JUPYTER_URI_LOCAL","Jupyter URI was set to local.","Telemetry.SetJupyterURIToLocal","IanMatthewHuff","KernelPicker","","","duration","Duration of a measure in milliseconds.
-Common measurement used across a number of events.","number","",false
-"DATASCIENCE.SET_JUPYTER_URI_UI_DISPLAYED","This telemetry tracks the display of the Picker for Jupyter Remote servers.","Telemetry.SetJupyterURIUIDisplayed","IanMatthewHuff","KernelPicker","","","commandSource","This telemetry tracks the source of this UI.
-nonUser - Invoked internally by our code.
-toolbar - Invoked by user from Native or Interactive window toolbar.
-commandPalette - Invoked from command palette by the user.
-nativeNotebookStatusBar - Invoked from Native notebook statusbar.
-nativeNotebookToolbar - Invoked from Native notebook toolbar.","","nonUser ()
-toolbar ()
-commandPalette ()
-nativeNotebookStatusBar ()
-nativeNotebookToolbar ()
-errorHandler ()
-prompt ()",false
-"DATASCIENCE.SET_JUPYTER_URI_USER_SPECIFIED","Jupyter URI was valid and set to a remote setting.","Telemetry.SetJupyterURIToUserSpecified","IanMatthewHuff","KernelPicker","","","azure","Was the URI set to an Azure uri.","boolean","",false
-"DATASCIENCE.SHOW_DATA_EXPLORER","Request was made to show the data viewer with specific data frame info.","Telemetry.ShowDataViewer","IanMatthewHuff","DataFrameViewer","","","columns","Count of columns in the target data frame.","","null or <empty> ",false
-"DATASCIENCE.SHOW_DATA_EXPLORER","Request was made to show the data viewer with specific data frame info.","Telemetry.ShowDataViewer","IanMatthewHuff","DataFrameViewer","","","rows","Count of rows in the target data frame.","","null or <empty> ",false
-"DATASCIENCE.SHOW_DATA_EXPLORER_ROWS_LOADED","Data viewer loads rows in chunks, this event is sent when the rows have all been loaded","Telemetry.ShowDataViewerRowsLoaded","IanMatthewHuff","DataFrameViewer","","","rowsTimer","Timer to indicate how long it took to load all the rows","","null or <empty> ",false
-"DATASCIENCE.START_SHOW_DATA_EXPLORER","User requested to open the data frame viewer.","Telemetry.StartShowDataViewer","IanMatthewHuff","DataFrameViewer","","","duration","Duration of a measure in milliseconds.
-Common measurement used across a number of events.","number","",false
-"DATASCIENCE.USER_DID_NOT_INSTALL_JUPYTER","Sent when user click `cancel` button when prompted to install Jupyter.","Telemetry.UserDidNotInstallJupyter","donjayamanne","N/A","KernelStartup","","","","","",""
-"DATASCIENCE.USER_DID_NOT_INSTALL_PANDAS","Prompted to install Pandas and chose not to install
-Note: This could be just ignoring the UI so not a user action.","Telemetry.UserDidNotInstallPandas","IanMatthewHuff","DataFrameViewer","","","","","","",""
-"DATASCIENCE.USER_INSTALLED_JUPYTER","Sent when user installs Jupyter.","Telemetry.UserInstalledJupyter","donjayamanne","N/A","KernelStartup","","","","","",""
-"DATASCIENCE.USER_INSTALLED_PANDAS","Installed the python Pandas package.","Telemetry.UserInstalledPandas","IanMatthewHuff","DataFrameViewer","","","","","","",""
-"DATAVIEWER.USING_INTERPRETER","When the Data Viewer installer is using a Python interpreter to do the install.","Telemetry.DataViewerUsingInterpreter","IanMatthewHuff","DataFrameViewer","","","","","","",""
-"DATAVIEWER.USING_KERNEL","When the Data Viewer installer is using the Kernel to do the install.","Telemetry.DataViewerUsingKernel","IanMatthewHuff","DataFrameViewer","","","","","","",""
-"DATAVIEWER.WEBVIEW_LOADED","The Data Viewer webview was loaded.","Telemetry.DataViewerWebviewLoaded","IanMatthewHuff","DataFrameViewer","","","duration","Duration of a measure in milliseconds.
-Common measurement used across a number of events.","number","",false
-"DS_INTERNAL.ACTIVE_INTERPRETER_LISTING_PERF","Total time taken by Python extension to return the active Python environment.","Telemetry.ActiveInterpreterListingPerf","donjayamanne","N/A","","","duration","Total time taken to list interpreters.","number","",false
-"DS_INTERNAL.ACTIVE_INTERPRETER_LISTING_PERF","Total time taken by Python extension to return the active Python environment.","Telemetry.ActiveInterpreterListingPerf","donjayamanne","N/A","","","firstTime","Whether this is the first time in the session.
-(fetching kernels first time in the session is slower, later its cached).
-This is a generic property supported for all telemetry (sent by decorators).","boolean","",true
-"DS_INTERNAL.CELL_OUTPUT_MIME_TYPE","Mime type of a cell output.
-Used to detect the popularity of a mime type, that would help determine which mime types are most common.
-E.g. if we see widget mimetype, then we know how many use ipywidgets and the like and helps us prioritize widget issues,
-or prioritize rendering of widgets when opening an existing notebook or the like.","Telemetry.CellOutputMimeType","donjayamanne","N/A","","","mimeType","Mimetype of the output.","string","",false
-"DS_INTERNAL.CELL_OUTPUT_MIME_TYPE","Mime type of a cell output.
-Used to detect the popularity of a mime type, that would help determine which mime types are most common.
-E.g. if we see widget mimetype, then we know how many use ipywidgets and the like and helps us prioritize widget issues,
-or prioritize rendering of widgets when opening an existing notebook or the like.","Telemetry.CellOutputMimeType","donjayamanne","N/A","","","resourceType","Used to determine whether this event is related to a Notebooks or Interactive window.
-Common to most of the events.","","'notebook' 
-'interactive' ",true
-"DS_INTERNAL.CELL_OUTPUT_MIME_TYPE","Mime type of a cell output.
-Used to detect the popularity of a mime type, that would help determine which mime types are most common.
-E.g. if we see widget mimetype, then we know how many use ipywidgets and the like and helps us prioritize widget issues,
-or prioritize rendering of widgets when opening an existing notebook or the like.","Telemetry.CellOutputMimeType","donjayamanne","N/A","","","when","Whether the package was detected in an existing file (upon open, upon save, upon close) or when it was being used during execution.","","'onExecution' 
-'onOpenCloseOrSave' ",false
-"DS_INTERNAL.CODE_LENS_ACQ_TIME","How long on average we spent parsing code lens. Sent on shutdown.","Telemetry.CodeLensAverageAcquisitionTime","amunger","InteractiveWindow","","","duration","Duration of a measure in milliseconds.
-Common measurement used across a number of events.","number","",false
-"DS_INTERNAL.COMMAND_EXECUTED","A command that the extension contributes is executed.","Telemetry.CommandExecuted","amunger","N/A","","","command","Name of the command executed.","string","",false
-"DS_INTERNAL.CONNECTFAILEDJUPYTER","Sent when we have failed to connect to the local Jupyter server we started.","Telemetry.ConnectFailedJupyter","donjayamanne","N/A","KernelStartup","","failed","Whether there was a failure.
-Common to most of the events.","true","",false
-"DS_INTERNAL.CONNECTFAILEDJUPYTER","Sent when we have failed to connect to the local Jupyter server we started.","Telemetry.ConnectFailedJupyter","donjayamanne","N/A","KernelStartup","","failureCategory","A reason that we generate (e.g. kerneldied, noipykernel, etc), more like a category of the error.
-Common to most of the events.","string","",true
-"DS_INTERNAL.CONNECTFAILEDJUPYTER","Sent when we have failed to connect to the local Jupyter server we started.","Telemetry.ConnectFailedJupyter","donjayamanne","N/A","KernelStartup","","failureSubCategory","Further sub classification of the error. E.g. kernel died due to the fact that zmq is not installed properly.
-Common to most of the events.","string","",true
-"DS_INTERNAL.CONNECTFAILEDJUPYTER","Sent when we have failed to connect to the local Jupyter server we started.","Telemetry.ConnectFailedJupyter","donjayamanne","N/A","KernelStartup","","pythonErrorFile","Hash of the file name that contains the file in the last frame (from Python stack trace).
-Common to most of the events.","string","",true
-"DS_INTERNAL.CONNECTFAILEDJUPYTER","Sent when we have failed to connect to the local Jupyter server we started.","Telemetry.ConnectFailedJupyter","donjayamanne","N/A","KernelStartup","","pythonErrorFolder","Hash of the folder that contains the file in the last frame (from Python stack trace).
-Common to most of the events.","string","",true
-"DS_INTERNAL.CONNECTFAILEDJUPYTER","Sent when we have failed to connect to the local Jupyter server we started.","Telemetry.ConnectFailedJupyter","donjayamanne","N/A","KernelStartup","","pythonErrorPackage","Hash of the module that contains the file in the last frame (from Python stack trace).
-Common to most of the events.","string","",true
-"DS_INTERNAL.CONNECTFAILEDJUPYTER","Sent when we have failed to connect to the local Jupyter server we started.","Telemetry.ConnectFailedJupyter","donjayamanne","N/A","KernelStartup","","stackTrace","Node stacktrace without PII.
-Common to most of the events.","string","",true
-"DS_INTERNAL.CONNECTREMOTEEXPIREDCERTFAILEDJUPYTER","Jupyter server's certificate has expired.","Telemetry.ConnectRemoteExpiredCertFailedJupyter","donjayamanne","N/A","KernelStartup","","","","","",""
-"DS_INTERNAL.CONNECTREMOTEFAILEDJUPYTER","Sent when we fail to connect to a remote jupyter server.","Telemetry.ConnectRemoteFailedJupyter","donjayamanne","N/A","KernelStartup","","failed","Whether there was a failure.
-Common to most of the events.","true","",false
-"DS_INTERNAL.CONNECTREMOTEFAILEDJUPYTER","Sent when we fail to connect to a remote jupyter server.","Telemetry.ConnectRemoteFailedJupyter","donjayamanne","N/A","KernelStartup","","failureCategory","A reason that we generate (e.g. kerneldied, noipykernel, etc), more like a category of the error.
-Common to most of the events.","string","",true
-"DS_INTERNAL.CONNECTREMOTEFAILEDJUPYTER","Sent when we fail to connect to a remote jupyter server.","Telemetry.ConnectRemoteFailedJupyter","donjayamanne","N/A","KernelStartup","","failureSubCategory","Further sub classification of the error. E.g. kernel died due to the fact that zmq is not installed properly.
-Common to most of the events.","string","",true
-"DS_INTERNAL.CONNECTREMOTEFAILEDJUPYTER","Sent when we fail to connect to a remote jupyter server.","Telemetry.ConnectRemoteFailedJupyter","donjayamanne","N/A","KernelStartup","","pythonErrorFile","Hash of the file name that contains the file in the last frame (from Python stack trace).
-Common to most of the events.","string","",true
-"DS_INTERNAL.CONNECTREMOTEFAILEDJUPYTER","Sent when we fail to connect to a remote jupyter server.","Telemetry.ConnectRemoteFailedJupyter","donjayamanne","N/A","KernelStartup","","pythonErrorFolder","Hash of the folder that contains the file in the last frame (from Python stack trace).
-Common to most of the events.","string","",true
-"DS_INTERNAL.CONNECTREMOTEFAILEDJUPYTER","Sent when we fail to connect to a remote jupyter server.","Telemetry.ConnectRemoteFailedJupyter","donjayamanne","N/A","KernelStartup","","pythonErrorPackage","Hash of the module that contains the file in the last frame (from Python stack trace).
-Common to most of the events.","string","",true
-"DS_INTERNAL.CONNECTREMOTEFAILEDJUPYTER","Sent when we fail to connect to a remote jupyter server.","Telemetry.ConnectRemoteFailedJupyter","donjayamanne","N/A","KernelStartup","","stackTrace","Node stacktrace without PII.
-Common to most of the events.","string","",true
-"DS_INTERNAL.CONNECTREMOTEJUPYTER_VIA_LOCALHOST","Connecting to an existing Jupyter server, but connecting to localhost.","Telemetry.ConnectRemoteJupyterViaLocalHost","donjayamanne","N/A","KernelStartup","","","","","",""
-"DS_INTERNAL.CONNECTREMOTESELFCERTFAILEDJUPYTER","Jupyter server's certificate is not from a trusted authority.","Telemetry.ConnectRemoteSelfCertFailedJupyter","donjayamanne","N/A","KernelStartup","","","","","",""
-"DS_INTERNAL.FAILED_TO_UPDATE_JUPYTER_KERNEL_SPEC","Sent when we fail to update the kernel spec json file.","Telemetry.FailedToUpdateKernelSpec","donjayamanne","N/A","KernelStartup","","failed","Whether there was a failure.
-Common to most of the events.","true","",false
-"DS_INTERNAL.FAILED_TO_UPDATE_JUPYTER_KERNEL_SPEC","Sent when we fail to update the kernel spec json file.","Telemetry.FailedToUpdateKernelSpec","donjayamanne","N/A","KernelStartup","","failureCategory","A reason that we generate (e.g. kerneldied, noipykernel, etc), more like a category of the error.
-Common to most of the events.","string","",true
-"DS_INTERNAL.FAILED_TO_UPDATE_JUPYTER_KERNEL_SPEC","Sent when we fail to update the kernel spec json file.","Telemetry.FailedToUpdateKernelSpec","donjayamanne","N/A","KernelStartup","","failureSubCategory","Further sub classification of the error. E.g. kernel died due to the fact that zmq is not installed properly.
-Common to most of the events.","string","",true
-"DS_INTERNAL.FAILED_TO_UPDATE_JUPYTER_KERNEL_SPEC","Sent when we fail to update the kernel spec json file.","Telemetry.FailedToUpdateKernelSpec","donjayamanne","N/A","KernelStartup","","language","Language of the kernel spec.","","null or <empty> ",false
-"DS_INTERNAL.FAILED_TO_UPDATE_JUPYTER_KERNEL_SPEC","Sent when we fail to update the kernel spec json file.","Telemetry.FailedToUpdateKernelSpec","donjayamanne","N/A","KernelStartup","","name","Name of the kernel spec.","string","",false
-"DS_INTERNAL.FAILED_TO_UPDATE_JUPYTER_KERNEL_SPEC","Sent when we fail to update the kernel spec json file.","Telemetry.FailedToUpdateKernelSpec","donjayamanne","N/A","KernelStartup","","pythonErrorFile","Hash of the file name that contains the file in the last frame (from Python stack trace).
-Common to most of the events.","string","",true
-"DS_INTERNAL.FAILED_TO_UPDATE_JUPYTER_KERNEL_SPEC","Sent when we fail to update the kernel spec json file.","Telemetry.FailedToUpdateKernelSpec","donjayamanne","N/A","KernelStartup","","pythonErrorFolder","Hash of the folder that contains the file in the last frame (from Python stack trace).
-Common to most of the events.","string","",true
-"DS_INTERNAL.FAILED_TO_UPDATE_JUPYTER_KERNEL_SPEC","Sent when we fail to update the kernel spec json file.","Telemetry.FailedToUpdateKernelSpec","donjayamanne","N/A","KernelStartup","","pythonErrorPackage","Hash of the module that contains the file in the last frame (from Python stack trace).
-Common to most of the events.","string","",true
-"DS_INTERNAL.FAILED_TO_UPDATE_JUPYTER_KERNEL_SPEC","Sent when we fail to update the kernel spec json file.","Telemetry.FailedToUpdateKernelSpec","donjayamanne","N/A","KernelStartup","","stackTrace","Node stacktrace without PII.
-Common to most of the events.","string","",true
-"DS_INTERNAL.GET_ACTIVATED_ENV_VARIABLES","Used to capture time taken to get environment variables for a python environment.
-Also lets us know whether it worked or not.","Telemetry.GetActivatedEnvironmentVariables","donjayamanne","N/A","","","duration","Time taken.","number","",false
-"DS_INTERNAL.GET_ACTIVATED_ENV_VARIABLES","Used to capture time taken to get environment variables for a python environment.
-Also lets us know whether it worked or not.","Telemetry.GetActivatedEnvironmentVariables","donjayamanne","N/A","","","envType","Type of the Python environment.","","Unknown ()
-Conda ()
-VirtualEnv ()
-PipEnv ()
-Pyenv ()
-Venv ()
-Poetry ()
-VirtualEnvWrapper ()",true
-"DS_INTERNAL.GET_ACTIVATED_ENV_VARIABLES","Used to capture time taken to get environment variables for a python environment.
-Also lets us know whether it worked or not.","Telemetry.GetActivatedEnvironmentVariables","donjayamanne","N/A","","","failed","Whether the env variables were fetched successfully or not.","boolean","",false
-"DS_INTERNAL.GET_ACTIVATED_ENV_VARIABLES","Used to capture time taken to get environment variables for a python environment.
-Also lets us know whether it worked or not.","Telemetry.GetActivatedEnvironmentVariables","donjayamanne","N/A","","","reason","Reason for not being able to get the env variables.","","'noActivationCommands' 
-'unknownOS' 
-'emptyVariables' 
-'unhandledError' 
-'emptyFromCondaRun' 
-'emptyFromPython' 
-'condaActivationFailed' 
-'failedToGetActivatedEnvVariablesFromPython' 
-'failedToGetCustomEnvVariables' ",true
-"DS_INTERNAL.GET_ACTIVATED_ENV_VARIABLES","Used to capture time taken to get environment variables for a python environment.
-Also lets us know whether it worked or not.","Telemetry.GetActivatedEnvironmentVariables","donjayamanne","N/A","","","source","Source where the env variables were fetched from.
-If `python`, then env variables were fetched from Python extension.
-If `jupyter`, then env variables were fetched from Jupyter extension.","","'python' 
-'jupyter' ",false
-"DS_INTERNAL.GET_PASSWORD_FAILURE","Sent to indicate we've failed to connect to a Remote Jupyter Server successfully after requesting a password.","Telemetry.GetPasswordFailure","donjayamanne","N/A","","","","","","",""
-"DS_INTERNAL.GET_PASSWORD_SUCCESS","Sent to indicate we've connected to a Remote Jupyter Server successfully after requesting a password.","Telemetry.GetPasswordSuccess","donjayamanne","N/A","","","","","","",""
-"DS_INTERNAL.INTERACTIVE_FILE_TOOLTIPS_PERF","How long it took to return our hover tooltips for a .py file.","Telemetry.InteractiveFileTooltipsPerf","IanMatthewHuff","InteractiveWindow","IntelliSense","","duration","Duration of a measure in milliseconds.
-Common measurement used across a number of events.","number","",false
-"DS_INTERNAL.INTERACTIVE_FILE_TOOLTIPS_PERF","How long it took to return our hover tooltips for a .py file.","Telemetry.InteractiveFileTooltipsPerf","IanMatthewHuff","InteractiveWindow","IntelliSense","","isResultNull","Result is null if user signalled cancellation or if we timed out","boolean","",false
-"DS_INTERNAL.INTERPRETER_LISTING_PERF","Time taken to list the Python interpreters.","Telemetry.InterpreterListingPerf","donjayamanne","N/A","","","duration","Total time taken to list interpreters.","number","",false
-"DS_INTERNAL.INTERPRETER_LISTING_PERF","Time taken to list the Python interpreters.","Telemetry.InterpreterListingPerf","donjayamanne","N/A","","","firstTime","Whether this is the first time in the session.
-(fetching kernels first time in the session is slower, later its cached).
-This is a generic property supported for all telemetry (sent by decorators).","boolean","",true
-"DS_INTERNAL.IPYWIDGET_DISCOVER_WIDGETS_NB_EXTENSIONS","Total time taken to discover all IPyWidgets.
-This is how long it takes to discover all widgets on disc (from python environment).","Telemetry.DiscoverIPyWidgetNamesPerf","donjayamanne","Notebook, InteractiveWindow","Widgets","","duration","Duration of a measure in milliseconds.
-Common measurement used across a number of events.","number","",false
-"DS_INTERNAL.IPYWIDGET_DISCOVER_WIDGETS_NB_EXTENSIONS","Total time taken to discover all IPyWidgets.
-This is how long it takes to discover all widgets on disc (from python environment).","Telemetry.DiscoverIPyWidgetNamesPerf","donjayamanne","Notebook, InteractiveWindow","Widgets","","type","Whether we're looking for widgets on local Jupyter environment (local connections) or remote.","","'local' 
-'remote' ",false
-"DS_INTERNAL.IPYWIDGET_DISCOVERY_ERRORED","Something went wrong in looking for a widget.","Telemetry.HashedIPyWidgetScriptDiscoveryError","donjayamanne","Notebook, InteractiveWindow","Widgets","","","","","",""
-"DS_INTERNAL.IPYWIDGET_EXTENSIONJS_INFO","Telemetry event sent once we've successfully or unsuccessfully parsed the extension.js file in the widget folder.
-E.g. if we have a widget named ipyvolume, we attempt to parse the nbextensions/ipyvolume/extension.js file to get some info out of it.","Telemetry.IPyWidgetExtensionJsInfo","donjayamanne","Notebook, Notebook","Widgets","Successfully parsed extension.js","patternUsedToRegisterRequireConfig","Pattern (code style) used to register require.config enties.","string","",false
-"DS_INTERNAL.IPYWIDGET_EXTENSIONJS_INFO","Telemetry event sent once we've successfully or unsuccessfully parsed the extension.js file in the widget folder.
-E.g. if we have a widget named ipyvolume, we attempt to parse the nbextensions/ipyvolume/extension.js file to get some info out of it.","Telemetry.IPyWidgetExtensionJsInfo","donjayamanne","Notebook, Notebook","Widgets","Successfully parsed extension.js","requireEntryPointCount","Total number of entries in the require config.","number","",false
-"DS_INTERNAL.IPYWIDGET_EXTENSIONJS_INFO","Telemetry event sent once we've successfully or unsuccessfully parsed the extension.js file in the widget folder.
-E.g. if we have a widget named ipyvolume, we attempt to parse the nbextensions/ipyvolume/extension.js file to get some info out of it.","Telemetry.IPyWidgetExtensionJsInfo","donjayamanne","Notebook, Notebook","Widgets","Successfully parsed extension.js","widgetFolderNameHash","Hash of the widget folder name.","string","",false
-"DS_INTERNAL.IPYWIDGET_EXTENSIONJS_INFO","Telemetry event sent once we've successfully or unsuccessfully parsed the extension.js file in the widget folder.
-E.g. if we have a widget named ipyvolume, we attempt to parse the nbextensions/ipyvolume/extension.js file to get some info out of it.","Telemetry.IPyWidgetExtensionJsInfo","donjayamanne","Notebook, Notebook","Widgets","Failed to parse extension.js. ","failed","Failed to parse extension.js.","true","",false
-"DS_INTERNAL.IPYWIDGET_EXTENSIONJS_INFO","Telemetry event sent once we've successfully or unsuccessfully parsed the extension.js file in the widget folder.
-E.g. if we have a widget named ipyvolume, we attempt to parse the nbextensions/ipyvolume/extension.js file to get some info out of it.","Telemetry.IPyWidgetExtensionJsInfo","donjayamanne","Notebook, Notebook","Widgets","Failed to parse extension.js. ","failure","Reason for the failure.","","'couldNotLocateRequireConfigStart' 
-'couldNotLocateRequireConfigEnd' 
-'noRequireConfigEntries' ",false
-"DS_INTERNAL.IPYWIDGET_EXTENSIONJS_INFO","Telemetry event sent once we've successfully or unsuccessfully parsed the extension.js file in the widget folder.
-E.g. if we have a widget named ipyvolume, we attempt to parse the nbextensions/ipyvolume/extension.js file to get some info out of it.","Telemetry.IPyWidgetExtensionJsInfo","donjayamanne","Notebook, Notebook","Widgets","Failed to parse extension.js. ","patternUsedToRegisterRequireConfig","Pattern (code style) used to register require.config entries.
-Pattern (code style) used to register require.config enties.","","null or <empty> ",false
-"DS_INTERNAL.IPYWIDGET_EXTENSIONJS_INFO","Telemetry event sent once we've successfully or unsuccessfully parsed the extension.js file in the widget folder.
-E.g. if we have a widget named ipyvolume, we attempt to parse the nbextensions/ipyvolume/extension.js file to get some info out of it.","Telemetry.IPyWidgetExtensionJsInfo","donjayamanne","Notebook, Notebook","Widgets","Failed to parse extension.js. ","widgetFolderNameHash","Hash of the widget folder name.","string","",false
-"DS_INTERNAL.IPYWIDGET_LOAD_FAILURE","Telemetry event sent when an ipywidget module fails to load. Module name is hashed.","Telemetry.IPyWidgetLoadFailure","donjayamanne","Notebook, InteractiveWindow","Widgets","","isOnline","Whether we've detected a connection to the internet or not (to access the CDN).","boolean","",false
-"DS_INTERNAL.IPYWIDGET_LOAD_FAILURE","Telemetry event sent when an ipywidget module fails to load. Module name is hashed.","Telemetry.IPyWidgetLoadFailure","donjayamanne","Notebook, InteractiveWindow","Widgets","","moduleHash","Hash of the widget module.","string","",false
-"DS_INTERNAL.IPYWIDGET_LOAD_FAILURE","Telemetry event sent when an ipywidget module fails to load. Module name is hashed.","Telemetry.IPyWidgetLoadFailure","donjayamanne","Notebook, InteractiveWindow","Widgets","","moduleVersion","Version of the module.","string","",false
-"DS_INTERNAL.IPYWIDGET_LOAD_FAILURE","Telemetry event sent when an ipywidget module fails to load. Module name is hashed.","Telemetry.IPyWidgetLoadFailure","donjayamanne","Notebook, InteractiveWindow","Widgets","","timedout","Whether we timedout getting the source of the script (fetching script source in extension code).","boolean","",false
-"DS_INTERNAL.IPYWIDGET_LOAD_SUCCESS","Telemetry event sent when an ipywidget module loads. Module name is hashed.","Telemetry.IPyWidgetLoadSuccess","donjayamanne","Notebook, InteractiveWindow","Widgets","","moduleHash","Hash of the module name.","string","",false
-"DS_INTERNAL.IPYWIDGET_LOAD_SUCCESS","Telemetry event sent when an ipywidget module loads. Module name is hashed.","Telemetry.IPyWidgetLoadSuccess","donjayamanne","Notebook, InteractiveWindow","Widgets","","moduleVersion","Version of the module.","string","",false
-"DS_INTERNAL.IPYWIDGET_OVERHEAD","Telemetry event sent to indicate the overhead of syncing the kernel with the UI.","Telemetry.IPyWidgetOverhead","donjayamanne","Notebook, InteractiveWindow","Widgets","","averageWaitTime","Average wait timne.","number","",false
-"DS_INTERNAL.IPYWIDGET_OVERHEAD","Telemetry event sent to indicate the overhead of syncing the kernel with the UI.","Telemetry.IPyWidgetOverhead","donjayamanne","Notebook, InteractiveWindow","Widgets","","numberOfMessagesWaitedOn","Number of messages","number","",false
-"DS_INTERNAL.IPYWIDGET_OVERHEAD","Telemetry event sent to indicate the overhead of syncing the kernel with the UI.","Telemetry.IPyWidgetOverhead","donjayamanne","Notebook, InteractiveWindow","Widgets","","numberOfRegisteredHooks","Number of registered hook.","number","",false
-"DS_INTERNAL.IPYWIDGET_OVERHEAD","Telemetry event sent to indicate the overhead of syncing the kernel with the UI.","Telemetry.IPyWidgetOverhead","donjayamanne","Notebook, InteractiveWindow","Widgets","","totalOverheadInMs","Total time in ms","number","",false
-"DS_INTERNAL.IPYWIDGET_PROMPT_TO_USE_CDN","Telemetry sent when we prompt user to use a CDN for IPyWidget scripts.
-This is always sent when we display a prompt.","Telemetry.IPyWidgetPromptToUseCDN","donjayamanne","Notebook, InteractiveWindow","Widgets","","","","","",""
-"DS_INTERNAL.IPYWIDGET_PROMPT_TO_USE_CDN_SELECTION","Telemetry sent when user does something with the prompt displayed to user about using CDN for IPyWidget scripts.","Telemetry.IPyWidgetPromptToUseCDNSelection","donjayamanne","Notebook, InteractiveWindow","Widgets","","selection","The section made by the user.","","'ok' 
-'cancel' 
-'dismissed' 
-'doNotShowAgain' ",false
-"DS_INTERNAL.IPYWIDGET_RENDER_FAILURE","Telemetry event sent when the widget render function fails (note, this may not be sufficient to capture all failures).","Telemetry.IPyWidgetRenderFailure","donjayamanne","Notebook, InteractiveWindow","Widgets","","","","","",""
-"DS_INTERNAL.IPYWIDGET_TIME_TO_COPY_NBEXTENSIONS_DIR","Total time take to copy the nb extensions folder.","Telemetry.IPyWidgetNbExtensionCopyTime","donjayamanne","Notebook, Notebook","Widgets","","duration","Duration of a measure in milliseconds.
-Common measurement used across a number of events.","number","",false
-"DS_INTERNAL.IPYWIDGET_UNHANDLED_MESSAGE","Telemetry event sent when the widget tries to send a kernel message but nothing was listening","Telemetry.IPyWidgetUnhandledMessage","donjayamanne","Notebook, InteractiveWindow","Widgets","","msg_type","Type of the protocol message sent by Jupyter kernel.","string","",false
-"DS_INTERNAL.IPYWIDGET_USED_BY_USER","Telemetry event sent with name of a Widget that is used.
-Helps determine which widgets are used the most, and which are not.
-Useful in prioritizing which widgets to work on if things fail to work.","Telemetry.HashedIPyWidgetNameUsed","donjayamanne","Notebook, InteractiveWindow","Widgets","","cdnSearched","Whether we searched CDN or not.","boolean","",false
-"DS_INTERNAL.IPYWIDGET_USED_BY_USER","Telemetry event sent with name of a Widget that is used.
-Helps determine which widgets are used the most, and which are not.
-Useful in prioritizing which widgets to work on if things fail to work.","Telemetry.HashedIPyWidgetNameUsed","donjayamanne","Notebook, InteractiveWindow","Widgets","","hashedName","Hash of the widget module.
-If the widget is found on a CDN, then the unhashed name is sent in `moduleName`.","string","",false
-"DS_INTERNAL.IPYWIDGET_USED_BY_USER","Telemetry event sent with name of a Widget that is used.
-Helps determine which widgets are used the most, and which are not.
-Useful in prioritizing which widgets to work on if things fail to work.","Telemetry.HashedIPyWidgetNameUsed","donjayamanne","Notebook, InteractiveWindow","Widgets","","moduleName","Name of the widget module, sent only for cases where `source` is `cdn` or when module is found on cdn.
-As that is the onl time we can safely send the name (if its on public CDN then its public information).","string","",true
-"DS_INTERNAL.IPYWIDGET_USED_BY_USER","Telemetry event sent with name of a Widget that is used.
-Helps determine which widgets are used the most, and which are not.
-Useful in prioritizing which widgets to work on if things fail to work.","Telemetry.HashedIPyWidgetNameUsed","donjayamanne","Notebook, InteractiveWindow","Widgets","","moduleVersion","Version of the Module used, sent only for cases where `source` is `cdn` or when module is found on cdn.","string","",true
-"DS_INTERNAL.IPYWIDGET_USED_BY_USER","Telemetry event sent with name of a Widget that is used.
-Helps determine which widgets are used the most, and which are not.
-Useful in prioritizing which widgets to work on if things fail to work.","Telemetry.HashedIPyWidgetNameUsed","donjayamanne","Notebook, InteractiveWindow","Widgets","","source","Where did we find the hashed name (CDN or user environment or remote jupyter).","","'cdn' 
-'local' 
-'remote' ",true
-"DS_INTERNAL.IPYWIDGET_WIDGET_VERSION_NOT_SUPPORTED_LOAD_FAILURE","Telemetry event sent when an ipywidget version that is not supported is used & we have trapped this and warned the user abou it.","Telemetry.IPyWidgetWidgetVersionNotSupportedLoadFailure","donjayamanne","Notebook, InteractiveWindow","Widgets","","moduleHash","Hash of the widget module.","string","",false
-"DS_INTERNAL.IPYWIDGET_WIDGET_VERSION_NOT_SUPPORTED_LOAD_FAILURE","Telemetry event sent when an ipywidget version that is not supported is used & we have trapped this and warned the user abou it.","Telemetry.IPyWidgetWidgetVersionNotSupportedLoadFailure","donjayamanne","Notebook, InteractiveWindow","Widgets","","moduleVersion","Version of the module.","string","",false
-"DS_INTERNAL.JUPYTER_CUSTOM_COMMAND_LINE","Telemetry event sent to when user customizes the jupyter command line","Telemetry.JupyterCommandLineNonDefault","donjayamanne","N/A","","","","","","",""
-"DS_INTERNAL.JUPYTER_INTALLED_BUT_NO_KERNELSPEC_MODULE","Telemetry event sent when jupyter has been found in interpreter but we cannot find kernelspec.","Telemetry.JupyterInstalledButNotKernelSpecModule","donjayamanne","N/A","","","","","","",""
-"DS_INTERNAL.JUPYTER_REGISTER_INTERPRETER_AS_KERNEL","Sent to measure the time taken to register an interpreter as a Jupyter kernel.","Telemetry.RegisterInterpreterAsKernel","donjayamanne","N/A","KernelStartup","","duration","Duration of a measure in milliseconds.
-Common measurement used across a number of events.","number","",false
-"DS_INTERNAL.JUPYTERSTARTUPCOST","Time taken to start the Jupyter server.","Telemetry.StartJupyter","donjayamanne","N/A","","","duration","Duration of a measure in milliseconds.
-<<<<<<< HEAD
-Common measurement used across a number of events.","number","",false
-"DS_INTERNAL.KERNEL_COUNT","Telemetry sent with the total number of different types of kernels in the kernel picker.","Telemetry.KernelCount","donjayamanne","KernelPicker","","","duration","Duration of a measure in milliseconds.
-Common measurement used across a number of events.","number","",false
-"DS_INTERNAL.KERNEL_COUNT","Telemetry sent with the total number of different types of kernels in the kernel picker.","Telemetry.KernelCount","donjayamanne","KernelPicker","","","kernelInterpreterCount","Total number of interpreters in the kernel list.","number","",false
-"DS_INTERNAL.KERNEL_COUNT","Telemetry sent with the total number of different types of kernels in the kernel picker.","Telemetry.KernelCount","donjayamanne","KernelPicker","","","kernelLiveCount","Total number of live kernels in the kernel list.","number","",false
-"DS_INTERNAL.KERNEL_COUNT","Telemetry sent with the total number of different types of kernels in the kernel picker.","Telemetry.KernelCount","donjayamanne","KernelPicker","","","kernelSpecCount","Total number of kernel specs in the kernel list.","number","",false
-"DS_INTERNAL.KERNEL_COUNT","Telemetry sent with the total number of different types of kernels in the kernel picker.","Telemetry.KernelCount","donjayamanne","KernelPicker","","","localKernelSpecCount","Total number of local kernel specs in the list.","number","",false
-"DS_INTERNAL.KERNEL_COUNT","Telemetry sent with the total number of different types of kernels in the kernel picker.","Telemetry.KernelCount","donjayamanne","KernelPicker","","","remoteKernelSpecCount","Total number of remote kernel specs in the list.","number","",false
-"DS_INTERNAL.KERNEL_COUNT","Telemetry sent with the total number of different types of kernels in the kernel picker.","Telemetry.KernelCount","donjayamanne","KernelPicker","","","resourceType","Used to determine whether this event is related to a Notebooks or Interactive window.
-Common to most of the events.","","'notebook' 
-'interactive' ",true
-=======
-Common measurement used across a number of events.","number","",false
-"DS_INTERNAL.KERNEL_COUNT","Telemetry sent with the total number of different types of kernels in the kernel picker.","Telemetry.KernelCount","donjayamanne","KernelPicker","","","kernelInterpreterCount","Total number of interpreters in the kernel list.","number","",false
-"DS_INTERNAL.KERNEL_COUNT","Telemetry sent with the total number of different types of kernels in the kernel picker.","Telemetry.KernelCount","donjayamanne","KernelPicker","","","kernelLiveCount","Total number of live kernels in the kernel list.","number","",false
-"DS_INTERNAL.KERNEL_COUNT","Telemetry sent with the total number of different types of kernels in the kernel picker.","Telemetry.KernelCount","donjayamanne","KernelPicker","","","kernelSpecCount","Total number of kernel specs in the kernel list.","number","",false
-"DS_INTERNAL.KERNEL_COUNT","Telemetry sent with the total number of different types of kernels in the kernel picker.","Telemetry.KernelCount","donjayamanne","KernelPicker","","","localKernelSpecCount","Total number of local kernel specs in the list.","number","",false
-"DS_INTERNAL.KERNEL_COUNT","Telemetry sent with the total number of different types of kernels in the kernel picker.","Telemetry.KernelCount","donjayamanne","KernelPicker","","","remoteKernelSpecCount","Total number of remote kernel specs in the list.","number","",false
->>>>>>> 42c3299b
-"DS_INTERNAL.KERNEL_LAUNCHER_PERF","Total time taken to Launch a raw kernel.","Telemetry.KernelLauncherPerf","donjayamanne","N/A","KernelStartup","","duration","Duration of a measure in milliseconds.
-Common measurement used across a number of events.","number","",false
-"DS_INTERNAL.KERNEL_LAUNCHER_PERF","Total time taken to Launch a raw kernel.","Telemetry.KernelLauncherPerf","donjayamanne","N/A","KernelStartup","","resourceType","Used to determine whether this event is related to a Notebooks or Interactive window.
-Common to most of the events.","","'notebook' 
-'interactive' ",true
-"DS_INTERNAL.KERNEL_LAUNCHER_PERF","Total time taken to Launch a raw kernel.","Telemetry.KernelLauncherPerf","donjayamanne","N/A","KernelStartup","","failed","Whether there was a failure.
-Common to most of the events.","true","",false
-"DS_INTERNAL.KERNEL_LAUNCHER_PERF","Total time taken to Launch a raw kernel.","Telemetry.KernelLauncherPerf","donjayamanne","N/A","KernelStartup","","failureCategory","A reason that we generate (e.g. kerneldied, noipykernel, etc), more like a category of the error.
-Common to most of the events.","string","",true
-"DS_INTERNAL.KERNEL_LAUNCHER_PERF","Total time taken to Launch a raw kernel.","Telemetry.KernelLauncherPerf","donjayamanne","N/A","KernelStartup","","failureSubCategory","Further sub classification of the error. E.g. kernel died due to the fact that zmq is not installed properly.
-Common to most of the events.","string","",true
-"DS_INTERNAL.KERNEL_LAUNCHER_PERF","Total time taken to Launch a raw kernel.","Telemetry.KernelLauncherPerf","donjayamanne","N/A","KernelStartup","","pythonErrorFile","Hash of the file name that contains the file in the last frame (from Python stack trace).
-Common to most of the events.","string","",true
-"DS_INTERNAL.KERNEL_LAUNCHER_PERF","Total time taken to Launch a raw kernel.","Telemetry.KernelLauncherPerf","donjayamanne","N/A","KernelStartup","","pythonErrorFolder","Hash of the folder that contains the file in the last frame (from Python stack trace).
-Common to most of the events.","string","",true
-"DS_INTERNAL.KERNEL_LAUNCHER_PERF","Total time taken to Launch a raw kernel.","Telemetry.KernelLauncherPerf","donjayamanne","N/A","KernelStartup","","pythonErrorPackage","Hash of the module that contains the file in the last frame (from Python stack trace).
-Common to most of the events.","string","",true
-"DS_INTERNAL.KERNEL_LAUNCHER_PERF","Total time taken to Launch a raw kernel.","Telemetry.KernelLauncherPerf","donjayamanne","N/A","KernelStartup","","stackTrace","Node stacktrace without PII.
-Common to most of the events.","string","",true
-"DS_INTERNAL.KERNEL_LISTING_PERF","Time taken to list the kernels.","Telemetry.KernelListingPerf","donjayamanne","N/A","","","duration","Total time taken to list kernels.","number","",false
-"DS_INTERNAL.KERNEL_LISTING_PERF","Time taken to list the kernels.","Telemetry.KernelListingPerf","donjayamanne","N/A","","","kind","Whether this telemetry is for listing of all kernels or just python or just non-python.
-(fetching kernels first time in the session is slower, later its cached).","","'remote' 
-'local' 
-'localKernelSpec' 
-'localPython' ",false
-"DS_INTERNAL.KERNEL_SPEC_NOT_FOUND","Telemetry event sent to indicate 'jupyter kernelspec' is not possible.","Telemetry.KernelSpecNotFound","donjayamanne","N/A","KernelStartup","","","","","",""
-"DS_INTERNAL.NATIVE_VARIABLE_VIEW_LOADED","The Variable View webview was loaded.","Telemetry.NativeVariableViewLoaded","IanMatthewHuff","VariableViewer","","","duration","Duration of a measure in milliseconds.
-Common measurement used across a number of events.","number","",false
-"DS_INTERNAL.NATIVE_VARIABLE_VIEW_MADE_VISIBLE","The Variable View webview was made visible.","Telemetry.NativeVariableViewMadeVisible","IanMatthewHuff","VariableViewer","","","","","","",""
-"DS_INTERNAL.NEW_FILE_USED_IN_INTERACTIVE","Telemetry event sent when a user runs the interactive window with a new file","Telemetry.NewFileForInteractiveWindow","amunger","InteractiveWindow","","","","","","",""
-"DS_INTERNAL.NUMBER_OF_REMOTE_KERNEL_IDS_SAVED","When users connect to a remote kernel, we store the kernel id so we can re-connect to that
-when user opens the same notebook. We only store the last 100.
-Count is the number of kernels saved in the list.","Telemetry.NumberOfSavedRemoteKernelIds","IanMatthewHuff","KernelPicker","","","count","Count is the number of kernels saved in the list.","number","",false
-"DS_INTERNAL.PERCEIVED_JUPYTER_STARTUP_NOTEBOOK","Time take for jupyter server to start and be ready to run first user cell.
-(Note: The property `notebook` only gets sent correctly in Jupyter version 2022.8.0 or later)","Telemetry.PerceivedJupyterStartupNotebook","donjayamanne","N/A","KernelStartup","","actionSource","Whether this was started by Jupyter extension or a 3rd party.
-Common to most of the events.","","jupyterExtension ()
-3rdPartyExtension ()",false
-"DS_INTERNAL.PERCEIVED_JUPYTER_STARTUP_NOTEBOOK","Time take for jupyter server to start and be ready to run first user cell.
-(Note: The property `notebook` only gets sent correctly in Jupyter version 2022.8.0 or later)","Telemetry.PerceivedJupyterStartupNotebook","donjayamanne","N/A","KernelStartup","","capturedEnvVars","Whether we managed to capture the environment variables or not.
-In the case of conda environments, `false` would be an error condition, as we must have env variables for conda to work.
-Common to most of the events.","boolean","",true
-"DS_INTERNAL.PERCEIVED_JUPYTER_STARTUP_NOTEBOOK","Time take for jupyter server to start and be ready to run first user cell.
-(Note: The property `notebook` only gets sent correctly in Jupyter version 2022.8.0 or later)","Telemetry.PerceivedJupyterStartupNotebook","donjayamanne","N/A","KernelStartup","","disableUI","Whether the notebook startup UI (progress indicator & the like) was displayed to the user or not.
-If its not displayed, then its considered an auto start (start in the background, like pre-warming kernel)
-Common to most of the events.","boolean","",true
-"DS_INTERNAL.PERCEIVED_JUPYTER_STARTUP_NOTEBOOK","Time take for jupyter server to start and be ready to run first user cell.
-(Note: The property `notebook` only gets sent correctly in Jupyter version 2022.8.0 or later)","Telemetry.PerceivedJupyterStartupNotebook","donjayamanne","N/A","KernelStartup","","duration","Duration of a measure in milliseconds.
-Common measurement used across a number of events.","number","",false
-"DS_INTERNAL.PERCEIVED_JUPYTER_STARTUP_NOTEBOOK","Time take for jupyter server to start and be ready to run first user cell.
-(Note: The property `notebook` only gets sent correctly in Jupyter version 2022.8.0 or later)","Telemetry.PerceivedJupyterStartupNotebook","donjayamanne","N/A","KernelStartup","","isUsingActiveInterpreter","Whether this resource is using the active Python interpreter or not.
-Common to most of the events.","boolean","",true
-"DS_INTERNAL.PERCEIVED_JUPYTER_STARTUP_NOTEBOOK","Time take for jupyter server to start and be ready to run first user cell.
-(Note: The property `notebook` only gets sent correctly in Jupyter version 2022.8.0 or later)","Telemetry.PerceivedJupyterStartupNotebook","donjayamanne","N/A","KernelStartup","","kernelConnectionType","Whether kernel was started using kernel spec, interpreter, etc.
-Common to most of the events.","KernelConnectionMetadata['kind']","",true
-"DS_INTERNAL.PERCEIVED_JUPYTER_STARTUP_NOTEBOOK","Time take for jupyter server to start and be ready to run first user cell.
-(Note: The property `notebook` only gets sent correctly in Jupyter version 2022.8.0 or later)","Telemetry.PerceivedJupyterStartupNotebook","donjayamanne","N/A","KernelStartup","","kernelId","Hash of the Kernel Connection id.
-Common to most of the events.","string","",false
-"DS_INTERNAL.PERCEIVED_JUPYTER_STARTUP_NOTEBOOK","Time take for jupyter server to start and be ready to run first user cell.
-(Note: The property `notebook` only gets sent correctly in Jupyter version 2022.8.0 or later)","Telemetry.PerceivedJupyterStartupNotebook","donjayamanne","N/A","KernelStartup","","kernelLanguage","Language of the kernel connection.
-Common to most of the events.","string","",false
-"DS_INTERNAL.PERCEIVED_JUPYTER_STARTUP_NOTEBOOK","Time take for jupyter server to start and be ready to run first user cell.
-(Note: The property `notebook` only gets sent correctly in Jupyter version 2022.8.0 or later)","Telemetry.PerceivedJupyterStartupNotebook","donjayamanne","N/A","KernelStartup","","kernelSessionId","Unique identifier for an instance of a notebook session.
-If we restart or run this notebook tomorrow, this id will be different.
-Id could be something as simple as a hash of the current Epoch time.
-Common to most of the events.","string","",false
-"DS_INTERNAL.PERCEIVED_JUPYTER_STARTUP_NOTEBOOK","Time take for jupyter server to start and be ready to run first user cell.
-(Note: The property `notebook` only gets sent correctly in Jupyter version 2022.8.0 or later)","Telemetry.PerceivedJupyterStartupNotebook","donjayamanne","N/A","KernelStartup","","pythonEnvironmentPackages","Comma delimited list of hashed packages & their versions.
-Common to most of the events.","string","",true
-"DS_INTERNAL.PERCEIVED_JUPYTER_STARTUP_NOTEBOOK","Time take for jupyter server to start and be ready to run first user cell.
-(Note: The property `notebook` only gets sent correctly in Jupyter version 2022.8.0 or later)","Telemetry.PerceivedJupyterStartupNotebook","donjayamanne","N/A","KernelStartup","","pythonEnvironmentPath","A key, so that rest of the information is tied to this. (hash)
-Common to most of the events.","string","",true
-"DS_INTERNAL.PERCEIVED_JUPYTER_STARTUP_NOTEBOOK","Time take for jupyter server to start and be ready to run first user cell.
-(Note: The property `notebook` only gets sent correctly in Jupyter version 2022.8.0 or later)","Telemetry.PerceivedJupyterStartupNotebook","donjayamanne","N/A","KernelStartup","","pythonEnvironmentType","Found plenty of issues when starting kernels with conda, hence useful to capture this info.
-Common to most of the events.","","Unknown ()
-Conda ()
-VirtualEnv ()
-PipEnv ()
-Pyenv ()
-Venv ()
-Poetry ()
-VirtualEnvWrapper ()",true
-"DS_INTERNAL.PERCEIVED_JUPYTER_STARTUP_NOTEBOOK","Time take for jupyter server to start and be ready to run first user cell.
-(Note: The property `notebook` only gets sent correctly in Jupyter version 2022.8.0 or later)","Telemetry.PerceivedJupyterStartupNotebook","donjayamanne","N/A","KernelStartup","","pythonEnvironmentVersion","Found plenty of issues when starting Conda Python 3.7, Python 3.7 Python 3.9 (in early days when ipykernel was not up to date)
-Common to most of the events.","string","",true
-"DS_INTERNAL.PERCEIVED_JUPYTER_STARTUP_NOTEBOOK","Time take for jupyter server to start and be ready to run first user cell.
-(Note: The property `notebook` only gets sent correctly in Jupyter version 2022.8.0 or later)","Telemetry.PerceivedJupyterStartupNotebook","donjayamanne","N/A","KernelStartup","","resourceHash","Hash of the resource (notebook.uri or pythonfile.uri associated with this).
-If we run the same notebook tomorrow, the hash will be the same.
-Used to check whether a particular notebook fails across time or not.
-This is also used to map different telemetry events related to this same resource. E.g. we could have an event sent for starting a notebook with this hash,
-and then later we get yet another event indicating starting a notebook failed. And another event indicating the Python environment used for this notebook is a conda environment or
-we have some other event indicating some other piece of data for this resource. With the information across multiple resources we can now join the different data points
-and have a better understanding of what is going on, e.g. why something failed.
-Common to most of the events.","string","",true
-"DS_INTERNAL.PERCEIVED_JUPYTER_STARTUP_NOTEBOOK","Time take for jupyter server to start and be ready to run first user cell.
-(Note: The property `notebook` only gets sent correctly in Jupyter version 2022.8.0 or later)","Telemetry.PerceivedJupyterStartupNotebook","donjayamanne","N/A","KernelStartup","","resourceType","Used to determine whether this event is related to a Notebooks or Interactive window.
-Common to most of the events.","","'notebook' 
-'interactive' ",true
-"DS_INTERNAL.PERCEIVED_JUPYTER_STARTUP_NOTEBOOK","Time take for jupyter server to start and be ready to run first user cell.
-(Note: The property `notebook` only gets sent correctly in Jupyter version 2022.8.0 or later)","Telemetry.PerceivedJupyterStartupNotebook","donjayamanne","N/A","KernelStartup","","userExecutedCell","Whether the user executed a cell.
-Common to most of the events.","boolean","",true
-"DS_INTERNAL.PREFERRED_KERNEL","Telemetry sent when we have attempted to find the preferred kernel.","Telemetry.PreferredKernel","IanMatthewHuff","InteractiveWindow, Notebook, KernelPicker","","","hasActiveInterpreter","If we have an active interpreter or not.","boolean","",true
-"DS_INTERNAL.PREFERRED_KERNEL","Telemetry sent when we have attempted to find the preferred kernel.","Telemetry.PreferredKernel","IanMatthewHuff","InteractiveWindow, Notebook, KernelPicker","","","language","Language of the target notebook or interactive window","string","",false
-"DS_INTERNAL.PREFERRED_KERNEL","Telemetry sent when we have attempted to find the preferred kernel.","Telemetry.PreferredKernel","IanMatthewHuff","InteractiveWindow, Notebook, KernelPicker","","","resourceType","Used to determine whether this event is related to a Notebooks or Interactive window.
-Common to most of the events.","","'notebook' 
-'interactive' ",true
-"DS_INTERNAL.PREFERRED_KERNEL","Telemetry sent when we have attempted to find the preferred kernel.","Telemetry.PreferredKernel","IanMatthewHuff","InteractiveWindow, Notebook, KernelPicker","","","result","Note if we did or did not find a preferred kernel.","","'found' 
-'notfound' 
-'failed' ",false
-"DS_INTERNAL.PREFERRED_KERNEL_EXACT_MATCH","Send we we complete our preferred kernel match. Matched reason might be 'no match'.","Telemetry.PreferredKernelExactMatch","IanMatthewHuff","KernelPicker","","","matchedReason","How/why the preferred kernel was matched the way it was.","","null or <empty> ",false
-"DS_INTERNAL.PYTHON_EXTENSION_INSTALLED_VIA_KERNEL_PICKER","Python extension was attempted to be installed via the kernel picker command.","Telemetry.PythonExtensionInstalledViaKernelPicker","IanMatthewHuff","KernelPicker","","","action","Did the Extension install succeed or fail?","","'success' 
-'failed' ",false
-"DS_INTERNAL.PYTHON_EXTENSION_NOT_INSTALLED","The kernel picker command to install python extension was shown.","Telemetry.PythonExtensionNotInstalled","IanMatthewHuff","KernelPicker","","","action","The message was displayed, or indicate that the user dismissed or downloaded the message.","","'displayed' 
-'dismissed' 
-'download' ",false
-"DS_INTERNAL.PYTHON_MODULE_INSTALL","Telemetry sent when user is presented with a dialog to install a python package.
-Also sent with the user's response to the dialog.","Telemetry.PythonModuleInstall","donjayamanne","N/A","","","action","Action taken by the user or the extension.","","'cancelled' 
-'displayed' 
-'prompted' 
-'installed' 
-'ignored' 
-'disabled' 
-'failed' 
-'install' 
-'donotinstall' 
-'differentKernel' 
-'error' 
-'installedInJupyter' 
-'failedToInstallInJupyter' 
-'dismissed' 
-'moreInfo' ",false
-"DS_INTERNAL.PYTHON_MODULE_INSTALL","Telemetry sent when user is presented with a dialog to install a python package.
-Also sent with the user's response to the dialog.","Telemetry.PythonModuleInstall","donjayamanne","N/A","","","duration","Duration of a measure in milliseconds.
-Common measurement used across a number of events.","number","",false
-"DS_INTERNAL.PYTHON_MODULE_INSTALL","Telemetry sent when user is presented with a dialog to install a python package.
-Also sent with the user's response to the dialog.","Telemetry.PythonModuleInstall","donjayamanne","N/A","","","isModulePresent","Whether the module was already (once before) installed into the python environment or
-whether this already exists (detected via `pip list`)","","'true' 
-null or <empty> ",true
-"DS_INTERNAL.PYTHON_MODULE_INSTALL","Telemetry sent when user is presented with a dialog to install a python package.
-Also sent with the user's response to the dialog.","Telemetry.PythonModuleInstall","donjayamanne","N/A","","","moduleName","Name of the python module to be installed.","string","",false
-"DS_INTERNAL.PYTHON_MODULE_INSTALL","Telemetry sent when user is presented with a dialog to install a python package.
-Also sent with the user's response to the dialog.","Telemetry.PythonModuleInstall","donjayamanne","N/A","","","pythonEnvType","Type of the python environment.","","Unknown ()
-Conda ()
-VirtualEnv ()
-PipEnv ()
-Pyenv ()
-Venv ()
-Poetry ()
-VirtualEnvWrapper ()",true
-"DS_INTERNAL.PYTHON_MODULE_INSTALL","Telemetry sent when user is presented with a dialog to install a python package.
-Also sent with the user's response to the dialog.","Telemetry.PythonModuleInstall","donjayamanne","N/A","","","resourceHash","Hash of the resource (notebook.uri or pythonfile.uri associated with this).
-If we run the same notebook tomorrow, the hash will be the same.","string","",true
-"DS_INTERNAL.PYTHON_MODULE_INSTALL","Telemetry sent when user is presented with a dialog to install a python package.
-Also sent with the user's response to the dialog.","Telemetry.PythonModuleInstall","donjayamanne","N/A","","","resourceType","Used to determine whether this event is related to a Notebooks or Interactive window.
-Common to most of the events.","","'notebook' 
-'interactive' ",true
-"DS_INTERNAL.PYTHON_NOT_INSTALLED","The kernel picker command to install python was shown.","Telemetry.PythonNotInstalled","IanMatthewHuff","KernelPicker","","","action","The message was displayed, or indicate that the user dismissed or downloaded the message.","","'displayed' 
-'dismissed' 
-'download' ",false
-"DS_INTERNAL.RANK_KERNELS_PERF","Time taken to load kernels if needed and rank them all.","Telemetry.RankKernelsPerf","IanMatthewHuff","KernelPicker","","","duration","Duration of a measure in milliseconds.
-Common measurement used across a number of events.","number","",false
-"DS_INTERNAL.RAWKERNEL_INFO_RESPONSE","After starting a kernel we send a request to get the kernel info.
-This tracks the total time taken to get the response back (or wether we timedout).
-If we timeout and later we find successful comms for this session, then timeout is too low
-or we need more attempts.","Telemetry.RawKernelInfoResponse","donjayamanne","Notebook, InteractiveWindow","KernelStartup","","actionSource","Whether this was started by Jupyter extension or a 3rd party.
-Common to most of the events.","","jupyterExtension ()
-3rdPartyExtension ()",false
-"DS_INTERNAL.RAWKERNEL_INFO_RESPONSE","After starting a kernel we send a request to get the kernel info.
-This tracks the total time taken to get the response back (or wether we timedout).
-If we timeout and later we find successful comms for this session, then timeout is too low
-or we need more attempts.","Telemetry.RawKernelInfoResponse","donjayamanne","Notebook, InteractiveWindow","KernelStartup","","attempts","Total number of attempts and sending a request and waiting for response.","number","",false
-"DS_INTERNAL.RAWKERNEL_INFO_RESPONSE","After starting a kernel we send a request to get the kernel info.
-This tracks the total time taken to get the response back (or wether we timedout).
-If we timeout and later we find successful comms for this session, then timeout is too low
-or we need more attempts.","Telemetry.RawKernelInfoResponse","donjayamanne","Notebook, InteractiveWindow","KernelStartup","","capturedEnvVars","Whether we managed to capture the environment variables or not.
-In the case of conda environments, `false` would be an error condition, as we must have env variables for conda to work.
-Common to most of the events.","boolean","",true
-"DS_INTERNAL.RAWKERNEL_INFO_RESPONSE","After starting a kernel we send a request to get the kernel info.
-This tracks the total time taken to get the response back (or wether we timedout).
-If we timeout and later we find successful comms for this session, then timeout is too low
-or we need more attempts.","Telemetry.RawKernelInfoResponse","donjayamanne","Notebook, InteractiveWindow","KernelStartup","","disableUI","Whether the notebook startup UI (progress indicator & the like) was displayed to the user or not.
-If its not displayed, then its considered an auto start (start in the background, like pre-warming kernel)
-Common to most of the events.","boolean","",true
-"DS_INTERNAL.RAWKERNEL_INFO_RESPONSE","After starting a kernel we send a request to get the kernel info.
-This tracks the total time taken to get the response back (or wether we timedout).
-If we timeout and later we find successful comms for this session, then timeout is too low
-or we need more attempts.","Telemetry.RawKernelInfoResponse","donjayamanne","Notebook, InteractiveWindow","KernelStartup","","duration","Duration of a measure in milliseconds.
-Common measurement used across a number of events.","number","",false
-"DS_INTERNAL.RAWKERNEL_INFO_RESPONSE","After starting a kernel we send a request to get the kernel info.
-This tracks the total time taken to get the response back (or wether we timedout).
-If we timeout and later we find successful comms for this session, then timeout is too low
-or we need more attempts.","Telemetry.RawKernelInfoResponse","donjayamanne","Notebook, InteractiveWindow","KernelStartup","","isUsingActiveInterpreter","Whether this resource is using the active Python interpreter or not.
-Common to most of the events.","boolean","",true
-"DS_INTERNAL.RAWKERNEL_INFO_RESPONSE","After starting a kernel we send a request to get the kernel info.
-This tracks the total time taken to get the response back (or wether we timedout).
-If we timeout and later we find successful comms for this session, then timeout is too low
-or we need more attempts.","Telemetry.RawKernelInfoResponse","donjayamanne","Notebook, InteractiveWindow","KernelStartup","","kernelConnectionType","Whether kernel was started using kernel spec, interpreter, etc.
-Common to most of the events.","KernelConnectionMetadata['kind']","",true
-"DS_INTERNAL.RAWKERNEL_INFO_RESPONSE","After starting a kernel we send a request to get the kernel info.
-This tracks the total time taken to get the response back (or wether we timedout).
-If we timeout and later we find successful comms for this session, then timeout is too low
-or we need more attempts.","Telemetry.RawKernelInfoResponse","donjayamanne","Notebook, InteractiveWindow","KernelStartup","","kernelId","Hash of the Kernel Connection id.
-Common to most of the events.","string","",false
-"DS_INTERNAL.RAWKERNEL_INFO_RESPONSE","After starting a kernel we send a request to get the kernel info.
-This tracks the total time taken to get the response back (or wether we timedout).
-If we timeout and later we find successful comms for this session, then timeout is too low
-or we need more attempts.","Telemetry.RawKernelInfoResponse","donjayamanne","Notebook, InteractiveWindow","KernelStartup","","kernelLanguage","Language of the kernel connection.
-Common to most of the events.","string","",false
-"DS_INTERNAL.RAWKERNEL_INFO_RESPONSE","After starting a kernel we send a request to get the kernel info.
-This tracks the total time taken to get the response back (or wether we timedout).
-If we timeout and later we find successful comms for this session, then timeout is too low
-or we need more attempts.","Telemetry.RawKernelInfoResponse","donjayamanne","Notebook, InteractiveWindow","KernelStartup","","kernelSessionId","Unique identifier for an instance of a notebook session.
-If we restart or run this notebook tomorrow, this id will be different.
-Id could be something as simple as a hash of the current Epoch time.
-Common to most of the events.","string","",false
-"DS_INTERNAL.RAWKERNEL_INFO_RESPONSE","After starting a kernel we send a request to get the kernel info.
-This tracks the total time taken to get the response back (or wether we timedout).
-If we timeout and later we find successful comms for this session, then timeout is too low
-or we need more attempts.","Telemetry.RawKernelInfoResponse","donjayamanne","Notebook, InteractiveWindow","KernelStartup","","pythonEnvironmentPackages","Comma delimited list of hashed packages & their versions.
-Common to most of the events.","string","",true
-"DS_INTERNAL.RAWKERNEL_INFO_RESPONSE","After starting a kernel we send a request to get the kernel info.
-This tracks the total time taken to get the response back (or wether we timedout).
-If we timeout and later we find successful comms for this session, then timeout is too low
-or we need more attempts.","Telemetry.RawKernelInfoResponse","donjayamanne","Notebook, InteractiveWindow","KernelStartup","","pythonEnvironmentPath","A key, so that rest of the information is tied to this. (hash)
-Common to most of the events.","string","",true
-"DS_INTERNAL.RAWKERNEL_INFO_RESPONSE","After starting a kernel we send a request to get the kernel info.
-This tracks the total time taken to get the response back (or wether we timedout).
-If we timeout and later we find successful comms for this session, then timeout is too low
-or we need more attempts.","Telemetry.RawKernelInfoResponse","donjayamanne","Notebook, InteractiveWindow","KernelStartup","","pythonEnvironmentType","Found plenty of issues when starting kernels with conda, hence useful to capture this info.
-Common to most of the events.","","Unknown ()
-Conda ()
-VirtualEnv ()
-PipEnv ()
-Pyenv ()
-Venv ()
-Poetry ()
-VirtualEnvWrapper ()",true
-"DS_INTERNAL.RAWKERNEL_INFO_RESPONSE","After starting a kernel we send a request to get the kernel info.
-This tracks the total time taken to get the response back (or wether we timedout).
-If we timeout and later we find successful comms for this session, then timeout is too low
-or we need more attempts.","Telemetry.RawKernelInfoResponse","donjayamanne","Notebook, InteractiveWindow","KernelStartup","","pythonEnvironmentVersion","Found plenty of issues when starting Conda Python 3.7, Python 3.7 Python 3.9 (in early days when ipykernel was not up to date)
-Common to most of the events.","string","",true
-"DS_INTERNAL.RAWKERNEL_INFO_RESPONSE","After starting a kernel we send a request to get the kernel info.
-This tracks the total time taken to get the response back (or wether we timedout).
-If we timeout and later we find successful comms for this session, then timeout is too low
-or we need more attempts.","Telemetry.RawKernelInfoResponse","donjayamanne","Notebook, InteractiveWindow","KernelStartup","","resourceHash","Hash of the resource (notebook.uri or pythonfile.uri associated with this).
-If we run the same notebook tomorrow, the hash will be the same.
-Used to check whether a particular notebook fails across time or not.
-This is also used to map different telemetry events related to this same resource. E.g. we could have an event sent for starting a notebook with this hash,
-and then later we get yet another event indicating starting a notebook failed. And another event indicating the Python environment used for this notebook is a conda environment or
-we have some other event indicating some other piece of data for this resource. With the information across multiple resources we can now join the different data points
-and have a better understanding of what is going on, e.g. why something failed.
-Common to most of the events.","string","",true
-"DS_INTERNAL.RAWKERNEL_INFO_RESPONSE","After starting a kernel we send a request to get the kernel info.
-This tracks the total time taken to get the response back (or wether we timedout).
-If we timeout and later we find successful comms for this session, then timeout is too low
-or we need more attempts.","Telemetry.RawKernelInfoResponse","donjayamanne","Notebook, InteractiveWindow","KernelStartup","","resourceType","Used to determine whether this event is related to a Notebooks or Interactive window.
-Common to most of the events.","","'notebook' 
-'interactive' ",true
-"DS_INTERNAL.RAWKERNEL_INFO_RESPONSE","After starting a kernel we send a request to get the kernel info.
-This tracks the total time taken to get the response back (or wether we timedout).
-If we timeout and later we find successful comms for this session, then timeout is too low
-or we need more attempts.","Telemetry.RawKernelInfoResponse","donjayamanne","Notebook, InteractiveWindow","KernelStartup","","timedout","Whether we timedout while waiting for response for Kernel info request.","boolean","",false
-"DS_INTERNAL.RAWKERNEL_INFO_RESPONSE","After starting a kernel we send a request to get the kernel info.
-This tracks the total time taken to get the response back (or wether we timedout).
-If we timeout and later we find successful comms for this session, then timeout is too low
-or we need more attempts.","Telemetry.RawKernelInfoResponse","donjayamanne","Notebook, InteractiveWindow","KernelStartup","","userExecutedCell","Whether the user executed a cell.
-Common to most of the events.","boolean","",true
-"DS_INTERNAL.RAWKERNEL_PROCESS_LAUNCH","Sent to measure time taken to spawn the raw kernel process.","Telemetry.RawKernelProcessLaunch","donjayamanne","Notebook, InteractiveWindow","KernelStartup","","duration","Duration of a measure in milliseconds.
-Common measurement used across a number of events.","number","",false
-"DS_INTERNAL.RAWKERNEL_SESSION_DISPOSED","This event is sent when a RawSession's `dispose` method is called.
-Used to determine what part of the code that shut down the session, so as to determine when and how the kernel session crashed.","Telemetry.RawKernelSessionDisposed","donjayamanne","Notebook, InteractiveWindow","","","actionSource","Whether this was started by Jupyter extension or a 3rd party.
-Common to most of the events.","","jupyterExtension ()
-3rdPartyExtension ()",false
-"DS_INTERNAL.RAWKERNEL_SESSION_DISPOSED","This event is sent when a RawSession's `dispose` method is called.
-Used to determine what part of the code that shut down the session, so as to determine when and how the kernel session crashed.","Telemetry.RawKernelSessionDisposed","donjayamanne","Notebook, InteractiveWindow","","","capturedEnvVars","Whether we managed to capture the environment variables or not.
-In the case of conda environments, `false` would be an error condition, as we must have env variables for conda to work.
-Common to most of the events.","boolean","",true
-"DS_INTERNAL.RAWKERNEL_SESSION_DISPOSED","This event is sent when a RawSession's `dispose` method is called.
-Used to determine what part of the code that shut down the session, so as to determine when and how the kernel session crashed.","Telemetry.RawKernelSessionDisposed","donjayamanne","Notebook, InteractiveWindow","","","disableUI","Whether the notebook startup UI (progress indicator & the like) was displayed to the user or not.
-If its not displayed, then its considered an auto start (start in the background, like pre-warming kernel)
-Common to most of the events.","boolean","",true
-"DS_INTERNAL.RAWKERNEL_SESSION_DISPOSED","This event is sent when a RawSession's `dispose` method is called.
-Used to determine what part of the code that shut down the session, so as to determine when and how the kernel session crashed.","Telemetry.RawKernelSessionDisposed","donjayamanne","Notebook, InteractiveWindow","","","isUsingActiveInterpreter","Whether this resource is using the active Python interpreter or not.
-Common to most of the events.","boolean","",true
-"DS_INTERNAL.RAWKERNEL_SESSION_DISPOSED","This event is sent when a RawSession's `dispose` method is called.
-Used to determine what part of the code that shut down the session, so as to determine when and how the kernel session crashed.","Telemetry.RawKernelSessionDisposed","donjayamanne","Notebook, InteractiveWindow","","","kernelConnectionType","Whether kernel was started using kernel spec, interpreter, etc.
-Common to most of the events.","KernelConnectionMetadata['kind']","",true
-"DS_INTERNAL.RAWKERNEL_SESSION_DISPOSED","This event is sent when a RawSession's `dispose` method is called.
-Used to determine what part of the code that shut down the session, so as to determine when and how the kernel session crashed.","Telemetry.RawKernelSessionDisposed","donjayamanne","Notebook, InteractiveWindow","","","kernelId","Hash of the Kernel Connection id.
-Common to most of the events.","string","",false
-"DS_INTERNAL.RAWKERNEL_SESSION_DISPOSED","This event is sent when a RawSession's `dispose` method is called.
-Used to determine what part of the code that shut down the session, so as to determine when and how the kernel session crashed.","Telemetry.RawKernelSessionDisposed","donjayamanne","Notebook, InteractiveWindow","","","kernelLanguage","Language of the kernel connection.
-Common to most of the events.","string","",false
-"DS_INTERNAL.RAWKERNEL_SESSION_DISPOSED","This event is sent when a RawSession's `dispose` method is called.
-Used to determine what part of the code that shut down the session, so as to determine when and how the kernel session crashed.","Telemetry.RawKernelSessionDisposed","donjayamanne","Notebook, InteractiveWindow","","","kernelSessionId","Unique identifier for an instance of a notebook session.
-If we restart or run this notebook tomorrow, this id will be different.
-Id could be something as simple as a hash of the current Epoch time.
-Common to most of the events.","string","",false
-"DS_INTERNAL.RAWKERNEL_SESSION_DISPOSED","This event is sent when a RawSession's `dispose` method is called.
-Used to determine what part of the code that shut down the session, so as to determine when and how the kernel session crashed.","Telemetry.RawKernelSessionDisposed","donjayamanne","Notebook, InteractiveWindow","","","pythonEnvironmentPackages","Comma delimited list of hashed packages & their versions.
-Common to most of the events.","string","",true
-"DS_INTERNAL.RAWKERNEL_SESSION_DISPOSED","This event is sent when a RawSession's `dispose` method is called.
-Used to determine what part of the code that shut down the session, so as to determine when and how the kernel session crashed.","Telemetry.RawKernelSessionDisposed","donjayamanne","Notebook, InteractiveWindow","","","pythonEnvironmentPath","A key, so that rest of the information is tied to this. (hash)
-Common to most of the events.","string","",true
-"DS_INTERNAL.RAWKERNEL_SESSION_DISPOSED","This event is sent when a RawSession's `dispose` method is called.
-Used to determine what part of the code that shut down the session, so as to determine when and how the kernel session crashed.","Telemetry.RawKernelSessionDisposed","donjayamanne","Notebook, InteractiveWindow","","","pythonEnvironmentType","Found plenty of issues when starting kernels with conda, hence useful to capture this info.
-Common to most of the events.","","Unknown ()
-Conda ()
-VirtualEnv ()
-PipEnv ()
-Pyenv ()
-Venv ()
-Poetry ()
-VirtualEnvWrapper ()",true
-"DS_INTERNAL.RAWKERNEL_SESSION_DISPOSED","This event is sent when a RawSession's `dispose` method is called.
-Used to determine what part of the code that shut down the session, so as to determine when and how the kernel session crashed.","Telemetry.RawKernelSessionDisposed","donjayamanne","Notebook, InteractiveWindow","","","pythonEnvironmentVersion","Found plenty of issues when starting Conda Python 3.7, Python 3.7 Python 3.9 (in early days when ipykernel was not up to date)
-Common to most of the events.","string","",true
-"DS_INTERNAL.RAWKERNEL_SESSION_DISPOSED","This event is sent when a RawSession's `dispose` method is called.
-Used to determine what part of the code that shut down the session, so as to determine when and how the kernel session crashed.","Telemetry.RawKernelSessionDisposed","donjayamanne","Notebook, InteractiveWindow","","","resourceHash","Hash of the resource (notebook.uri or pythonfile.uri associated with this).
-If we run the same notebook tomorrow, the hash will be the same.
-Used to check whether a particular notebook fails across time or not.
-This is also used to map different telemetry events related to this same resource. E.g. we could have an event sent for starting a notebook with this hash,
-and then later we get yet another event indicating starting a notebook failed. And another event indicating the Python environment used for this notebook is a conda environment or
-we have some other event indicating some other piece of data for this resource. With the information across multiple resources we can now join the different data points
-and have a better understanding of what is going on, e.g. why something failed.
-Common to most of the events.","string","",true
-"DS_INTERNAL.RAWKERNEL_SESSION_DISPOSED","This event is sent when a RawSession's `dispose` method is called.
-Used to determine what part of the code that shut down the session, so as to determine when and how the kernel session crashed.","Telemetry.RawKernelSessionDisposed","donjayamanne","Notebook, InteractiveWindow","","","resourceType","Used to determine whether this event is related to a Notebooks or Interactive window.
-Common to most of the events.","","'notebook' 
-'interactive' ",true
-"DS_INTERNAL.RAWKERNEL_SESSION_DISPOSED","This event is sent when a RawSession's `dispose` method is called.
-Used to determine what part of the code that shut down the session, so as to determine when and how the kernel session crashed.","Telemetry.RawKernelSessionDisposed","donjayamanne","Notebook, InteractiveWindow","","","stacktrace","This is the callstack at the time that the `dispose` method
-is called, intended for us to be able to identify who called
-`dispose` on the RawSession.","","null or <empty> ",false
-"DS_INTERNAL.RAWKERNEL_SESSION_DISPOSED","This event is sent when a RawSession's `dispose` method is called.
-Used to determine what part of the code that shut down the session, so as to determine when and how the kernel session crashed.","Telemetry.RawKernelSessionDisposed","donjayamanne","Notebook, InteractiveWindow","","","userExecutedCell","Whether the user executed a cell.
-Common to most of the events.","boolean","",true
-"DS_INTERNAL.RAWKERNEL_SESSION_KERNEL_PROCESS_EXITED","This event is sent when the underlying kernelProcess for a
-RawJupyterSession exits.","Telemetry.RawKernelSessionKernelProcessExited","donjayamanne","Notebook, InteractiveWindow","","","actionSource","Whether this was started by Jupyter extension or a 3rd party.
-Common to most of the events.","","jupyterExtension ()
-3rdPartyExtension ()",false
-"DS_INTERNAL.RAWKERNEL_SESSION_KERNEL_PROCESS_EXITED","This event is sent when the underlying kernelProcess for a
-RawJupyterSession exits.","Telemetry.RawKernelSessionKernelProcessExited","donjayamanne","Notebook, InteractiveWindow","","","capturedEnvVars","Whether we managed to capture the environment variables or not.
-In the case of conda environments, `false` would be an error condition, as we must have env variables for conda to work.
-Common to most of the events.","boolean","",true
-"DS_INTERNAL.RAWKERNEL_SESSION_KERNEL_PROCESS_EXITED","This event is sent when the underlying kernelProcess for a
-RawJupyterSession exits.","Telemetry.RawKernelSessionKernelProcessExited","donjayamanne","Notebook, InteractiveWindow","","","disableUI","Whether the notebook startup UI (progress indicator & the like) was displayed to the user or not.
-If its not displayed, then its considered an auto start (start in the background, like pre-warming kernel)
-Common to most of the events.","boolean","",true
-"DS_INTERNAL.RAWKERNEL_SESSION_KERNEL_PROCESS_EXITED","This event is sent when the underlying kernelProcess for a
-RawJupyterSession exits.","Telemetry.RawKernelSessionKernelProcessExited","donjayamanne","Notebook, InteractiveWindow","","","exitCode","The kernel process's exit code.","number","",false
-"DS_INTERNAL.RAWKERNEL_SESSION_KERNEL_PROCESS_EXITED","This event is sent when the underlying kernelProcess for a
-RawJupyterSession exits.","Telemetry.RawKernelSessionKernelProcessExited","donjayamanne","Notebook, InteractiveWindow","","","exitReason","The kernel process's exit reason, based on the error
-object's reason","","null or <empty> ",false
-"DS_INTERNAL.RAWKERNEL_SESSION_KERNEL_PROCESS_EXITED","This event is sent when the underlying kernelProcess for a
-RawJupyterSession exits.","Telemetry.RawKernelSessionKernelProcessExited","donjayamanne","Notebook, InteractiveWindow","","","isUsingActiveInterpreter","Whether this resource is using the active Python interpreter or not.
-Common to most of the events.","boolean","",true
-"DS_INTERNAL.RAWKERNEL_SESSION_KERNEL_PROCESS_EXITED","This event is sent when the underlying kernelProcess for a
-RawJupyterSession exits.","Telemetry.RawKernelSessionKernelProcessExited","donjayamanne","Notebook, InteractiveWindow","","","kernelConnectionType","Whether kernel was started using kernel spec, interpreter, etc.
-Common to most of the events.","KernelConnectionMetadata['kind']","",true
-"DS_INTERNAL.RAWKERNEL_SESSION_KERNEL_PROCESS_EXITED","This event is sent when the underlying kernelProcess for a
-RawJupyterSession exits.","Telemetry.RawKernelSessionKernelProcessExited","donjayamanne","Notebook, InteractiveWindow","","","kernelId","Hash of the Kernel Connection id.
-Common to most of the events.","string","",false
-"DS_INTERNAL.RAWKERNEL_SESSION_KERNEL_PROCESS_EXITED","This event is sent when the underlying kernelProcess for a
-RawJupyterSession exits.","Telemetry.RawKernelSessionKernelProcessExited","donjayamanne","Notebook, InteractiveWindow","","","kernelLanguage","Language of the kernel connection.
-Common to most of the events.","string","",false
-"DS_INTERNAL.RAWKERNEL_SESSION_KERNEL_PROCESS_EXITED","This event is sent when the underlying kernelProcess for a
-RawJupyterSession exits.","Telemetry.RawKernelSessionKernelProcessExited","donjayamanne","Notebook, InteractiveWindow","","","kernelSessionId","Unique identifier for an instance of a notebook session.
-If we restart or run this notebook tomorrow, this id will be different.
-Id could be something as simple as a hash of the current Epoch time.
-Common to most of the events.","string","",false
-"DS_INTERNAL.RAWKERNEL_SESSION_KERNEL_PROCESS_EXITED","This event is sent when the underlying kernelProcess for a
-RawJupyterSession exits.","Telemetry.RawKernelSessionKernelProcessExited","donjayamanne","Notebook, InteractiveWindow","","","pythonEnvironmentPackages","Comma delimited list of hashed packages & their versions.
-Common to most of the events.","string","",true
-"DS_INTERNAL.RAWKERNEL_SESSION_KERNEL_PROCESS_EXITED","This event is sent when the underlying kernelProcess for a
-RawJupyterSession exits.","Telemetry.RawKernelSessionKernelProcessExited","donjayamanne","Notebook, InteractiveWindow","","","pythonEnvironmentPath","A key, so that rest of the information is tied to this. (hash)
-Common to most of the events.","string","",true
-"DS_INTERNAL.RAWKERNEL_SESSION_KERNEL_PROCESS_EXITED","This event is sent when the underlying kernelProcess for a
-RawJupyterSession exits.","Telemetry.RawKernelSessionKernelProcessExited","donjayamanne","Notebook, InteractiveWindow","","","pythonEnvironmentType","Found plenty of issues when starting kernels with conda, hence useful to capture this info.
-Common to most of the events.","","Unknown ()
-Conda ()
-VirtualEnv ()
-PipEnv ()
-Pyenv ()
-Venv ()
-Poetry ()
-VirtualEnvWrapper ()",true
-"DS_INTERNAL.RAWKERNEL_SESSION_KERNEL_PROCESS_EXITED","This event is sent when the underlying kernelProcess for a
-RawJupyterSession exits.","Telemetry.RawKernelSessionKernelProcessExited","donjayamanne","Notebook, InteractiveWindow","","","pythonEnvironmentVersion","Found plenty of issues when starting Conda Python 3.7, Python 3.7 Python 3.9 (in early days when ipykernel was not up to date)
-Common to most of the events.","string","",true
-"DS_INTERNAL.RAWKERNEL_SESSION_KERNEL_PROCESS_EXITED","This event is sent when the underlying kernelProcess for a
-RawJupyterSession exits.","Telemetry.RawKernelSessionKernelProcessExited","donjayamanne","Notebook, InteractiveWindow","","","resourceHash","Hash of the resource (notebook.uri or pythonfile.uri associated with this).
-If we run the same notebook tomorrow, the hash will be the same.
-Used to check whether a particular notebook fails across time or not.
-This is also used to map different telemetry events related to this same resource. E.g. we could have an event sent for starting a notebook with this hash,
-and then later we get yet another event indicating starting a notebook failed. And another event indicating the Python environment used for this notebook is a conda environment or
-we have some other event indicating some other piece of data for this resource. With the information across multiple resources we can now join the different data points
-and have a better understanding of what is going on, e.g. why something failed.
-Common to most of the events.","string","",true
-"DS_INTERNAL.RAWKERNEL_SESSION_KERNEL_PROCESS_EXITED","This event is sent when the underlying kernelProcess for a
-RawJupyterSession exits.","Telemetry.RawKernelSessionKernelProcessExited","donjayamanne","Notebook, InteractiveWindow","","","resourceType","Used to determine whether this event is related to a Notebooks or Interactive window.
-Common to most of the events.","","'notebook' 
-'interactive' ",true
-"DS_INTERNAL.RAWKERNEL_SESSION_KERNEL_PROCESS_EXITED","This event is sent when the underlying kernelProcess for a
-RawJupyterSession exits.","Telemetry.RawKernelSessionKernelProcessExited","donjayamanne","Notebook, InteractiveWindow","","","userExecutedCell","Whether the user executed a cell.
-Common to most of the events.","boolean","",true
-"DS_INTERNAL.RAWKERNEL_SESSION_NO_IPYKERNEL","Telemetry event sent when raw kernel startup fails due to missing ipykernel dependency.
-This is useful to see what the user does with this error message.","Telemetry.RawKernelSessionStartNoIpykernel","donjayamanne","Notebook, InteractiveWindow","","","actionSource","Whether this was started by Jupyter extension or a 3rd party.
-Common to most of the events.","","jupyterExtension ()
-3rdPartyExtension ()",false
-"DS_INTERNAL.RAWKERNEL_SESSION_NO_IPYKERNEL","Telemetry event sent when raw kernel startup fails due to missing ipykernel dependency.
-This is useful to see what the user does with this error message.","Telemetry.RawKernelSessionStartNoIpykernel","donjayamanne","Notebook, InteractiveWindow","","","capturedEnvVars","Whether we managed to capture the environment variables or not.
-In the case of conda environments, `false` would be an error condition, as we must have env variables for conda to work.
-Common to most of the events.","boolean","",true
-"DS_INTERNAL.RAWKERNEL_SESSION_NO_IPYKERNEL","Telemetry event sent when raw kernel startup fails due to missing ipykernel dependency.
-This is useful to see what the user does with this error message.","Telemetry.RawKernelSessionStartNoIpykernel","donjayamanne","Notebook, InteractiveWindow","","","disableUI","Whether the notebook startup UI (progress indicator & the like) was displayed to the user or not.
-If its not displayed, then its considered an auto start (start in the background, like pre-warming kernel)
-Common to most of the events.","boolean","",true
-"DS_INTERNAL.RAWKERNEL_SESSION_NO_IPYKERNEL","Telemetry event sent when raw kernel startup fails due to missing ipykernel dependency.
-This is useful to see what the user does with this error message.","Telemetry.RawKernelSessionStartNoIpykernel","donjayamanne","Notebook, InteractiveWindow","","","isUsingActiveInterpreter","Whether this resource is using the active Python interpreter or not.
-Common to most of the events.","boolean","",true
-"DS_INTERNAL.RAWKERNEL_SESSION_NO_IPYKERNEL","Telemetry event sent when raw kernel startup fails due to missing ipykernel dependency.
-This is useful to see what the user does with this error message.","Telemetry.RawKernelSessionStartNoIpykernel","donjayamanne","Notebook, InteractiveWindow","","","kernelConnectionType","Whether kernel was started using kernel spec, interpreter, etc.
-Common to most of the events.","KernelConnectionMetadata['kind']","",true
-"DS_INTERNAL.RAWKERNEL_SESSION_NO_IPYKERNEL","Telemetry event sent when raw kernel startup fails due to missing ipykernel dependency.
-This is useful to see what the user does with this error message.","Telemetry.RawKernelSessionStartNoIpykernel","donjayamanne","Notebook, InteractiveWindow","","","kernelId","Hash of the Kernel Connection id.
-Common to most of the events.","string","",false
-"DS_INTERNAL.RAWKERNEL_SESSION_NO_IPYKERNEL","Telemetry event sent when raw kernel startup fails due to missing ipykernel dependency.
-This is useful to see what the user does with this error message.","Telemetry.RawKernelSessionStartNoIpykernel","donjayamanne","Notebook, InteractiveWindow","","","kernelLanguage","Language of the kernel connection.
-Common to most of the events.","string","",false
-"DS_INTERNAL.RAWKERNEL_SESSION_NO_IPYKERNEL","Telemetry event sent when raw kernel startup fails due to missing ipykernel dependency.
-This is useful to see what the user does with this error message.","Telemetry.RawKernelSessionStartNoIpykernel","donjayamanne","Notebook, InteractiveWindow","","","kernelSessionId","Unique identifier for an instance of a notebook session.
-If we restart or run this notebook tomorrow, this id will be different.
-Id could be something as simple as a hash of the current Epoch time.
-Common to most of the events.","string","",false
-"DS_INTERNAL.RAWKERNEL_SESSION_NO_IPYKERNEL","Telemetry event sent when raw kernel startup fails due to missing ipykernel dependency.
-This is useful to see what the user does with this error message.","Telemetry.RawKernelSessionStartNoIpykernel","donjayamanne","Notebook, InteractiveWindow","","","pythonEnvironmentPackages","Comma delimited list of hashed packages & their versions.
-Common to most of the events.","string","",true
-"DS_INTERNAL.RAWKERNEL_SESSION_NO_IPYKERNEL","Telemetry event sent when raw kernel startup fails due to missing ipykernel dependency.
-This is useful to see what the user does with this error message.","Telemetry.RawKernelSessionStartNoIpykernel","donjayamanne","Notebook, InteractiveWindow","","","pythonEnvironmentPath","A key, so that rest of the information is tied to this. (hash)
-Common to most of the events.","string","",true
-"DS_INTERNAL.RAWKERNEL_SESSION_NO_IPYKERNEL","Telemetry event sent when raw kernel startup fails due to missing ipykernel dependency.
-This is useful to see what the user does with this error message.","Telemetry.RawKernelSessionStartNoIpykernel","donjayamanne","Notebook, InteractiveWindow","","","pythonEnvironmentType","Found plenty of issues when starting kernels with conda, hence useful to capture this info.
-Common to most of the events.","","Unknown ()
-Conda ()
-VirtualEnv ()
-PipEnv ()
-Pyenv ()
-Venv ()
-Poetry ()
-VirtualEnvWrapper ()",true
-"DS_INTERNAL.RAWKERNEL_SESSION_NO_IPYKERNEL","Telemetry event sent when raw kernel startup fails due to missing ipykernel dependency.
-This is useful to see what the user does with this error message.","Telemetry.RawKernelSessionStartNoIpykernel","donjayamanne","Notebook, InteractiveWindow","","","pythonEnvironmentVersion","Found plenty of issues when starting Conda Python 3.7, Python 3.7 Python 3.9 (in early days when ipykernel was not up to date)
-Common to most of the events.","string","",true
-"DS_INTERNAL.RAWKERNEL_SESSION_NO_IPYKERNEL","Telemetry event sent when raw kernel startup fails due to missing ipykernel dependency.
-This is useful to see what the user does with this error message.","Telemetry.RawKernelSessionStartNoIpykernel","donjayamanne","Notebook, InteractiveWindow","","","reason","Captures the result of the error message, whether user dismissed this or picked a new kernel or the like.","","0 (Enum Member: KernelInterpreterDependencyResponse.ok,Could mean dependencies are already installed
-or user clicked ok to install and it got installed.)
-1 (Enum Member: KernelInterpreterDependencyResponse.cancel)
-2 (Enum Member: KernelInterpreterDependencyResponse.failed)
-3 (Enum Member: KernelInterpreterDependencyResponse.selectDifferentKernel,User chose to select a different kernel.)
-4 (Enum Member: KernelInterpreterDependencyResponse.uiHidden,Missing dependencies not installed and UI not displayed to the user
-as the kernel startup is part of a background process.
-In such cases we do not notify user of any failures or the like.)",false
-"DS_INTERNAL.RAWKERNEL_SESSION_NO_IPYKERNEL","Telemetry event sent when raw kernel startup fails due to missing ipykernel dependency.
-This is useful to see what the user does with this error message.","Telemetry.RawKernelSessionStartNoIpykernel","donjayamanne","Notebook, InteractiveWindow","","","resourceHash","Hash of the resource (notebook.uri or pythonfile.uri associated with this).
-If we run the same notebook tomorrow, the hash will be the same.
-Used to check whether a particular notebook fails across time or not.
-This is also used to map different telemetry events related to this same resource. E.g. we could have an event sent for starting a notebook with this hash,
-and then later we get yet another event indicating starting a notebook failed. And another event indicating the Python environment used for this notebook is a conda environment or
-we have some other event indicating some other piece of data for this resource. With the information across multiple resources we can now join the different data points
-and have a better understanding of what is going on, e.g. why something failed.
-Common to most of the events.","string","",true
-"DS_INTERNAL.RAWKERNEL_SESSION_NO_IPYKERNEL","Telemetry event sent when raw kernel startup fails due to missing ipykernel dependency.
-This is useful to see what the user does with this error message.","Telemetry.RawKernelSessionStartNoIpykernel","donjayamanne","Notebook, InteractiveWindow","","","resourceType","Used to determine whether this event is related to a Notebooks or Interactive window.
-Common to most of the events.","","'notebook' 
-'interactive' ",true
-"DS_INTERNAL.RAWKERNEL_SESSION_NO_IPYKERNEL","Telemetry event sent when raw kernel startup fails due to missing ipykernel dependency.
-This is useful to see what the user does with this error message.","Telemetry.RawKernelSessionStartNoIpykernel","donjayamanne","Notebook, InteractiveWindow","","","userExecutedCell","Whether the user executed a cell.
-Common to most of the events.","boolean","",true
-"DS_INTERNAL.RAWKERNEL_SESSION_SHUTDOWN","This event is sent when a RawJupyterSession's `shutdownSession` method is called.
-Used to determine what part of the code that shut down the session, so as to determine when and how the kernel session crashed.","Telemetry.RawKernelSessionShutdown","donjayamanne","Notebook, InteractiveWindow","","","actionSource","Whether this was started by Jupyter extension or a 3rd party.
-Common to most of the events.","","jupyterExtension ()
-3rdPartyExtension ()",false
-"DS_INTERNAL.RAWKERNEL_SESSION_SHUTDOWN","This event is sent when a RawJupyterSession's `shutdownSession` method is called.
-Used to determine what part of the code that shut down the session, so as to determine when and how the kernel session crashed.","Telemetry.RawKernelSessionShutdown","donjayamanne","Notebook, InteractiveWindow","","","capturedEnvVars","Whether we managed to capture the environment variables or not.
-In the case of conda environments, `false` would be an error condition, as we must have env variables for conda to work.
-Common to most of the events.","boolean","",true
-"DS_INTERNAL.RAWKERNEL_SESSION_SHUTDOWN","This event is sent when a RawJupyterSession's `shutdownSession` method is called.
-Used to determine what part of the code that shut down the session, so as to determine when and how the kernel session crashed.","Telemetry.RawKernelSessionShutdown","donjayamanne","Notebook, InteractiveWindow","","","disableUI","Whether the notebook startup UI (progress indicator & the like) was displayed to the user or not.
-If its not displayed, then its considered an auto start (start in the background, like pre-warming kernel)
-Common to most of the events.","boolean","",true
-"DS_INTERNAL.RAWKERNEL_SESSION_SHUTDOWN","This event is sent when a RawJupyterSession's `shutdownSession` method is called.
-Used to determine what part of the code that shut down the session, so as to determine when and how the kernel session crashed.","Telemetry.RawKernelSessionShutdown","donjayamanne","Notebook, InteractiveWindow","","","isRequestToShutdownRestartSession","This indicates whether the session being shutdown is a restart session.","","true 
-false 
-null or <empty> ",false
-"DS_INTERNAL.RAWKERNEL_SESSION_SHUTDOWN","This event is sent when a RawJupyterSession's `shutdownSession` method is called.
-Used to determine what part of the code that shut down the session, so as to determine when and how the kernel session crashed.","Telemetry.RawKernelSessionShutdown","donjayamanne","Notebook, InteractiveWindow","","","isUsingActiveInterpreter","Whether this resource is using the active Python interpreter or not.
-Common to most of the events.","boolean","",true
-"DS_INTERNAL.RAWKERNEL_SESSION_SHUTDOWN","This event is sent when a RawJupyterSession's `shutdownSession` method is called.
-Used to determine what part of the code that shut down the session, so as to determine when and how the kernel session crashed.","Telemetry.RawKernelSessionShutdown","donjayamanne","Notebook, InteractiveWindow","","","kernelConnectionType","Whether kernel was started using kernel spec, interpreter, etc.
-Common to most of the events.","KernelConnectionMetadata['kind']","",true
-"DS_INTERNAL.RAWKERNEL_SESSION_SHUTDOWN","This event is sent when a RawJupyterSession's `shutdownSession` method is called.
-Used to determine what part of the code that shut down the session, so as to determine when and how the kernel session crashed.","Telemetry.RawKernelSessionShutdown","donjayamanne","Notebook, InteractiveWindow","","","kernelId","Hash of the Kernel Connection id.
-Common to most of the events.","string","",false
-"DS_INTERNAL.RAWKERNEL_SESSION_SHUTDOWN","This event is sent when a RawJupyterSession's `shutdownSession` method is called.
-Used to determine what part of the code that shut down the session, so as to determine when and how the kernel session crashed.","Telemetry.RawKernelSessionShutdown","donjayamanne","Notebook, InteractiveWindow","","","kernelLanguage","Language of the kernel connection.
-Common to most of the events.","string","",false
-"DS_INTERNAL.RAWKERNEL_SESSION_SHUTDOWN","This event is sent when a RawJupyterSession's `shutdownSession` method is called.
-Used to determine what part of the code that shut down the session, so as to determine when and how the kernel session crashed.","Telemetry.RawKernelSessionShutdown","donjayamanne","Notebook, InteractiveWindow","","","kernelSessionId","Unique identifier for an instance of a notebook session.
-If we restart or run this notebook tomorrow, this id will be different.
-Id could be something as simple as a hash of the current Epoch time.
-Common to most of the events.","string","",false
-"DS_INTERNAL.RAWKERNEL_SESSION_SHUTDOWN","This event is sent when a RawJupyterSession's `shutdownSession` method is called.
-Used to determine what part of the code that shut down the session, so as to determine when and how the kernel session crashed.","Telemetry.RawKernelSessionShutdown","donjayamanne","Notebook, InteractiveWindow","","","pythonEnvironmentPackages","Comma delimited list of hashed packages & their versions.
-Common to most of the events.","string","",true
-"DS_INTERNAL.RAWKERNEL_SESSION_SHUTDOWN","This event is sent when a RawJupyterSession's `shutdownSession` method is called.
-Used to determine what part of the code that shut down the session, so as to determine when and how the kernel session crashed.","Telemetry.RawKernelSessionShutdown","donjayamanne","Notebook, InteractiveWindow","","","pythonEnvironmentPath","A key, so that rest of the information is tied to this. (hash)
-Common to most of the events.","string","",true
-"DS_INTERNAL.RAWKERNEL_SESSION_SHUTDOWN","This event is sent when a RawJupyterSession's `shutdownSession` method is called.
-Used to determine what part of the code that shut down the session, so as to determine when and how the kernel session crashed.","Telemetry.RawKernelSessionShutdown","donjayamanne","Notebook, InteractiveWindow","","","pythonEnvironmentType","Found plenty of issues when starting kernels with conda, hence useful to capture this info.
-Common to most of the events.","","Unknown ()
-Conda ()
-VirtualEnv ()
-PipEnv ()
-Pyenv ()
-Venv ()
-Poetry ()
-VirtualEnvWrapper ()",true
-"DS_INTERNAL.RAWKERNEL_SESSION_SHUTDOWN","This event is sent when a RawJupyterSession's `shutdownSession` method is called.
-Used to determine what part of the code that shut down the session, so as to determine when and how the kernel session crashed.","Telemetry.RawKernelSessionShutdown","donjayamanne","Notebook, InteractiveWindow","","","pythonEnvironmentVersion","Found plenty of issues when starting Conda Python 3.7, Python 3.7 Python 3.9 (in early days when ipykernel was not up to date)
-Common to most of the events.","string","",true
-"DS_INTERNAL.RAWKERNEL_SESSION_SHUTDOWN","This event is sent when a RawJupyterSession's `shutdownSession` method is called.
-Used to determine what part of the code that shut down the session, so as to determine when and how the kernel session crashed.","Telemetry.RawKernelSessionShutdown","donjayamanne","Notebook, InteractiveWindow","","","resourceHash","Hash of the resource (notebook.uri or pythonfile.uri associated with this).
-If we run the same notebook tomorrow, the hash will be the same.
-Used to check whether a particular notebook fails across time or not.
-This is also used to map different telemetry events related to this same resource. E.g. we could have an event sent for starting a notebook with this hash,
-and then later we get yet another event indicating starting a notebook failed. And another event indicating the Python environment used for this notebook is a conda environment or
-we have some other event indicating some other piece of data for this resource. With the information across multiple resources we can now join the different data points
-and have a better understanding of what is going on, e.g. why something failed.
-Common to most of the events.","string","",true
-"DS_INTERNAL.RAWKERNEL_SESSION_SHUTDOWN","This event is sent when a RawJupyterSession's `shutdownSession` method is called.
-Used to determine what part of the code that shut down the session, so as to determine when and how the kernel session crashed.","Telemetry.RawKernelSessionShutdown","donjayamanne","Notebook, InteractiveWindow","","","resourceType","Used to determine whether this event is related to a Notebooks or Interactive window.
-Common to most of the events.","","'notebook' 
-'interactive' ",true
-"DS_INTERNAL.RAWKERNEL_SESSION_SHUTDOWN","This event is sent when a RawJupyterSession's `shutdownSession` method is called.
-Used to determine what part of the code that shut down the session, so as to determine when and how the kernel session crashed.","Telemetry.RawKernelSessionShutdown","donjayamanne","Notebook, InteractiveWindow","","","stacktrace","This is the callstack at the time that the `shutdownSession`
-method is called, intended for us to be ale to identify who
-tried to shutdown the session.","","null or <empty> ",false
-"DS_INTERNAL.RAWKERNEL_SESSION_SHUTDOWN","This event is sent when a RawJupyterSession's `shutdownSession` method is called.
-Used to determine what part of the code that shut down the session, so as to determine when and how the kernel session crashed.","Telemetry.RawKernelSessionShutdown","donjayamanne","Notebook, InteractiveWindow","","","userExecutedCell","Whether the user executed a cell.
-Common to most of the events.","boolean","",true
-"DS_INTERNAL.RUNTEST","A automated test has been run","Telemetry.RunTest","amunger","N/A","","","commitHash","The git commit that the test was run against.","string","",true
-"DS_INTERNAL.RUNTEST","A automated test has been run","Telemetry.RunTest","amunger","N/A","","","perfWarmup","If the test was an initial run to warmup the product.","'true'","",true
-"DS_INTERNAL.RUNTEST","A automated test has been run","Telemetry.RunTest","amunger","N/A","","","testName","The name of the test.","string","",false
-"DS_INTERNAL.RUNTEST","A automated test has been run","Telemetry.RunTest","amunger","N/A","","","testResult","Whether the test passed or failed.","string","",false
-"DS_INTERNAL.RUNTEST","A automated test has been run","Telemetry.RunTest","amunger","N/A","","","timedCheckpoints","Timings for segments of the test.","string","",true
-"DS_INTERNAL.SELECT_JUPYTER_INTERPRETER","Sent when we notify the user to select an interpreter to start jupyter server
-Also sent after the user makes a selection to start the jupyter server.","Telemetry.SelectJupyterInterpreter","donjayamanne","N/A","KernelStartup","","result","If the value or `result` is empty this means we displayed the message to the user and user hasn't made a choice yet.
-
-The result of the selection.
-notSelected - No interpreter was selected.
-selected - An interpreter was selected (and configured to have jupyter and notebook).
-installationCancelled - Installation of jupyter and/or notebook was cancelled for an interpreter.
-selectAnotherInterpreter - Selected another interpreter.","","'notSelected' 
-'selected' 
-'installationCancelled' 
-'selectAnotherInterpreter' ",true
-"DS_INTERNAL.SETTINGS","The list of settings a user has set. Sent on activation.","Telemetry.DataScienceSettings","amunger","N/A","","","settingsJson","A json representation of settings that the user has set.
-The values for string based settings are transalted to 'default' | 'non-default' unless white-listed.","string","",false
-"DS_INTERNAL.SHIFTENTER_BANNER_SHOWN","Information banner displayed to give the user the option to configure shift+enter for the Interactive Window.","Telemetry.ShiftEnterBannerShown","amunger","InteractiveWindow","","","","","","",""
-"DS_INTERNAL.SHOW_DATA_NO_PANDAS","User tried to open the data viewer and Pandas package was not installed.
-Note: Not a failure state, as we prompt for install after this.","Telemetry.PandasNotInstalled","IanMatthewHuff","DataFrameViewer","","","","","","",""
-"DS_INTERNAL.SHOW_DATA_PANDAS_INSTALL_CANCELED","When opening the data viewer the user was prompted to install / upgrade
-pandas and choose to cancel the operation.","Telemetry.PandasInstallCanceled","IanMatthewHuff","DataFrameViewer","","","","","","",""
-"DS_INTERNAL.SHOW_DATA_PANDAS_OK","When opening the data viewer the version of Pandas installed was ok.","Telemetry.PandasOK","IanMatthewHuff","DataFrameViewer","","","","","","",""
-"DS_INTERNAL.SHOW_DATA_PANDAS_TOO_OLD","When opening the data viewer the version of Pandas installed was too old.","Telemetry.PandasTooOld","IanMatthewHuff","DataFrameViewer","","","","","","",""
-"DS_INTERNAL.START_SESSION_FAILED_JUPYTER","Telemetry event sent when starting a session for a local connection failed.","Telemetry.StartSessionFailedJupyter","donjayamanne","N/A","KernelStartup","","","","","",""
-"DS_INTERNAL.SWITCH_KERNEL","Triggered when the kernel selection changes (note: This can also happen automatically when a notebook is opened).
-WARNING: Due to changes in VS Code, this isn't necessarily a user action, hence difficult to tell if the user changed it or it changed automatically.","Telemetry.SwitchKernel","IanMatthewHuff","Notebook, InteractiveWindow","","","actionSource","Whether this was started by Jupyter extension or a 3rd party.
-Common to most of the events.","","jupyterExtension ()
-3rdPartyExtension ()",false
-"DS_INTERNAL.SWITCH_KERNEL","Triggered when the kernel selection changes (note: This can also happen automatically when a notebook is opened).
-WARNING: Due to changes in VS Code, this isn't necessarily a user action, hence difficult to tell if the user changed it or it changed automatically.","Telemetry.SwitchKernel","IanMatthewHuff","Notebook, InteractiveWindow","","","capturedEnvVars","Whether we managed to capture the environment variables or not.
-In the case of conda environments, `false` would be an error condition, as we must have env variables for conda to work.
-Common to most of the events.","boolean","",true
-"DS_INTERNAL.SWITCH_KERNEL","Triggered when the kernel selection changes (note: This can also happen automatically when a notebook is opened).
-WARNING: Due to changes in VS Code, this isn't necessarily a user action, hence difficult to tell if the user changed it or it changed automatically.","Telemetry.SwitchKernel","IanMatthewHuff","Notebook, InteractiveWindow","","","disableUI","Whether the notebook startup UI (progress indicator & the like) was displayed to the user or not.
-If its not displayed, then its considered an auto start (start in the background, like pre-warming kernel)
-Common to most of the events.","boolean","",true
-"DS_INTERNAL.SWITCH_KERNEL","Triggered when the kernel selection changes (note: This can also happen automatically when a notebook is opened).
-WARNING: Due to changes in VS Code, this isn't necessarily a user action, hence difficult to tell if the user changed it or it changed automatically.","Telemetry.SwitchKernel","IanMatthewHuff","Notebook, InteractiveWindow","","","isUsingActiveInterpreter","Whether this resource is using the active Python interpreter or not.
-Common to most of the events.","boolean","",true
-"DS_INTERNAL.SWITCH_KERNEL","Triggered when the kernel selection changes (note: This can also happen automatically when a notebook is opened).
-WARNING: Due to changes in VS Code, this isn't necessarily a user action, hence difficult to tell if the user changed it or it changed automatically.","Telemetry.SwitchKernel","IanMatthewHuff","Notebook, InteractiveWindow","","","kernelConnectionType","Whether kernel was started using kernel spec, interpreter, etc.
-Common to most of the events.","KernelConnectionMetadata['kind']","",true
-"DS_INTERNAL.SWITCH_KERNEL","Triggered when the kernel selection changes (note: This can also happen automatically when a notebook is opened).
-WARNING: Due to changes in VS Code, this isn't necessarily a user action, hence difficult to tell if the user changed it or it changed automatically.","Telemetry.SwitchKernel","IanMatthewHuff","Notebook, InteractiveWindow","","","kernelId","Hash of the Kernel Connection id.
-Common to most of the events.","string","",false
-"DS_INTERNAL.SWITCH_KERNEL","Triggered when the kernel selection changes (note: This can also happen automatically when a notebook is opened).
-WARNING: Due to changes in VS Code, this isn't necessarily a user action, hence difficult to tell if the user changed it or it changed automatically.","Telemetry.SwitchKernel","IanMatthewHuff","Notebook, InteractiveWindow","","","kernelLanguage","Language of the kernel connection.
-Common to most of the events.","string","",false
-"DS_INTERNAL.SWITCH_KERNEL","Triggered when the kernel selection changes (note: This can also happen automatically when a notebook is opened).
-WARNING: Due to changes in VS Code, this isn't necessarily a user action, hence difficult to tell if the user changed it or it changed automatically.","Telemetry.SwitchKernel","IanMatthewHuff","Notebook, InteractiveWindow","","","kernelSessionId","Unique identifier for an instance of a notebook session.
-If we restart or run this notebook tomorrow, this id will be different.
-Id could be something as simple as a hash of the current Epoch time.
-Common to most of the events.","string","",false
-"DS_INTERNAL.SWITCH_KERNEL","Triggered when the kernel selection changes (note: This can also happen automatically when a notebook is opened).
-WARNING: Due to changes in VS Code, this isn't necessarily a user action, hence difficult to tell if the user changed it or it changed automatically.","Telemetry.SwitchKernel","IanMatthewHuff","Notebook, InteractiveWindow","","","pythonEnvironmentPackages","Comma delimited list of hashed packages & their versions.
-Common to most of the events.","string","",true
-"DS_INTERNAL.SWITCH_KERNEL","Triggered when the kernel selection changes (note: This can also happen automatically when a notebook is opened).
-WARNING: Due to changes in VS Code, this isn't necessarily a user action, hence difficult to tell if the user changed it or it changed automatically.","Telemetry.SwitchKernel","IanMatthewHuff","Notebook, InteractiveWindow","","","pythonEnvironmentPath","A key, so that rest of the information is tied to this. (hash)
-Common to most of the events.","string","",true
-"DS_INTERNAL.SWITCH_KERNEL","Triggered when the kernel selection changes (note: This can also happen automatically when a notebook is opened).
-WARNING: Due to changes in VS Code, this isn't necessarily a user action, hence difficult to tell if the user changed it or it changed automatically.","Telemetry.SwitchKernel","IanMatthewHuff","Notebook, InteractiveWindow","","","pythonEnvironmentType","Found plenty of issues when starting kernels with conda, hence useful to capture this info.
-Common to most of the events.","","Unknown ()
-Conda ()
-VirtualEnv ()
-PipEnv ()
-Pyenv ()
-Venv ()
-Poetry ()
-VirtualEnvWrapper ()",true
-"DS_INTERNAL.SWITCH_KERNEL","Triggered when the kernel selection changes (note: This can also happen automatically when a notebook is opened).
-WARNING: Due to changes in VS Code, this isn't necessarily a user action, hence difficult to tell if the user changed it or it changed automatically.","Telemetry.SwitchKernel","IanMatthewHuff","Notebook, InteractiveWindow","","","pythonEnvironmentVersion","Found plenty of issues when starting Conda Python 3.7, Python 3.7 Python 3.9 (in early days when ipykernel was not up to date)
-Common to most of the events.","string","",true
-"DS_INTERNAL.SWITCH_KERNEL","Triggered when the kernel selection changes (note: This can also happen automatically when a notebook is opened).
-WARNING: Due to changes in VS Code, this isn't necessarily a user action, hence difficult to tell if the user changed it or it changed automatically.","Telemetry.SwitchKernel","IanMatthewHuff","Notebook, InteractiveWindow","","","resourceHash","Hash of the resource (notebook.uri or pythonfile.uri associated with this).
-If we run the same notebook tomorrow, the hash will be the same.
-Used to check whether a particular notebook fails across time or not.
-This is also used to map different telemetry events related to this same resource. E.g. we could have an event sent for starting a notebook with this hash,
-and then later we get yet another event indicating starting a notebook failed. And another event indicating the Python environment used for this notebook is a conda environment or
-we have some other event indicating some other piece of data for this resource. With the information across multiple resources we can now join the different data points
-and have a better understanding of what is going on, e.g. why something failed.
-Common to most of the events.","string","",true
-"DS_INTERNAL.SWITCH_KERNEL","Triggered when the kernel selection changes (note: This can also happen automatically when a notebook is opened).
-WARNING: Due to changes in VS Code, this isn't necessarily a user action, hence difficult to tell if the user changed it or it changed automatically.","Telemetry.SwitchKernel","IanMatthewHuff","Notebook, InteractiveWindow","","","resourceType","Used to determine whether this event is related to a Notebooks or Interactive window.
-Common to most of the events.","","'notebook' 
-'interactive' ",true
-"DS_INTERNAL.SWITCH_KERNEL","Triggered when the kernel selection changes (note: This can also happen automatically when a notebook is opened).
-WARNING: Due to changes in VS Code, this isn't necessarily a user action, hence difficult to tell if the user changed it or it changed automatically.","Telemetry.SwitchKernel","IanMatthewHuff","Notebook, InteractiveWindow","","","userExecutedCell","Whether the user executed a cell.
-Common to most of the events.","boolean","",true
-"DS_INTERNAL.VARIABLE_EXPLORER_FETCH_TIME","How long did it take for a single variable request to be resolved.","Telemetry.VariableExplorerFetchTime","IanMatthewHuff","VariableViewer","","","duration","Duration of a measure in milliseconds.
-Common measurement used across a number of events.","number","",false
-"DS_INTERNAL.VARIABLE_EXPLORER_VARIABLE_COUNT","Count how many variables were in a variable request.","Telemetry.VariableExplorerVariableCount","IanMatthewHuff","VariableViewer","","","variableCount","Count of variables requested","number","",false
-"DS_INTERNAL.VSCNOTEBOOK_CELL_TRANSLATION_FAILED","We've failed to translate a Jupyter cell output for serialization into a Notebook cell.","Telemetry.VSCNotebookCellTranslationFailed","donjayamanne","Notebook, InteractiveWindow","","","outputType","Type of the output received from the Jupyter kernel.
-This is required to identify output types that we're not mapping correctly.","string","",false
-"DS_INTERNAL.WAIT_FOR_IDLE_JUPYTER","Sent to measure the time taken to wait for a Jupyter kernel to be idle.","Telemetry.WaitForIdleJupyter","donjayamanne","N/A","KernelStartup","","duration","Duration of a measure in milliseconds.
-Common measurement used across a number of events.","number","",false
-"DS_INTERNAL.WEBVIEW_STARTUP","We started up a webview.","Telemetry.WebviewStartup","IanMatthewHuff","N/A","","","duration","Duration of a measure in milliseconds.
-Common measurement used across a number of events.","number","",false
-"ENVFILE_VARIABLE_SUBSTITUTION","Telemetry event sent when substituting Environment variables to calculate value of variables.
-E.g. user has a a .env file with tokens that need to be replaced with env variables.
-such as an env file having the variable `${HOME}`.
-Gives us an idea of whether users have variable references in their .env files or not.","EventName.ENVFILE_VARIABLE_SUBSTITUTION","donjayamanne","N/A","","","","","","",""
-"ENVFILE_WORKSPACE","Telemetry event sent when an environment file is detected in the workspace.","EventName.ENVFILE_WORKSPACE","donjayamanne","N/A","","","","","","",""
-"EXTENSION.LOAD","Telemetry event sent with perf measures related to activation and loading of extension.","EventName.EXTENSION_LOAD","donjayamanne","N/A","","","totalActivateTime","Time taken to activate the extension.","number","",false
-"EXTENSION.LOAD","Telemetry event sent with perf measures related to activation and loading of extension.","EventName.EXTENSION_LOAD","donjayamanne","N/A","","","workspaceFolderCount","Number of workspace folders opened","number","",false
-"HASHED_PACKAGE_NAME","Telemetry event sent with hash of an imported python package.
-Used to detect the popularity of a package, that would help determine which packages
-need to be prioritized when resolving issues with intellisense or supporting similar issues related to a (known) specific package.","EventName.HASHED_PACKAGE_NAME","donjayamanne","N/A","","","hashedNamev2","Hash of the package name","string","",false
-"HASHED_PACKAGE_NAME","Telemetry event sent with hash of an imported python package.
-Used to detect the popularity of a package, that would help determine which packages
-need to be prioritized when resolving issues with intellisense or supporting similar issues related to a (known) specific package.","EventName.HASHED_PACKAGE_NAME","donjayamanne","N/A","","","resourceType","Used to determine whether this event is related to a Notebooks or Interactive window.
-Common to most of the events.","","'notebook' 
-'interactive' ",true
-"HASHED_PACKAGE_NAME","Telemetry event sent with hash of an imported python package.
-Used to detect the popularity of a package, that would help determine which packages
-need to be prioritized when resolving issues with intellisense or supporting similar issues related to a (known) specific package.","EventName.HASHED_PACKAGE_NAME","donjayamanne","N/A","","","when","Whether the package was detected in an existing file (upon open, upon save, upon close) or when it was being used during execution.","","'onExecution' 
-'onOpenCloseOrSave' ",false
-"JUPYTER_IS_INSTALLED","Telemetry sent with result of detecting Jupyter in the current path.","Telemetry.JupyterInstalled","donjayamanne","N/A","","/* Detection of jupyter failed ","failed","Failed to detect Jupyter.","true","",false
-"JUPYTER_IS_INSTALLED","Telemetry sent with result of detecting Jupyter in the current path.","Telemetry.JupyterInstalled","donjayamanne","N/A","","/* Detection of jupyter failed ","frontEnd","Whether this is jupyter lab or notebook.","","'notebook' 
-'lab' ",false
-"JUPYTER_IS_INSTALLED","Telemetry sent with result of detecting Jupyter in the current path.","Telemetry.JupyterInstalled","donjayamanne","N/A","","/* Detection of jupyter failed ","reason","Reason for failure.","'notInstalled'","",false
-"JUPYTER_IS_INSTALLED","Telemetry sent with result of detecting Jupyter in the current path.","Telemetry.JupyterInstalled","donjayamanne","N/A","","Jupyter was successfully detected ","detection","Jupyter is in current path of process owned by VS Code.
-I.e. jupyter can be found in the path as defined by the env variable process.env['PATH'].","'process'","",false
-"JUPYTER_IS_INSTALLED","Telemetry sent with result of detecting Jupyter in the current path.","Telemetry.JupyterInstalled","donjayamanne","N/A","","Jupyter was successfully detected ","frontEnd","Whether this is jupyter lab or notebook.","","'notebook' 
-'lab' ",false
-"JUPYTER_IS_INSTALLED","Telemetry sent with result of detecting Jupyter in the current path.","Telemetry.JupyterInstalled","donjayamanne","N/A","","Jupyter was successfully detected ","frontEndVersion","Version of the form 6.11, 4.8","number","",false
-"OPEN_DATAVIEWER_FROM_VARIABLE_WINDOW_ERROR_EX","Telemetry event sent when user opens the data viewer via the variable view and there is an error in doing so.","EventName.OPEN_DATAVIEWER_FROM_VARIABLE_WINDOW_ERROR","IanMatthewHuff","DataFrameViewer, VariableViewer","","","","","","",""
-"OPEN_DATAVIEWER_FROM_VARIABLE_WINDOW_REQUEST_EX","Telemetry event sent when user opens the data viewer via the variable view.","EventName.OPEN_DATAVIEWER_FROM_VARIABLE_WINDOW_REQUEST","IanMatthewHuff","DataFrameViewer, VariableViewer","","","","","","",""
-"OPEN_DATAVIEWER_FROM_VARIABLE_WINDOW_SUCCESS_EX","Telemetry event sent when user opens the data viewer via the variable view and we successfully open the view.","EventName.OPEN_DATAVIEWER_FROM_VARIABLE_WINDOW_SUCCESS","IanMatthewHuff","DataFrameViewer, VariableViewer","","","","","","",""
-"PLOTVIEWER.WEBVIEW_LOADED","The Plot Viewer webview was loaded.","Telemetry.PlotViewerWebviewLoaded","IanMatthewHuff","PlotViewer","","","duration","Duration of a measure in milliseconds.
+"eventName","eventDescription","eventConstant","owner","feature","tags","groupDescription","propertyName","propertyDescription","propertyType","propertyPossibleValues","propertyIsNullable"
+"DATASCIENCE.ADD_CELL_BELOW","User adds a cell below the current cell for IW.","Telemetry.AddCellBelow","amunger","InteractiveWindow","","","duration","Duration of a measure in milliseconds.
+Common measurement used across a number of events.","number","",false
+"DATASCIENCE.CLICKED_EXPORT_NOTEBOOK_AS_QUICK_PICK","User exports the IW or Notebook to a specific format.","Telemetry.ClickedExportNotebookAsQuickPick","IanMatthewHuff","Import-Export, InteractiveWindow","","","format","What format to export to was selected in the quick pick.","","pdf ()
+html ()
+python ()
+ipynb ()",false
+"DATASCIENCE.CREATE_NEW_INTERACTIVE","Command to create a new Interactive Window.","Telemetry.CreateNewInteractive","amunger","InteractiveWindow","","","","","","",""
+"DATASCIENCE.DATA_VIEWER_DATA_DIMENSIONALITY","Telemetry event sent when a slice is first applied in a
+data viewer instance to a sliceable Python variable.","Telemetry.DataViewerDataDimensionality","IanMatthewHuff","DataFrameViewer","","","numberOfDimensions","This property represents the number of dimensions
+on the target variable being sliced. This should
+always be 2 at minimum.","number","",false
+"DATASCIENCE.DATA_VIEWER_SLICE_ENABLEMENT_STATE_CHANGED","Telemetry event sent whenever the user toggles the checkbox
+controlling whether a slice is currently being applied to an
+n-dimensional variable.","Telemetry.DataViewerSliceEnablementStateChanged","IanMatthewHuff","DataFrameViewer","","","newState","This property is either 'checked' when the result of toggling
+the checkbox is for slicing to be enabled, or 'unchecked'
+when the result of toggling the checkbox is for slicing
+to be disabled.","","checked ()
+unchecked ()",false
+"DATASCIENCE.DATA_VIEWER_SLICE_OPERATION","Telemetry event sent whenever the user applies a valid slice
+to a sliceable Python variable in the data viewer.","Telemetry.DataViewerSliceOperation","IanMatthewHuff","DataFrameViewer","","","source","This property indicates whether the slice operation
+was triggered using the dropdown or the textbox in
+the slice control panel. `source` is one of `dropdown`,
+`textbox`, or `checkbox`.","","dropdown ()
+textbox ()
+checkbox ()",false
+"DATASCIENCE.DEBUG_CONTINUE","Telemetry event sent when user hits the `continue` button while debugging IW","Telemetry.DebugContinue","roblourens","Debugger","","","","","","",""
+"DATASCIENCE.DEBUG_CURRENT_CELL","Telemetry event sent when user debugs the cell in the IW","Telemetry.DebugCurrentCell","roblourens","Debugger","","","","","","",""
+"DATASCIENCE.DEBUG_FILE_INTERACTIVE","Telemetry event sent when user debugs the file in the IW","Telemetry.DebugFileInteractive","roblourens","Debugger","","","","","","",""
+"DATASCIENCE.DEBUG_STEP_OVER","Telemetry event sent when user hits the `step over` button while debugging IW","Telemetry.DebugStepOver","roblourens","Debugger","","","","","","",""
+"DATASCIENCE.DEBUG_STOP","Telemetry event sent when user hits the `stop` button while debugging IW","Telemetry.DebugStop","roblourens","Debugger","","","","","","",""
+"DATASCIENCE.DEBUGGING.CLICKED_ON_SETUP","Sent when the user accepts the prompt to install ipykernel 6 automatically.","DebuggingTelemetry.clickedOnSetup","roblourens","Debugger","","","","","","",""
+"DATASCIENCE.DEBUGGING.CLICKED_RUN_AND_DEBUG_CELL","Sent when the user attempts to start debugging a notebook cell.","DebuggingTelemetry.clickedRunAndDebugCell","roblourens","Debugger","","","","","","",""
+"DATASCIENCE.DEBUGGING.CLICKED_RUNBYLINE","Sent when the user attempts to start run by line.","DebuggingTelemetry.clickedRunByLine","roblourens","Debugger","","","","","","",""
+"DATASCIENCE.DEBUGGING.CLOSED_MODAL","Sent when the user dismisses the prompt to install ipykernel 6 automatically.","DebuggingTelemetry.closedModal","roblourens","Debugger","","","","","","",""
+"DATASCIENCE.DEBUGGING.ENDED_SESSION","Sent when a notebook debugging session ends.","DebuggingTelemetry.endedSession","roblourens","Debugger","","","reason","The reason the session ended.","","'normally' 
+'onKernelDisposed' 
+'onAnInterrupt' 
+'onARestart' 
+'withKeybinding' ",false
+"DATASCIENCE.DEBUGGING.IPYKERNEL6_STATUS","An event describing whether the environment has ipykernel 6 installed.","DebuggingTelemetry.ipykernel6Status","roblourens","Debugger","","","status","Whether ipykernel 6 is installed.","","'installed' 
+'notInstalled' ",false
+"DATASCIENCE.DEBUGGING.SUCCESSFULLY_STARTED_IW_JUPYTER","Telemetry sent when we have managed to successfully start the Interactive Window debugger using the Jupyter protocol.","DebuggingTelemetry.successfullyStartedIWJupyterDebugger","roblourens","Debugger","","","","","","",""
+"DATASCIENCE.DEBUGGING.SUCCESSFULLY_STARTED_RUN_AND_DEBUG_CELL","Sent when the user successfully starts debugging a notebook cell.","DebuggingTelemetry.successfullyStartedRunAndDebugCell","roblourens","Debugger","","","","","","",""
+"DATASCIENCE.DEBUGGING.SUCCESSFULLY_STARTED_RUNBYLINE","Sent when the run by line session starts successfully.","DebuggingTelemetry.successfullyStartedRunByLine","roblourens","Debugger","","","","","","",""
+"DATASCIENCE.DISABLE_INTERACTIVE_SHIFT_ENTER","Disables using Shift+Enter to run code in IW (this is in response to the prompt recommending users to enable this to use the IW)","Telemetry.DisableInteractiveShiftEnter","amunger","InteractiveWindow","","","","","","",""
+"DATASCIENCE.ENABLE_INTERACTIVE_SHIFT_ENTER","Enable using Shift+Enter to run code in IW (this is in response to the prompt recommending users to enable this to use the IW)","Telemetry.EnableInteractiveShiftEnter","amunger","InteractiveWindow","","","","","","",""
+"DATASCIENCE.ENTER_JUPYTER_URI","A URI has been selected and is being checked for validity.","Telemetry.EnterJupyterURI","IanMatthewHuff","KernelPicker","","","duration","Duration of a measure in milliseconds.
+Common measurement used across a number of events.","number","",false
+"DATASCIENCE.EXECUTE_CELL","Sent when a user executes a cell.","Telemetry.ExecuteCell","donjayamanne","Notebook, InteractiveWindow","Cell Execution","","actionSource","Whether this was started by Jupyter extension or a 3rd party.
+Common to most of the events.","","jupyterExtension ()
+3rdPartyExtension ()",false
+"DATASCIENCE.EXECUTE_CELL","Sent when a user executes a cell.","Telemetry.ExecuteCell","donjayamanne","Notebook, InteractiveWindow","Cell Execution","","capturedEnvVars","Whether we managed to capture the environment variables or not.
+In the case of conda environments, `false` would be an error condition, as we must have env variables for conda to work.
+Common to most of the events.","boolean","",true
+"DATASCIENCE.EXECUTE_CELL","Sent when a user executes a cell.","Telemetry.ExecuteCell","donjayamanne","Notebook, InteractiveWindow","Cell Execution","","disableUI","Whether the notebook startup UI (progress indicator & the like) was displayed to the user or not.
+If its not displayed, then its considered an auto start (start in the background, like pre-warming kernel)
+Common to most of the events.","boolean","",true
+"DATASCIENCE.EXECUTE_CELL","Sent when a user executes a cell.","Telemetry.ExecuteCell","donjayamanne","Notebook, InteractiveWindow","Cell Execution","","isUsingActiveInterpreter","Whether this resource is using the active Python interpreter or not.
+Common to most of the events.","boolean","",true
+"DATASCIENCE.EXECUTE_CELL","Sent when a user executes a cell.","Telemetry.ExecuteCell","donjayamanne","Notebook, InteractiveWindow","Cell Execution","","kernelConnectionType","Whether kernel was started using kernel spec, interpreter, etc.
+Common to most of the events.","KernelConnectionMetadata['kind']","",true
+"DATASCIENCE.EXECUTE_CELL","Sent when a user executes a cell.","Telemetry.ExecuteCell","donjayamanne","Notebook, InteractiveWindow","Cell Execution","","kernelId","Hash of the Kernel Connection id.
+Common to most of the events.","string","",false
+"DATASCIENCE.EXECUTE_CELL","Sent when a user executes a cell.","Telemetry.ExecuteCell","donjayamanne","Notebook, InteractiveWindow","Cell Execution","","kernelLanguage","Language of the kernel connection.
+Common to most of the events.","string","",false
+"DATASCIENCE.EXECUTE_CELL","Sent when a user executes a cell.","Telemetry.ExecuteCell","donjayamanne","Notebook, InteractiveWindow","Cell Execution","","kernelSessionId","Unique identifier for an instance of a notebook session.
+If we restart or run this notebook tomorrow, this id will be different.
+Id could be something as simple as a hash of the current Epoch time.
+Common to most of the events.","string","",false
+"DATASCIENCE.EXECUTE_CELL","Sent when a user executes a cell.","Telemetry.ExecuteCell","donjayamanne","Notebook, InteractiveWindow","Cell Execution","","pythonEnvironmentPackages","Comma delimited list of hashed packages & their versions.
+Common to most of the events.","string","",true
+"DATASCIENCE.EXECUTE_CELL","Sent when a user executes a cell.","Telemetry.ExecuteCell","donjayamanne","Notebook, InteractiveWindow","Cell Execution","","pythonEnvironmentPath","A key, so that rest of the information is tied to this. (hash)
+Common to most of the events.","string","",true
+"DATASCIENCE.EXECUTE_CELL","Sent when a user executes a cell.","Telemetry.ExecuteCell","donjayamanne","Notebook, InteractiveWindow","Cell Execution","","pythonEnvironmentType","Found plenty of issues when starting kernels with conda, hence useful to capture this info.
+Common to most of the events.","","Unknown ()
+Conda ()
+VirtualEnv ()
+PipEnv ()
+Pyenv ()
+Venv ()
+Poetry ()
+VirtualEnvWrapper ()",true
+"DATASCIENCE.EXECUTE_CELL","Sent when a user executes a cell.","Telemetry.ExecuteCell","donjayamanne","Notebook, InteractiveWindow","Cell Execution","","pythonEnvironmentVersion","Found plenty of issues when starting Conda Python 3.7, Python 3.7 Python 3.9 (in early days when ipykernel was not up to date)
+Common to most of the events.","string","",true
+"DATASCIENCE.EXECUTE_CELL","Sent when a user executes a cell.","Telemetry.ExecuteCell","donjayamanne","Notebook, InteractiveWindow","Cell Execution","","resourceHash","Hash of the resource (notebook.uri or pythonfile.uri associated with this).
+If we run the same notebook tomorrow, the hash will be the same.
+Used to check whether a particular notebook fails across time or not.
+This is also used to map different telemetry events related to this same resource. E.g. we could have an event sent for starting a notebook with this hash,
+and then later we get yet another event indicating starting a notebook failed. And another event indicating the Python environment used for this notebook is a conda environment or
+we have some other event indicating some other piece of data for this resource. With the information across multiple resources we can now join the different data points
+and have a better understanding of what is going on, e.g. why something failed.
+Common to most of the events.","string","",true
+"DATASCIENCE.EXECUTE_CELL","Sent when a user executes a cell.","Telemetry.ExecuteCell","donjayamanne","Notebook, InteractiveWindow","Cell Execution","","resourceType","Used to determine whether this event is related to a Notebooks or Interactive window.
+Common to most of the events.","","'notebook' 
+'interactive' ",true
+"DATASCIENCE.EXECUTE_CELL","Sent when a user executes a cell.","Telemetry.ExecuteCell","donjayamanne","Notebook, InteractiveWindow","Cell Execution","","userExecutedCell","Whether the user executed a cell.
+Common to most of the events.","boolean","",true
+"DATASCIENCE.EXPORT_NOTEBOOK_AS","Called on the completion of exporting a Jupyter notebook into a new format
+This is the result of the operation, so it's not tagged as a user action as that
+comes from ExportNotebookAsCommand or ExportNotebookAsQuickPick","Telemetry.ExportNotebookAs","IanMatthewHuff","Import-Export","","","cancelled","Was the export operation cancelled.","boolean","",true
+"DATASCIENCE.EXPORT_NOTEBOOK_AS","Called on the completion of exporting a Jupyter notebook into a new format
+This is the result of the operation, so it's not tagged as a user action as that
+comes from ExportNotebookAsCommand or ExportNotebookAsQuickPick","Telemetry.ExportNotebookAs","IanMatthewHuff","Import-Export","","","format","What format was the export performed to.","","pdf ()
+html ()
+python ()
+ipynb ()",false
+"DATASCIENCE.EXPORT_NOTEBOOK_AS","Called on the completion of exporting a Jupyter notebook into a new format
+This is the result of the operation, so it's not tagged as a user action as that
+comes from ExportNotebookAsCommand or ExportNotebookAsQuickPick","Telemetry.ExportNotebookAs","IanMatthewHuff","Import-Export","","","opened","Did the user end with opening the file in VS Code.","boolean","",true
+"DATASCIENCE.EXPORT_NOTEBOOK_AS","Called on the completion of exporting a Jupyter notebook into a new format
+This is the result of the operation, so it's not tagged as a user action as that
+comes from ExportNotebookAsCommand or ExportNotebookAsQuickPick","Telemetry.ExportNotebookAs","IanMatthewHuff","Import-Export","","","successful","Was the export operation successful.","boolean","",true
+"DATASCIENCE.EXPORT_NOTEBOOK_AS_COMMAND","Called when user exports a Jupyter Notebook or IW into a Python file, HTML, PDF, etc.
+Command is `Jupyter: Export to Python Script` or `Jupyter: Export to HTML`
+Basically user is exporting some jupyter notebook or IW into a Python file or other.","Telemetry.ExportNotebookAsCommand","IanMatthewHuff","Import-Export","","","format","What format was the export performed to.","","pdf ()
+html ()
+python ()
+ipynb ()",false
+"DATASCIENCE.EXPORT_NOTEBOOK_AS_FAILED","The Export Notebook operation failed.","Telemetry.ExportNotebookAsFailed","IanMatthewHuff","Import-Export","","","format","What format was the export performed to.","","pdf ()
+html ()
+python ()
+ipynb ()",false
+"DATASCIENCE.EXPORT_PYTHON_FILE","User exports a .py file with cells as a Jupyter Notebook.","Telemetry.ExportPythonFileInteractive","IanMatthewHuff","Import-Export, InteractiveWindow","","","","","","",""
+"DATASCIENCE.EXPORT_PYTHON_FILE_AND_OUTPUT","User exports a .py file with cells along with the outputs which that file would generate in the Interactive Windows as a Jupyter Notebook.","Telemetry.ExportPythonFileAndOutputInteractive","IanMatthewHuff","Import-Export, InteractiveWindow","","","","","","",""
+"DATASCIENCE.FAILED_SHOW_DATA_EXPLORER","Failed to show the data viewer via the variable view.","Telemetry.FailedShowDataViewer","IanMatthewHuff","DataFrameViewer, VariableViewer","","","","","","",""
+"DATASCIENCE.FAILED_TO_CREATE_CONTROLLER","Telemetry sent when we fail to create a Notebook Controller (an entry for the UI kernel list in Native Notebooks).","Telemetry.FailedToCreateNotebookController","IanMatthewHuff","KernelPicker","","","failed","Whether there was a failure.
+Common to most of the events.","true","",false
+"DATASCIENCE.FAILED_TO_CREATE_CONTROLLER","Telemetry sent when we fail to create a Notebook Controller (an entry for the UI kernel list in Native Notebooks).","Telemetry.FailedToCreateNotebookController","IanMatthewHuff","KernelPicker","","","failureCategory","A reason that we generate (e.g. kerneldied, noipykernel, etc), more like a category of the error.
+Common to most of the events.","string","",true
+"DATASCIENCE.FAILED_TO_CREATE_CONTROLLER","Telemetry sent when we fail to create a Notebook Controller (an entry for the UI kernel list in Native Notebooks).","Telemetry.FailedToCreateNotebookController","IanMatthewHuff","KernelPicker","","","failureSubCategory","Further sub classification of the error. E.g. kernel died due to the fact that zmq is not installed properly.
+Common to most of the events.","string","",true
+"DATASCIENCE.FAILED_TO_CREATE_CONTROLLER","Telemetry sent when we fail to create a Notebook Controller (an entry for the UI kernel list in Native Notebooks).","Telemetry.FailedToCreateNotebookController","IanMatthewHuff","KernelPicker","","","kind","What kind of kernel spec did we fail to create.","","'startUsingPythonInterpreter' 
+'startUsingDefaultKernel' 
+'startUsingLocalKernelSpec' 
+'startUsingRemoteKernelSpec' 
+'connectToLiveRemoteKernel' ",false
+"DATASCIENCE.FAILED_TO_CREATE_CONTROLLER","Telemetry sent when we fail to create a Notebook Controller (an entry for the UI kernel list in Native Notebooks).","Telemetry.FailedToCreateNotebookController","IanMatthewHuff","KernelPicker","","","pythonErrorFile","Hash of the file name that contains the file in the last frame (from Python stack trace).
+Common to most of the events.","string","",true
+"DATASCIENCE.FAILED_TO_CREATE_CONTROLLER","Telemetry sent when we fail to create a Notebook Controller (an entry for the UI kernel list in Native Notebooks).","Telemetry.FailedToCreateNotebookController","IanMatthewHuff","KernelPicker","","","pythonErrorFolder","Hash of the folder that contains the file in the last frame (from Python stack trace).
+Common to most of the events.","string","",true
+"DATASCIENCE.FAILED_TO_CREATE_CONTROLLER","Telemetry sent when we fail to create a Notebook Controller (an entry for the UI kernel list in Native Notebooks).","Telemetry.FailedToCreateNotebookController","IanMatthewHuff","KernelPicker","","","pythonErrorPackage","Hash of the module that contains the file in the last frame (from Python stack trace).
+Common to most of the events.","string","",true
+"DATASCIENCE.FAILED_TO_CREATE_CONTROLLER","Telemetry sent when we fail to create a Notebook Controller (an entry for the UI kernel list in Native Notebooks).","Telemetry.FailedToCreateNotebookController","IanMatthewHuff","KernelPicker","","","stackTrace","Node stacktrace without PII.
+Common to most of the events.","string","",true
+"DATASCIENCE.GOTO_NEXT_CELL_IN_FILE","Cell Navigation Command in Interactive Window","Telemetry.GotoNextCellInFile","amunger","InteractiveWindow","","","duration","Duration of a measure in milliseconds.
+Common measurement used across a number of events.","number","",false
+"DATASCIENCE.GOTO_PREV_CELL_IN_FILE","Cell Navigation Command in Interactive Window","Telemetry.GotoPrevCellInFile","amunger","InteractiveWindow","","","duration","Duration of a measure in milliseconds.
+Common measurement used across a number of events.","number","",false
+"DATASCIENCE.IMPORT_NOTEBOOK","Called when user imports a Jupyter Notebook into a Python file.
+Command is `Jupyter: Import Jupyter Notebook`
+Basically user is exporting some jupyter notebook into a Python file.","Telemetry.ImportNotebook","IanMatthewHuff","Import-Export","","","scope","The command can be called as a command, in which a file then needs to be selected, or with a file
+as the context already, in which case the import command doesn't ask for selection.","","'command' 
+'file' ",false
+"DATASCIENCE.INTERACTIVE_WINDOW_DEBUG_SETUP_CODE_FAILURE","Error information from the debugger output channel while running initialization code.","Telemetry.InteractiveWindowDebugSetupCodeFailure","roblourens","InteractiveWindow, Debugger","","","ename","The error name of the failure.","string","",false
+"DATASCIENCE.INTERACTIVE_WINDOW_DEBUG_SETUP_CODE_FAILURE","Error information from the debugger output channel while running initialization code.","Telemetry.InteractiveWindowDebugSetupCodeFailure","roblourens","InteractiveWindow, Debugger","","","evalue","The error value of the failure.","string","",false
+"DATASCIENCE.JUPYTER_KERNEL_API_ACCESS","Telemetry sent when an extension attempts to use our 3rd party API.","Telemetry.JupyterKernelApiAccess","donjayamanne","N/A","","","allowed","Whether or not the extension was able to use the API.","","'yes' 
+'no' ",false
+"DATASCIENCE.JUPYTER_KERNEL_API_ACCESS","Telemetry sent when an extension attempts to use our 3rd party API.","Telemetry.JupyterKernelApiAccess","donjayamanne","N/A","","","extensionId","Extension Id that's attempting to use the API.","string","",false
+"DATASCIENCE.JUPYTER_KERNEL_API_USAGE","Telemetry sent when an extension uses our 3rd party API.","Telemetry.JupyterKernelApiUsage","donjayamanne","N/A","","","extensionId","Extension Id that's attempting to use the API.","string","",false
+"DATASCIENCE.JUPYTER_KERNEL_API_USAGE","Telemetry sent when an extension uses our 3rd party API.","Telemetry.JupyterKernelApiUsage","donjayamanne","N/A","","","pemUsed","Name of the API member used.","keyof IExportedKernelService","",false
+"DATASCIENCE.JUPYTER_KERNEL_FILTER_USED","Called when the user clicks accept on the kernel filter UI.","Telemetry.JupyterKernelFilterUsed","IanMatthewHuff","KernelPicker","","","","","","",""
+"DATASCIENCE.JUPYTER_KERNEL_HIDDEN_VIA_FILTER","Called when a controller that would have been shown is hidden by a filter.","Telemetry.JupyterKernelHiddenViaFilter","IanMatthewHuff","KernelPicker","","","","","","",""
+"DATASCIENCE.JUPYTER_NOT_INSTALLED_ERROR_SHOWN","Sent when we display a message informing the user about Jupyter not being installed (or not detected).","Telemetry.JupyterNotInstalledErrorShown","donjayamanne","N/A","KernelStartup","","","","","",""
+"DATASCIENCE.KERNEL_CRASH","Sent when Kernel crashes.","Telemetry.KernelCrash","donjayamanne","Notebook, InteractiveWindow","","","actionSource","Whether this was started by Jupyter extension or a 3rd party.
+Common to most of the events.","","jupyterExtension ()
+3rdPartyExtension ()",false
+"DATASCIENCE.KERNEL_CRASH","Sent when Kernel crashes.","Telemetry.KernelCrash","donjayamanne","Notebook, InteractiveWindow","","","capturedEnvVars","Whether we managed to capture the environment variables or not.
+In the case of conda environments, `false` would be an error condition, as we must have env variables for conda to work.
+Common to most of the events.","boolean","",true
+"DATASCIENCE.KERNEL_CRASH","Sent when Kernel crashes.","Telemetry.KernelCrash","donjayamanne","Notebook, InteractiveWindow","","","disableUI","Whether the notebook startup UI (progress indicator & the like) was displayed to the user or not.
+If its not displayed, then its considered an auto start (start in the background, like pre-warming kernel)
+Common to most of the events.","boolean","",true
+"DATASCIENCE.KERNEL_CRASH","Sent when Kernel crashes.","Telemetry.KernelCrash","donjayamanne","Notebook, InteractiveWindow","","","isUsingActiveInterpreter","Whether this resource is using the active Python interpreter or not.
+Common to most of the events.","boolean","",true
+"DATASCIENCE.KERNEL_CRASH","Sent when Kernel crashes.","Telemetry.KernelCrash","donjayamanne","Notebook, InteractiveWindow","","","kernelConnectionType","Whether kernel was started using kernel spec, interpreter, etc.
+Common to most of the events.","KernelConnectionMetadata['kind']","",true
+"DATASCIENCE.KERNEL_CRASH","Sent when Kernel crashes.","Telemetry.KernelCrash","donjayamanne","Notebook, InteractiveWindow","","","kernelId","Hash of the Kernel Connection id.
+Common to most of the events.","string","",false
+"DATASCIENCE.KERNEL_CRASH","Sent when Kernel crashes.","Telemetry.KernelCrash","donjayamanne","Notebook, InteractiveWindow","","","kernelLanguage","Language of the kernel connection.
+Common to most of the events.","string","",false
+"DATASCIENCE.KERNEL_CRASH","Sent when Kernel crashes.","Telemetry.KernelCrash","donjayamanne","Notebook, InteractiveWindow","","","kernelSessionId","Unique identifier for an instance of a notebook session.
+If we restart or run this notebook tomorrow, this id will be different.
+Id could be something as simple as a hash of the current Epoch time.
+Common to most of the events.","string","",false
+"DATASCIENCE.KERNEL_CRASH","Sent when Kernel crashes.","Telemetry.KernelCrash","donjayamanne","Notebook, InteractiveWindow","","","pythonEnvironmentPackages","Comma delimited list of hashed packages & their versions.
+Common to most of the events.","string","",true
+"DATASCIENCE.KERNEL_CRASH","Sent when Kernel crashes.","Telemetry.KernelCrash","donjayamanne","Notebook, InteractiveWindow","","","pythonEnvironmentPath","A key, so that rest of the information is tied to this. (hash)
+Common to most of the events.","string","",true
+"DATASCIENCE.KERNEL_CRASH","Sent when Kernel crashes.","Telemetry.KernelCrash","donjayamanne","Notebook, InteractiveWindow","","","pythonEnvironmentType","Found plenty of issues when starting kernels with conda, hence useful to capture this info.
+Common to most of the events.","","Unknown ()
+Conda ()
+VirtualEnv ()
+PipEnv ()
+Pyenv ()
+Venv ()
+Poetry ()
+VirtualEnvWrapper ()",true
+"DATASCIENCE.KERNEL_CRASH","Sent when Kernel crashes.","Telemetry.KernelCrash","donjayamanne","Notebook, InteractiveWindow","","","pythonEnvironmentVersion","Found plenty of issues when starting Conda Python 3.7, Python 3.7 Python 3.9 (in early days when ipykernel was not up to date)
+Common to most of the events.","string","",true
+"DATASCIENCE.KERNEL_CRASH","Sent when Kernel crashes.","Telemetry.KernelCrash","donjayamanne","Notebook, InteractiveWindow","","","resourceHash","Hash of the resource (notebook.uri or pythonfile.uri associated with this).
+If we run the same notebook tomorrow, the hash will be the same.
+Used to check whether a particular notebook fails across time or not.
+This is also used to map different telemetry events related to this same resource. E.g. we could have an event sent for starting a notebook with this hash,
+and then later we get yet another event indicating starting a notebook failed. And another event indicating the Python environment used for this notebook is a conda environment or
+we have some other event indicating some other piece of data for this resource. With the information across multiple resources we can now join the different data points
+and have a better understanding of what is going on, e.g. why something failed.
+Common to most of the events.","string","",true
+"DATASCIENCE.KERNEL_CRASH","Sent when Kernel crashes.","Telemetry.KernelCrash","donjayamanne","Notebook, InteractiveWindow","","","resourceType","Used to determine whether this event is related to a Notebooks or Interactive window.
+Common to most of the events.","","'notebook' 
+'interactive' ",true
+"DATASCIENCE.KERNEL_CRASH","Sent when Kernel crashes.","Telemetry.KernelCrash","donjayamanne","Notebook, InteractiveWindow","","","userExecutedCell","Whether the user executed a cell.
+Common to most of the events.","boolean","",true
+"DATASCIENCE.KERNEL_SPEC_LANGUAGE","Sent to detect the different languages of kernel specs used.","Telemetry.KernelSpecLanguage","donjayamanne","N/A","KernelStartup","","kind","Whether this is a local or remote kernel.","","'local' 
+'remote' ",false
+"DATASCIENCE.KERNEL_SPEC_LANGUAGE","Sent to detect the different languages of kernel specs used.","Telemetry.KernelSpecLanguage","donjayamanne","N/A","KernelStartup","","language","Language of the kernelSpec.","","null or <empty> ",false
+"DATASCIENCE.KERNEL_SPEC_LANGUAGE","Sent to detect the different languages of kernel specs used.","Telemetry.KernelSpecLanguage","donjayamanne","N/A","KernelStartup","","usesShell","Whether shell is used to start the kernel. E.g. `""/bin/sh""` is used in the argv of the kernelSpec.
+OCaml is one such kernel.","boolean","",true
+"DATASCIENCE.NATIVE.OPEN_NOTEBOOK_ALL","Sent when we have opened any Jupyter notebook in a VS Code session.
+Not tagging as a user action as this could be something like auto opening a file
+from a previous session and not a direct user action.","Telemetry.OpenNotebookAll","IanMatthewHuff","N/A","","","nbformat","Major Format of the Notebook.
+Useful in determining the most popular versions of nbformats used by users.","","null or <empty> ",false
+"DATASCIENCE.NATIVE.OPEN_NOTEBOOK_ALL","Sent when we have opened any Jupyter notebook in a VS Code session.
+Not tagging as a user action as this could be something like auto opening a file
+from a previous session and not a direct user action.","Telemetry.OpenNotebookAll","IanMatthewHuff","N/A","","","nbformat_minor","Minor Format of the Notebook.
+Useful in determining the most popular versions of nbformats used by users.","","null or <empty> ",false
+"DATASCIENCE.NO_ACTIVE_KERNEL_SESSION","Send when we want to install data viewer dependendies, but don't have an active kernel session.
+Used by the dataViewerDependencyService.","Telemetry.NoActiveKernelSession","IanMatthewHuff","DataFrameViewer","","","","","","",""
+"DATASCIENCE.NOTEBOOK_INTERRUPT","Telemetry sent when user interrupts the kernel.
+Check the `resourceType` to determine whether its a Jupyter Notebook or IW.","Telemetry.NotebookInterrupt","donjayamanne","Notebook, InteractiveWindow","","When interrupt is a success ","actionSource","Whether this was started by Jupyter extension or a 3rd party.
+Common to most of the events.","","jupyterExtension ()
+3rdPartyExtension ()",false
+"DATASCIENCE.NOTEBOOK_INTERRUPT","Telemetry sent when user interrupts the kernel.
+Check the `resourceType` to determine whether its a Jupyter Notebook or IW.","Telemetry.NotebookInterrupt","donjayamanne","Notebook, InteractiveWindow","","When interrupt is a success ","capturedEnvVars","Whether we managed to capture the environment variables or not.
+In the case of conda environments, `false` would be an error condition, as we must have env variables for conda to work.
+Common to most of the events.","boolean","",true
+"DATASCIENCE.NOTEBOOK_INTERRUPT","Telemetry sent when user interrupts the kernel.
+Check the `resourceType` to determine whether its a Jupyter Notebook or IW.","Telemetry.NotebookInterrupt","donjayamanne","Notebook, InteractiveWindow","","When interrupt is a success ","disableUI","Whether the notebook startup UI (progress indicator & the like) was displayed to the user or not.
+If its not displayed, then its considered an auto start (start in the background, like pre-warming kernel)
+Common to most of the events.","boolean","",true
+"DATASCIENCE.NOTEBOOK_INTERRUPT","Telemetry sent when user interrupts the kernel.
+Check the `resourceType` to determine whether its a Jupyter Notebook or IW.","Telemetry.NotebookInterrupt","donjayamanne","Notebook, InteractiveWindow","","When interrupt is a success ","duration","Duration of a measure in milliseconds.
+Common measurement used across a number of events.","number","",false
+"DATASCIENCE.NOTEBOOK_INTERRUPT","Telemetry sent when user interrupts the kernel.
+Check the `resourceType` to determine whether its a Jupyter Notebook or IW.","Telemetry.NotebookInterrupt","donjayamanne","Notebook, InteractiveWindow","","When interrupt is a success ","isUsingActiveInterpreter","Whether this resource is using the active Python interpreter or not.
+Common to most of the events.","boolean","",true
+"DATASCIENCE.NOTEBOOK_INTERRUPT","Telemetry sent when user interrupts the kernel.
+Check the `resourceType` to determine whether its a Jupyter Notebook or IW.","Telemetry.NotebookInterrupt","donjayamanne","Notebook, InteractiveWindow","","When interrupt is a success ","kernelConnectionType","Whether kernel was started using kernel spec, interpreter, etc.
+Common to most of the events.","KernelConnectionMetadata['kind']","",true
+"DATASCIENCE.NOTEBOOK_INTERRUPT","Telemetry sent when user interrupts the kernel.
+Check the `resourceType` to determine whether its a Jupyter Notebook or IW.","Telemetry.NotebookInterrupt","donjayamanne","Notebook, InteractiveWindow","","When interrupt is a success ","kernelId","Hash of the Kernel Connection id.
+Common to most of the events.","string","",false
+"DATASCIENCE.NOTEBOOK_INTERRUPT","Telemetry sent when user interrupts the kernel.
+Check the `resourceType` to determine whether its a Jupyter Notebook or IW.","Telemetry.NotebookInterrupt","donjayamanne","Notebook, InteractiveWindow","","When interrupt is a success ","kernelLanguage","Language of the kernel connection.
+Common to most of the events.","string","",false
+"DATASCIENCE.NOTEBOOK_INTERRUPT","Telemetry sent when user interrupts the kernel.
+Check the `resourceType` to determine whether its a Jupyter Notebook or IW.","Telemetry.NotebookInterrupt","donjayamanne","Notebook, InteractiveWindow","","When interrupt is a success ","kernelSessionId","Unique identifier for an instance of a notebook session.
+If we restart or run this notebook tomorrow, this id will be different.
+Id could be something as simple as a hash of the current Epoch time.
+Common to most of the events.","string","",false
+"DATASCIENCE.NOTEBOOK_INTERRUPT","Telemetry sent when user interrupts the kernel.
+Check the `resourceType` to determine whether its a Jupyter Notebook or IW.","Telemetry.NotebookInterrupt","donjayamanne","Notebook, InteractiveWindow","","When interrupt is a success ","pythonEnvironmentPackages","Comma delimited list of hashed packages & their versions.
+Common to most of the events.","string","",true
+"DATASCIENCE.NOTEBOOK_INTERRUPT","Telemetry sent when user interrupts the kernel.
+Check the `resourceType` to determine whether its a Jupyter Notebook or IW.","Telemetry.NotebookInterrupt","donjayamanne","Notebook, InteractiveWindow","","When interrupt is a success ","pythonEnvironmentPath","A key, so that rest of the information is tied to this. (hash)
+Common to most of the events.","string","",true
+"DATASCIENCE.NOTEBOOK_INTERRUPT","Telemetry sent when user interrupts the kernel.
+Check the `resourceType` to determine whether its a Jupyter Notebook or IW.","Telemetry.NotebookInterrupt","donjayamanne","Notebook, InteractiveWindow","","When interrupt is a success ","pythonEnvironmentType","Found plenty of issues when starting kernels with conda, hence useful to capture this info.
+Common to most of the events.","","Unknown ()
+Conda ()
+VirtualEnv ()
+PipEnv ()
+Pyenv ()
+Venv ()
+Poetry ()
+VirtualEnvWrapper ()",true
+"DATASCIENCE.NOTEBOOK_INTERRUPT","Telemetry sent when user interrupts the kernel.
+Check the `resourceType` to determine whether its a Jupyter Notebook or IW.","Telemetry.NotebookInterrupt","donjayamanne","Notebook, InteractiveWindow","","When interrupt is a success ","pythonEnvironmentVersion","Found plenty of issues when starting Conda Python 3.7, Python 3.7 Python 3.9 (in early days when ipykernel was not up to date)
+Common to most of the events.","string","",true
+"DATASCIENCE.NOTEBOOK_INTERRUPT","Telemetry sent when user interrupts the kernel.
+Check the `resourceType` to determine whether its a Jupyter Notebook or IW.","Telemetry.NotebookInterrupt","donjayamanne","Notebook, InteractiveWindow","","When interrupt is a success ","resourceHash","Hash of the resource (notebook.uri or pythonfile.uri associated with this).
+If we run the same notebook tomorrow, the hash will be the same.
+Used to check whether a particular notebook fails across time or not.
+This is also used to map different telemetry events related to this same resource. E.g. we could have an event sent for starting a notebook with this hash,
+and then later we get yet another event indicating starting a notebook failed. And another event indicating the Python environment used for this notebook is a conda environment or
+we have some other event indicating some other piece of data for this resource. With the information across multiple resources we can now join the different data points
+and have a better understanding of what is going on, e.g. why something failed.
+Common to most of the events.","string","",true
+"DATASCIENCE.NOTEBOOK_INTERRUPT","Telemetry sent when user interrupts the kernel.
+Check the `resourceType` to determine whether its a Jupyter Notebook or IW.","Telemetry.NotebookInterrupt","donjayamanne","Notebook, InteractiveWindow","","When interrupt is a success ","resourceType","Used to determine whether this event is related to a Notebooks or Interactive window.
+Common to most of the events.","","'notebook' 
+'interactive' ",true
+"DATASCIENCE.NOTEBOOK_INTERRUPT","Telemetry sent when user interrupts the kernel.
+Check the `resourceType` to determine whether its a Jupyter Notebook or IW.","Telemetry.NotebookInterrupt","donjayamanne","Notebook, InteractiveWindow","","When interrupt is a success ","result","The result of the interrupt,","","success ()
+timeout ()
+restart ()",false
+"DATASCIENCE.NOTEBOOK_INTERRUPT","Telemetry sent when user interrupts the kernel.
+Check the `resourceType` to determine whether its a Jupyter Notebook or IW.","Telemetry.NotebookInterrupt","donjayamanne","Notebook, InteractiveWindow","","When interrupt is a success ","userExecutedCell","Whether the user executed a cell.
+Common to most of the events.","boolean","",true
+"DATASCIENCE.NOTEBOOK_INTERRUPT","Telemetry sent when user interrupts the kernel.
+Check the `resourceType` to determine whether its a Jupyter Notebook or IW.","Telemetry.NotebookInterrupt","donjayamanne","Notebook, InteractiveWindow","","If there are unhandled exceptions ","actionSource","Whether this was started by Jupyter extension or a 3rd party.
+Common to most of the events.","","jupyterExtension ()
+3rdPartyExtension ()",false
+"DATASCIENCE.NOTEBOOK_INTERRUPT","Telemetry sent when user interrupts the kernel.
+Check the `resourceType` to determine whether its a Jupyter Notebook or IW.","Telemetry.NotebookInterrupt","donjayamanne","Notebook, InteractiveWindow","","If there are unhandled exceptions ","capturedEnvVars","Whether we managed to capture the environment variables or not.
+In the case of conda environments, `false` would be an error condition, as we must have env variables for conda to work.
+Common to most of the events.","boolean","",true
+"DATASCIENCE.NOTEBOOK_INTERRUPT","Telemetry sent when user interrupts the kernel.
+Check the `resourceType` to determine whether its a Jupyter Notebook or IW.","Telemetry.NotebookInterrupt","donjayamanne","Notebook, InteractiveWindow","","If there are unhandled exceptions ","disableUI","Whether the notebook startup UI (progress indicator & the like) was displayed to the user or not.
+If its not displayed, then its considered an auto start (start in the background, like pre-warming kernel)
+Common to most of the events.","boolean","",true
+"DATASCIENCE.NOTEBOOK_INTERRUPT","Telemetry sent when user interrupts the kernel.
+Check the `resourceType` to determine whether its a Jupyter Notebook or IW.","Telemetry.NotebookInterrupt","donjayamanne","Notebook, InteractiveWindow","","If there are unhandled exceptions ","duration","Duration of a measure in milliseconds.
+Common measurement used across a number of events.","number","",false
+"DATASCIENCE.NOTEBOOK_INTERRUPT","Telemetry sent when user interrupts the kernel.
+Check the `resourceType` to determine whether its a Jupyter Notebook or IW.","Telemetry.NotebookInterrupt","donjayamanne","Notebook, InteractiveWindow","","If there are unhandled exceptions ","failed","Whether there was a failure.
+Common to most of the events.","true","",false
+"DATASCIENCE.NOTEBOOK_INTERRUPT","Telemetry sent when user interrupts the kernel.
+Check the `resourceType` to determine whether its a Jupyter Notebook or IW.","Telemetry.NotebookInterrupt","donjayamanne","Notebook, InteractiveWindow","","If there are unhandled exceptions ","failureCategory","A reason that we generate (e.g. kerneldied, noipykernel, etc), more like a category of the error.
+Common to most of the events.","string","",true
+"DATASCIENCE.NOTEBOOK_INTERRUPT","Telemetry sent when user interrupts the kernel.
+Check the `resourceType` to determine whether its a Jupyter Notebook or IW.","Telemetry.NotebookInterrupt","donjayamanne","Notebook, InteractiveWindow","","If there are unhandled exceptions ","failureSubCategory","Further sub classification of the error. E.g. kernel died due to the fact that zmq is not installed properly.
+Common to most of the events.","string","",true
+"DATASCIENCE.NOTEBOOK_INTERRUPT","Telemetry sent when user interrupts the kernel.
+Check the `resourceType` to determine whether its a Jupyter Notebook or IW.","Telemetry.NotebookInterrupt","donjayamanne","Notebook, InteractiveWindow","","If there are unhandled exceptions ","isUsingActiveInterpreter","Whether this resource is using the active Python interpreter or not.
+Common to most of the events.","boolean","",true
+"DATASCIENCE.NOTEBOOK_INTERRUPT","Telemetry sent when user interrupts the kernel.
+Check the `resourceType` to determine whether its a Jupyter Notebook or IW.","Telemetry.NotebookInterrupt","donjayamanne","Notebook, InteractiveWindow","","If there are unhandled exceptions ","kernelConnectionType","Whether kernel was started using kernel spec, interpreter, etc.
+Common to most of the events.","KernelConnectionMetadata['kind']","",true
+"DATASCIENCE.NOTEBOOK_INTERRUPT","Telemetry sent when user interrupts the kernel.
+Check the `resourceType` to determine whether its a Jupyter Notebook or IW.","Telemetry.NotebookInterrupt","donjayamanne","Notebook, InteractiveWindow","","If there are unhandled exceptions ","kernelId","Hash of the Kernel Connection id.
+Common to most of the events.","string","",false
+"DATASCIENCE.NOTEBOOK_INTERRUPT","Telemetry sent when user interrupts the kernel.
+Check the `resourceType` to determine whether its a Jupyter Notebook or IW.","Telemetry.NotebookInterrupt","donjayamanne","Notebook, InteractiveWindow","","If there are unhandled exceptions ","kernelLanguage","Language of the kernel connection.
+Common to most of the events.","string","",false
+"DATASCIENCE.NOTEBOOK_INTERRUPT","Telemetry sent when user interrupts the kernel.
+Check the `resourceType` to determine whether its a Jupyter Notebook or IW.","Telemetry.NotebookInterrupt","donjayamanne","Notebook, InteractiveWindow","","If there are unhandled exceptions ","kernelSessionId","Unique identifier for an instance of a notebook session.
+If we restart or run this notebook tomorrow, this id will be different.
+Id could be something as simple as a hash of the current Epoch time.
+Common to most of the events.","string","",false
+"DATASCIENCE.NOTEBOOK_INTERRUPT","Telemetry sent when user interrupts the kernel.
+Check the `resourceType` to determine whether its a Jupyter Notebook or IW.","Telemetry.NotebookInterrupt","donjayamanne","Notebook, InteractiveWindow","","If there are unhandled exceptions ","pythonEnvironmentPackages","Comma delimited list of hashed packages & their versions.
+Common to most of the events.","string","",true
+"DATASCIENCE.NOTEBOOK_INTERRUPT","Telemetry sent when user interrupts the kernel.
+Check the `resourceType` to determine whether its a Jupyter Notebook or IW.","Telemetry.NotebookInterrupt","donjayamanne","Notebook, InteractiveWindow","","If there are unhandled exceptions ","pythonEnvironmentPath","A key, so that rest of the information is tied to this. (hash)
+Common to most of the events.","string","",true
+"DATASCIENCE.NOTEBOOK_INTERRUPT","Telemetry sent when user interrupts the kernel.
+Check the `resourceType` to determine whether its a Jupyter Notebook or IW.","Telemetry.NotebookInterrupt","donjayamanne","Notebook, InteractiveWindow","","If there are unhandled exceptions ","pythonEnvironmentType","Found plenty of issues when starting kernels with conda, hence useful to capture this info.
+Common to most of the events.","","Unknown ()
+Conda ()
+VirtualEnv ()
+PipEnv ()
+Pyenv ()
+Venv ()
+Poetry ()
+VirtualEnvWrapper ()",true
+"DATASCIENCE.NOTEBOOK_INTERRUPT","Telemetry sent when user interrupts the kernel.
+Check the `resourceType` to determine whether its a Jupyter Notebook or IW.","Telemetry.NotebookInterrupt","donjayamanne","Notebook, InteractiveWindow","","If there are unhandled exceptions ","pythonEnvironmentVersion","Found plenty of issues when starting Conda Python 3.7, Python 3.7 Python 3.9 (in early days when ipykernel was not up to date)
+Common to most of the events.","string","",true
+"DATASCIENCE.NOTEBOOK_INTERRUPT","Telemetry sent when user interrupts the kernel.
+Check the `resourceType` to determine whether its a Jupyter Notebook or IW.","Telemetry.NotebookInterrupt","donjayamanne","Notebook, InteractiveWindow","","If there are unhandled exceptions ","pythonErrorFile","Hash of the file name that contains the file in the last frame (from Python stack trace).
+Common to most of the events.","string","",true
+"DATASCIENCE.NOTEBOOK_INTERRUPT","Telemetry sent when user interrupts the kernel.
+Check the `resourceType` to determine whether its a Jupyter Notebook or IW.","Telemetry.NotebookInterrupt","donjayamanne","Notebook, InteractiveWindow","","If there are unhandled exceptions ","pythonErrorFolder","Hash of the folder that contains the file in the last frame (from Python stack trace).
+Common to most of the events.","string","",true
+"DATASCIENCE.NOTEBOOK_INTERRUPT","Telemetry sent when user interrupts the kernel.
+Check the `resourceType` to determine whether its a Jupyter Notebook or IW.","Telemetry.NotebookInterrupt","donjayamanne","Notebook, InteractiveWindow","","If there are unhandled exceptions ","pythonErrorPackage","Hash of the module that contains the file in the last frame (from Python stack trace).
+Common to most of the events.","string","",true
+"DATASCIENCE.NOTEBOOK_INTERRUPT","Telemetry sent when user interrupts the kernel.
+Check the `resourceType` to determine whether its a Jupyter Notebook or IW.","Telemetry.NotebookInterrupt","donjayamanne","Notebook, InteractiveWindow","","If there are unhandled exceptions ","resourceHash","Hash of the resource (notebook.uri or pythonfile.uri associated with this).
+If we run the same notebook tomorrow, the hash will be the same.
+Used to check whether a particular notebook fails across time or not.
+This is also used to map different telemetry events related to this same resource. E.g. we could have an event sent for starting a notebook with this hash,
+and then later we get yet another event indicating starting a notebook failed. And another event indicating the Python environment used for this notebook is a conda environment or
+we have some other event indicating some other piece of data for this resource. With the information across multiple resources we can now join the different data points
+and have a better understanding of what is going on, e.g. why something failed.
+Common to most of the events.","string","",true
+"DATASCIENCE.NOTEBOOK_INTERRUPT","Telemetry sent when user interrupts the kernel.
+Check the `resourceType` to determine whether its a Jupyter Notebook or IW.","Telemetry.NotebookInterrupt","donjayamanne","Notebook, InteractiveWindow","","If there are unhandled exceptions ","resourceType","Used to determine whether this event is related to a Notebooks or Interactive window.
+Common to most of the events.","","'notebook' 
+'interactive' ",true
+"DATASCIENCE.NOTEBOOK_INTERRUPT","Telemetry sent when user interrupts the kernel.
+Check the `resourceType` to determine whether its a Jupyter Notebook or IW.","Telemetry.NotebookInterrupt","donjayamanne","Notebook, InteractiveWindow","","If there are unhandled exceptions ","stackTrace","Node stacktrace without PII.
+Common to most of the events.","string","",true
+"DATASCIENCE.NOTEBOOK_INTERRUPT","Telemetry sent when user interrupts the kernel.
+Check the `resourceType` to determine whether its a Jupyter Notebook or IW.","Telemetry.NotebookInterrupt","donjayamanne","Notebook, InteractiveWindow","","If there are unhandled exceptions ","userExecutedCell","Whether the user executed a cell.
+Common to most of the events.","boolean","",true
+"DATASCIENCE.NOTEBOOK_RESTART","Telemetry sent when user Restarts the Kernel.
+Check the `resourceType` to determine whether its a Jupyter Notebook or IW.","Telemetry.NotebookRestart","donjayamanne","Notebook, InteractiveWindow","","","duration","Duration of a measure in milliseconds.
+Common measurement used across a number of events.","number","",false
+"DATASCIENCE.NOTEBOOK_RESTART","Telemetry sent when user Restarts the Kernel.
+Check the `resourceType` to determine whether its a Jupyter Notebook or IW.","Telemetry.NotebookRestart","donjayamanne","Notebook, InteractiveWindow","","","resourceType","Used to determine whether this event is related to a Notebooks or Interactive window.
+Common to most of the events.","","'notebook' 
+'interactive' ",true
+"DATASCIENCE.NOTEBOOK_RESTART","Telemetry sent when user Restarts the Kernel.
+Check the `resourceType` to determine whether its a Jupyter Notebook or IW.","Telemetry.NotebookRestart","donjayamanne","Notebook, InteractiveWindow","","If there are unhandled exceptions. ","failed","Whether there was a failure.
+Common to most of the events.","true","",false
+"DATASCIENCE.NOTEBOOK_RESTART","Telemetry sent when user Restarts the Kernel.
+Check the `resourceType` to determine whether its a Jupyter Notebook or IW.","Telemetry.NotebookRestart","donjayamanne","Notebook, InteractiveWindow","","If there are unhandled exceptions. ","failureCategory","A reason that we generate (e.g. kerneldied, noipykernel, etc), more like a category of the error.
+Common to most of the events.","string","",true
+"DATASCIENCE.NOTEBOOK_RESTART","Telemetry sent when user Restarts the Kernel.
+Check the `resourceType` to determine whether its a Jupyter Notebook or IW.","Telemetry.NotebookRestart","donjayamanne","Notebook, InteractiveWindow","","If there are unhandled exceptions. ","failureSubCategory","Further sub classification of the error. E.g. kernel died due to the fact that zmq is not installed properly.
+Common to most of the events.","string","",true
+"DATASCIENCE.NOTEBOOK_RESTART","Telemetry sent when user Restarts the Kernel.
+Check the `resourceType` to determine whether its a Jupyter Notebook or IW.","Telemetry.NotebookRestart","donjayamanne","Notebook, InteractiveWindow","","If there are unhandled exceptions. ","pythonErrorFile","Hash of the file name that contains the file in the last frame (from Python stack trace).
+Common to most of the events.","string","",true
+"DATASCIENCE.NOTEBOOK_RESTART","Telemetry sent when user Restarts the Kernel.
+Check the `resourceType` to determine whether its a Jupyter Notebook or IW.","Telemetry.NotebookRestart","donjayamanne","Notebook, InteractiveWindow","","If there are unhandled exceptions. ","pythonErrorFolder","Hash of the folder that contains the file in the last frame (from Python stack trace).
+Common to most of the events.","string","",true
+"DATASCIENCE.NOTEBOOK_RESTART","Telemetry sent when user Restarts the Kernel.
+Check the `resourceType` to determine whether its a Jupyter Notebook or IW.","Telemetry.NotebookRestart","donjayamanne","Notebook, InteractiveWindow","","If there are unhandled exceptions. ","pythonErrorPackage","Hash of the module that contains the file in the last frame (from Python stack trace).
+Common to most of the events.","string","",true
+"DATASCIENCE.NOTEBOOK_RESTART","Telemetry sent when user Restarts the Kernel.
+Check the `resourceType` to determine whether its a Jupyter Notebook or IW.","Telemetry.NotebookRestart","donjayamanne","Notebook, InteractiveWindow","","If there are unhandled exceptions. ","resourceType","Used to determine whether this event is related to a Notebooks or Interactive window.
+Common to most of the events.","","'notebook' 
+'interactive' ",true
+"DATASCIENCE.NOTEBOOK_RESTART","Telemetry sent when user Restarts the Kernel.
+Check the `resourceType` to determine whether its a Jupyter Notebook or IW.","Telemetry.NotebookRestart","donjayamanne","Notebook, InteractiveWindow","","If there are unhandled exceptions. ","stackTrace","Node stacktrace without PII.
+Common to most of the events.","string","",true
+"DATASCIENCE.NOTEBOOK_START","Send when a kernel starts.","Telemetry.NotebookStart","donjayamanne","Notebook, InteractiveWindow","KernelStartup","","actionSource","Whether this was started by Jupyter extension or a 3rd party.
+Common to most of the events.","","jupyterExtension ()
+3rdPartyExtension ()",false
+"DATASCIENCE.NOTEBOOK_START","Send when a kernel starts.","Telemetry.NotebookStart","donjayamanne","Notebook, InteractiveWindow","KernelStartup","","capturedEnvVars","Whether we managed to capture the environment variables or not.
+In the case of conda environments, `false` would be an error condition, as we must have env variables for conda to work.
+Common to most of the events.","boolean","",true
+"DATASCIENCE.NOTEBOOK_START","Send when a kernel starts.","Telemetry.NotebookStart","donjayamanne","Notebook, InteractiveWindow","KernelStartup","","disableUI","Whether the notebook startup UI (progress indicator & the like) was displayed to the user or not.
+If its not displayed, then its considered an auto start (start in the background, like pre-warming kernel)
+Common to most of the events.","boolean","",true
+"DATASCIENCE.NOTEBOOK_START","Send when a kernel starts.","Telemetry.NotebookStart","donjayamanne","Notebook, InteractiveWindow","KernelStartup","","failed","Whether there was a failure.
+Common to most of the events.","true","",false
+"DATASCIENCE.NOTEBOOK_START","Send when a kernel starts.","Telemetry.NotebookStart","donjayamanne","Notebook, InteractiveWindow","KernelStartup","","failureCategory","A reason that we generate (e.g. kerneldied, noipykernel, etc), more like a category of the error.
+Common to most of the events.","string","",true
+"DATASCIENCE.NOTEBOOK_START","Send when a kernel starts.","Telemetry.NotebookStart","donjayamanne","Notebook, InteractiveWindow","KernelStartup","","failureSubCategory","Further sub classification of the error. E.g. kernel died due to the fact that zmq is not installed properly.
+Common to most of the events.","string","",true
+"DATASCIENCE.NOTEBOOK_START","Send when a kernel starts.","Telemetry.NotebookStart","donjayamanne","Notebook, InteractiveWindow","KernelStartup","","isUsingActiveInterpreter","Whether this resource is using the active Python interpreter or not.
+Common to most of the events.","boolean","",true
+"DATASCIENCE.NOTEBOOK_START","Send when a kernel starts.","Telemetry.NotebookStart","donjayamanne","Notebook, InteractiveWindow","KernelStartup","","kernelConnectionType","Whether kernel was started using kernel spec, interpreter, etc.
+Common to most of the events.","KernelConnectionMetadata['kind']","",true
+"DATASCIENCE.NOTEBOOK_START","Send when a kernel starts.","Telemetry.NotebookStart","donjayamanne","Notebook, InteractiveWindow","KernelStartup","","kernelId","Hash of the Kernel Connection id.
+Common to most of the events.","string","",false
+"DATASCIENCE.NOTEBOOK_START","Send when a kernel starts.","Telemetry.NotebookStart","donjayamanne","Notebook, InteractiveWindow","KernelStartup","","kernelLanguage","Language of the kernel connection.
+Common to most of the events.","string","",false
+"DATASCIENCE.NOTEBOOK_START","Send when a kernel starts.","Telemetry.NotebookStart","donjayamanne","Notebook, InteractiveWindow","KernelStartup","","kernelSessionId","Unique identifier for an instance of a notebook session.
+If we restart or run this notebook tomorrow, this id will be different.
+Id could be something as simple as a hash of the current Epoch time.
+Common to most of the events.","string","",false
+"DATASCIENCE.NOTEBOOK_START","Send when a kernel starts.","Telemetry.NotebookStart","donjayamanne","Notebook, InteractiveWindow","KernelStartup","","pythonEnvironmentPackages","Comma delimited list of hashed packages & their versions.
+Common to most of the events.","string","",true
+"DATASCIENCE.NOTEBOOK_START","Send when a kernel starts.","Telemetry.NotebookStart","donjayamanne","Notebook, InteractiveWindow","KernelStartup","","pythonEnvironmentPath","A key, so that rest of the information is tied to this. (hash)
+Common to most of the events.","string","",true
+"DATASCIENCE.NOTEBOOK_START","Send when a kernel starts.","Telemetry.NotebookStart","donjayamanne","Notebook, InteractiveWindow","KernelStartup","","pythonEnvironmentType","Found plenty of issues when starting kernels with conda, hence useful to capture this info.
+Common to most of the events.","","Unknown ()
+Conda ()
+VirtualEnv ()
+PipEnv ()
+Pyenv ()
+Venv ()
+Poetry ()
+VirtualEnvWrapper ()",true
+"DATASCIENCE.NOTEBOOK_START","Send when a kernel starts.","Telemetry.NotebookStart","donjayamanne","Notebook, InteractiveWindow","KernelStartup","","pythonEnvironmentVersion","Found plenty of issues when starting Conda Python 3.7, Python 3.7 Python 3.9 (in early days when ipykernel was not up to date)
+Common to most of the events.","string","",true
+"DATASCIENCE.NOTEBOOK_START","Send when a kernel starts.","Telemetry.NotebookStart","donjayamanne","Notebook, InteractiveWindow","KernelStartup","","pythonErrorFile","Hash of the file name that contains the file in the last frame (from Python stack trace).
+Common to most of the events.","string","",true
+"DATASCIENCE.NOTEBOOK_START","Send when a kernel starts.","Telemetry.NotebookStart","donjayamanne","Notebook, InteractiveWindow","KernelStartup","","pythonErrorFolder","Hash of the folder that contains the file in the last frame (from Python stack trace).
+Common to most of the events.","string","",true
+"DATASCIENCE.NOTEBOOK_START","Send when a kernel starts.","Telemetry.NotebookStart","donjayamanne","Notebook, InteractiveWindow","KernelStartup","","pythonErrorPackage","Hash of the module that contains the file in the last frame (from Python stack trace).
+Common to most of the events.","string","",true
+"DATASCIENCE.NOTEBOOK_START","Send when a kernel starts.","Telemetry.NotebookStart","donjayamanne","Notebook, InteractiveWindow","KernelStartup","","resourceHash","Hash of the resource (notebook.uri or pythonfile.uri associated with this).
+If we run the same notebook tomorrow, the hash will be the same.
+Used to check whether a particular notebook fails across time or not.
+This is also used to map different telemetry events related to this same resource. E.g. we could have an event sent for starting a notebook with this hash,
+and then later we get yet another event indicating starting a notebook failed. And another event indicating the Python environment used for this notebook is a conda environment or
+we have some other event indicating some other piece of data for this resource. With the information across multiple resources we can now join the different data points
+and have a better understanding of what is going on, e.g. why something failed.
+Common to most of the events.","string","",true
+"DATASCIENCE.NOTEBOOK_START","Send when a kernel starts.","Telemetry.NotebookStart","donjayamanne","Notebook, InteractiveWindow","KernelStartup","","resourceType","Used to determine whether this event is related to a Notebooks or Interactive window.
+Common to most of the events.","","'notebook' 
+'interactive' ",true
+"DATASCIENCE.NOTEBOOK_START","Send when a kernel starts.","Telemetry.NotebookStart","donjayamanne","Notebook, InteractiveWindow","KernelStartup","","stackTrace","Node stacktrace without PII.
+Common to most of the events.","string","",true
+"DATASCIENCE.NOTEBOOK_START","Send when a kernel starts.","Telemetry.NotebookStart","donjayamanne","Notebook, InteractiveWindow","KernelStartup","","userExecutedCell","Whether the user executed a cell.
+Common to most of the events.","boolean","",true
+"DATASCIENCE.OPEN_PLOT_VIEWER","A new instance of the plot viewer was opened.","Telemetry.OpenPlotViewer","IanMatthewHuff","PlotViewer","","","","","","",""
+"DATASCIENCE.PYTHON_VARIABLE_FETCHING_CODE_FAILURE","The Python code that we ran to fetch variables had a failure.","Telemetry.PythonVariableFetchingCodeFailure","IanMatthewHuff","VariableViewer","","","ename","The error name of the failure.","string","",false
+"DATASCIENCE.PYTHON_VARIABLE_FETCHING_CODE_FAILURE","The Python code that we ran to fetch variables had a failure.","Telemetry.PythonVariableFetchingCodeFailure","IanMatthewHuff","VariableViewer","","","evalue","The error value of the failure","string","",false
+"DATASCIENCE.RECOMMENT_EXTENSION","Telemetry sent when we recommend installing an extension.","Telemetry.RecommendExtension","IanMatthewHuff","N/A","","","action","`displayed` - If prompt was displayed
+`dismissed` - If prompt was displayed & dismissed by the user
+`ok` - If prompt was displayed & ok clicked by the user
+`cancel` - If prompt was displayed & cancel clicked by the user
+`doNotShowAgain` - If prompt was displayed & doNotShowAgain clicked by the user","","'displayed' 
+'dismissed' 
+'ok' 
+'cancel' 
+'doNotShowAgain' ",false
+"DATASCIENCE.RECOMMENT_EXTENSION","Telemetry sent when we recommend installing an extension.","Telemetry.RecommendExtension","IanMatthewHuff","N/A","","","extensionId","Extension we recommended the user to install.","string","",false
+"DATASCIENCE.REFRESH_DATA_VIEWER","Sent when the jupyter.refreshDataViewer command is invoked","Telemetry.RefreshDataViewer","IanMatthewHuff","DataFrameViewer","","","","","","",""
+"DATASCIENCE.RUN_ALL_CELLS","Command to Run all cells from the active python file in the Interactive Window","Telemetry.RunAllCells","amunger","InteractiveWindow","","","","","","",""
+"DATASCIENCE.RUN_ALL_CELLS_ABOVE","Command to Run all the above cells in the Interactive Window","Telemetry.RunAllCellsAbove","amunger","InteractiveWindow","","","","","","",""
+"DATASCIENCE.RUN_BY_LINE_VARIABLE_HOVER","Fired when a user hovers a variable while debugging the IW.","Telemetry.RunByLineVariableHover","roblourens","Debugger","","","","","","",""
+"DATASCIENCE.RUN_CELL_AND_ALL_BELOW","Command to Run current cell and all below in the Interactive Window","Telemetry.RunCellAndAllBelow","amunger","InteractiveWindow","","","","","","",""
+"DATASCIENCE.RUN_CHANGE_CELL_TO_CODE","Cell Edit Command in Interactive Window","Telemetry.ChangeCellToCode","amunger","InteractiveWindow","","","duration","Duration of a measure in milliseconds.
+Common measurement used across a number of events.","number","",false
+"DATASCIENCE.RUN_CHANGE_CELL_TO_MARKDOWN","Cell Edit Command in Interactive Window","Telemetry.ChangeCellToMarkdown","amunger","InteractiveWindow","","","duration","Duration of a measure in milliseconds.
+Common measurement used across a number of events.","number","",false
+"DATASCIENCE.RUN_CURRENT_CELL","Command to Run the current Cell in the Interactive Window","Telemetry.RunCurrentCell","amunger","InteractiveWindow","","","","","","",""
+"DATASCIENCE.RUN_CURRENT_CELL_AND_ADD_BELOW","Run the cell and everything below it in the Interactive Window.","Telemetry.RunCurrentCellAndAddBelow","amunger","InteractiveWindow","","","duration","Duration of a measure in milliseconds.
+Common measurement used across a number of events.","number","",false
+"DATASCIENCE.RUN_CURRENT_CELL_AND_ADVANCE","Command to Run current cell in the Interactive Window and advance cursor to the next cell","Telemetry.RunCurrentCellAndAdvance","amunger","InteractiveWindow","","","","","","",""
+"DATASCIENCE.RUN_DELETE_CELLS","Cell Edit Command in Interactive Window","Telemetry.DeleteCells","amunger","InteractiveWindow","","","duration","Duration of a measure in milliseconds.
+Common measurement used across a number of events.","number","",false
+"DATASCIENCE.RUN_EXTEND_SELECTION_BY_CELL_ABOVE","Cell Selection Command in Interactive Window","Telemetry.ExtendSelectionByCellAbove","amunger","InteractiveWindow","","","duration","Duration of a measure in milliseconds.
+Common measurement used across a number of events.","number","",false
+"DATASCIENCE.RUN_EXTEND_SELECTION_BY_CELL_BELOW","Cell Selection Command in Interactive Window","Telemetry.ExtendSelectionByCellBelow","amunger","InteractiveWindow","","","duration","Duration of a measure in milliseconds.
+Common measurement used across a number of events.","number","",false
+"DATASCIENCE.RUN_FILE_INTERACTIVE","Command to Run the active file in the Interactive Window","Telemetry.RunFileInteractive","amunger","InteractiveWindow","","","","","","",""
+"DATASCIENCE.RUN_FROM_LINE","Command to Run the active file contents from the cursor location in the Interactive Window","Telemetry.RunFromLine","amunger","InteractiveWindow","","","","","","",""
+"DATASCIENCE.RUN_INSERT_CELL_ABOVE","Cell Edit Command in Interactive Window","Telemetry.InsertCellAbove","amunger","InteractiveWindow","","","duration","Duration of a measure in milliseconds.
+Common measurement used across a number of events.","number","",false
+"DATASCIENCE.RUN_INSERT_CELL_BELOW","Cell Edit Command in Interactive Window","Telemetry.InsertCellBelow","amunger","InteractiveWindow","","","duration","Duration of a measure in milliseconds.
+Common measurement used across a number of events.","number","",false
+"DATASCIENCE.RUN_INSERT_CELL_BELOW_POSITION","Cell Edit Command in Interactive Window","Telemetry.InsertCellBelowPosition","amunger","InteractiveWindow","","","duration","Duration of a measure in milliseconds.
+Common measurement used across a number of events.","number","",false
+"DATASCIENCE.RUN_MOVE_CELLS_DOWN","Cell Edit Command in Interactive Window","Telemetry.MoveCellsDown","amunger","InteractiveWindow","","","duration","Duration of a measure in milliseconds.
+Common measurement used across a number of events.","number","",false
+"DATASCIENCE.RUN_MOVE_CELLS_UP","Cell Edit Command in Interactive Window","Telemetry.MoveCellsUp","amunger","InteractiveWindow","","","duration","Duration of a measure in milliseconds.
+Common measurement used across a number of events.","number","",false
+"DATASCIENCE.RUN_SELECT_CELL","Cell Selection Command in Interactive Window","Telemetry.SelectCell","amunger","InteractiveWindow","","","duration","Duration of a measure in milliseconds.
+Common measurement used across a number of events.","number","",false
+"DATASCIENCE.RUN_SELECT_CELL_CONTENTS","Cell Selection Command in Interactive Window","Telemetry.SelectCellContents","amunger","InteractiveWindow","","","duration","Duration of a measure in milliseconds.
+Common measurement used across a number of events.","number","",false
+"DATASCIENCE.RUN_SELECTION_OR_LINE","Command to Run a Selection or Line in the Interactive Window","Telemetry.RunSelectionOrLine","amunger","InteractiveWindow","","","","","","",""
+"DATASCIENCE.RUN_TO_LINE","Command to Run the active file contents up to the cursor location in the Interactive Window","Telemetry.RunToLine","amunger","InteractiveWindow","","","","","","",""
+"DATASCIENCE.SELECT_JUPYTER_INTERPRETER_Command","Telemetry sent when user selects an interpreter to start jupyter server.","Telemetry.SelectJupyterInterpreterCommand","donjayamanne","N/A","KernelStartup","","","","","",""
+"DATASCIENCE.SELECT_JUPYTER_URI","User has triggered selection of a Jupyter URI for a remote connection.
+Note: Might not come from a direct user action.","Telemetry.SelectJupyterURI","IanMatthewHuff","KernelPicker","","","duration","Duration of a measure in milliseconds.
+Common measurement used across a number of events.","number","",false
+"DATASCIENCE.SELECT_LOCAL_JUPYTER_KERNEL","Kernel was switched to a local kernel connection.","Telemetry.SelectLocalJupyterKernel","IanMatthewHuff","KernelPicker","","","actionSource","Whether this was started by Jupyter extension or a 3rd party.
+Common to most of the events.","","jupyterExtension ()
+3rdPartyExtension ()",false
+"DATASCIENCE.SELECT_LOCAL_JUPYTER_KERNEL","Kernel was switched to a local kernel connection.","Telemetry.SelectLocalJupyterKernel","IanMatthewHuff","KernelPicker","","","capturedEnvVars","Whether we managed to capture the environment variables or not.
+In the case of conda environments, `false` would be an error condition, as we must have env variables for conda to work.
+Common to most of the events.","boolean","",true
+"DATASCIENCE.SELECT_LOCAL_JUPYTER_KERNEL","Kernel was switched to a local kernel connection.","Telemetry.SelectLocalJupyterKernel","IanMatthewHuff","KernelPicker","","","disableUI","Whether the notebook startup UI (progress indicator & the like) was displayed to the user or not.
+If its not displayed, then its considered an auto start (start in the background, like pre-warming kernel)
+Common to most of the events.","boolean","",true
+"DATASCIENCE.SELECT_LOCAL_JUPYTER_KERNEL","Kernel was switched to a local kernel connection.","Telemetry.SelectLocalJupyterKernel","IanMatthewHuff","KernelPicker","","","isUsingActiveInterpreter","Whether this resource is using the active Python interpreter or not.
+Common to most of the events.","boolean","",true
+"DATASCIENCE.SELECT_LOCAL_JUPYTER_KERNEL","Kernel was switched to a local kernel connection.","Telemetry.SelectLocalJupyterKernel","IanMatthewHuff","KernelPicker","","","kernelConnectionType","Whether kernel was started using kernel spec, interpreter, etc.
+Common to most of the events.","KernelConnectionMetadata['kind']","",true
+"DATASCIENCE.SELECT_LOCAL_JUPYTER_KERNEL","Kernel was switched to a local kernel connection.","Telemetry.SelectLocalJupyterKernel","IanMatthewHuff","KernelPicker","","","kernelId","Hash of the Kernel Connection id.
+Common to most of the events.","string","",false
+"DATASCIENCE.SELECT_LOCAL_JUPYTER_KERNEL","Kernel was switched to a local kernel connection.","Telemetry.SelectLocalJupyterKernel","IanMatthewHuff","KernelPicker","","","kernelLanguage","Language of the kernel connection.
+Common to most of the events.","string","",false
+"DATASCIENCE.SELECT_LOCAL_JUPYTER_KERNEL","Kernel was switched to a local kernel connection.","Telemetry.SelectLocalJupyterKernel","IanMatthewHuff","KernelPicker","","","kernelSessionId","Unique identifier for an instance of a notebook session.
+If we restart or run this notebook tomorrow, this id will be different.
+Id could be something as simple as a hash of the current Epoch time.
+Common to most of the events.","string","",false
+"DATASCIENCE.SELECT_LOCAL_JUPYTER_KERNEL","Kernel was switched to a local kernel connection.","Telemetry.SelectLocalJupyterKernel","IanMatthewHuff","KernelPicker","","","pythonEnvironmentPackages","Comma delimited list of hashed packages & their versions.
+Common to most of the events.","string","",true
+"DATASCIENCE.SELECT_LOCAL_JUPYTER_KERNEL","Kernel was switched to a local kernel connection.","Telemetry.SelectLocalJupyterKernel","IanMatthewHuff","KernelPicker","","","pythonEnvironmentPath","A key, so that rest of the information is tied to this. (hash)
+Common to most of the events.","string","",true
+"DATASCIENCE.SELECT_LOCAL_JUPYTER_KERNEL","Kernel was switched to a local kernel connection.","Telemetry.SelectLocalJupyterKernel","IanMatthewHuff","KernelPicker","","","pythonEnvironmentType","Found plenty of issues when starting kernels with conda, hence useful to capture this info.
+Common to most of the events.","","Unknown ()
+Conda ()
+VirtualEnv ()
+PipEnv ()
+Pyenv ()
+Venv ()
+Poetry ()
+VirtualEnvWrapper ()",true
+"DATASCIENCE.SELECT_LOCAL_JUPYTER_KERNEL","Kernel was switched to a local kernel connection.","Telemetry.SelectLocalJupyterKernel","IanMatthewHuff","KernelPicker","","","pythonEnvironmentVersion","Found plenty of issues when starting Conda Python 3.7, Python 3.7 Python 3.9 (in early days when ipykernel was not up to date)
+Common to most of the events.","string","",true
+"DATASCIENCE.SELECT_LOCAL_JUPYTER_KERNEL","Kernel was switched to a local kernel connection.","Telemetry.SelectLocalJupyterKernel","IanMatthewHuff","KernelPicker","","","resourceHash","Hash of the resource (notebook.uri or pythonfile.uri associated with this).
+If we run the same notebook tomorrow, the hash will be the same.
+Used to check whether a particular notebook fails across time or not.
+This is also used to map different telemetry events related to this same resource. E.g. we could have an event sent for starting a notebook with this hash,
+and then later we get yet another event indicating starting a notebook failed. And another event indicating the Python environment used for this notebook is a conda environment or
+we have some other event indicating some other piece of data for this resource. With the information across multiple resources we can now join the different data points
+and have a better understanding of what is going on, e.g. why something failed.
+Common to most of the events.","string","",true
+"DATASCIENCE.SELECT_LOCAL_JUPYTER_KERNEL","Kernel was switched to a local kernel connection.","Telemetry.SelectLocalJupyterKernel","IanMatthewHuff","KernelPicker","","","resourceType","Used to determine whether this event is related to a Notebooks or Interactive window.
+Common to most of the events.","","'notebook' 
+'interactive' ",true
+"DATASCIENCE.SELECT_LOCAL_JUPYTER_KERNEL","Kernel was switched to a local kernel connection.","Telemetry.SelectLocalJupyterKernel","IanMatthewHuff","KernelPicker","","","userExecutedCell","Whether the user executed a cell.
+Common to most of the events.","boolean","",true
+"DATASCIENCE.SELECT_REMOTE_JUPYTER_KERNEL","Kernel was switched to a remote kernel connection.","Telemetry.SelectRemoteJupyterKernel","IanMatthewHuff","KernelPicker","","","actionSource","Whether this was started by Jupyter extension or a 3rd party.
+Common to most of the events.","","jupyterExtension ()
+3rdPartyExtension ()",false
+"DATASCIENCE.SELECT_REMOTE_JUPYTER_KERNEL","Kernel was switched to a remote kernel connection.","Telemetry.SelectRemoteJupyterKernel","IanMatthewHuff","KernelPicker","","","capturedEnvVars","Whether we managed to capture the environment variables or not.
+In the case of conda environments, `false` would be an error condition, as we must have env variables for conda to work.
+Common to most of the events.","boolean","",true
+"DATASCIENCE.SELECT_REMOTE_JUPYTER_KERNEL","Kernel was switched to a remote kernel connection.","Telemetry.SelectRemoteJupyterKernel","IanMatthewHuff","KernelPicker","","","disableUI","Whether the notebook startup UI (progress indicator & the like) was displayed to the user or not.
+If its not displayed, then its considered an auto start (start in the background, like pre-warming kernel)
+Common to most of the events.","boolean","",true
+"DATASCIENCE.SELECT_REMOTE_JUPYTER_KERNEL","Kernel was switched to a remote kernel connection.","Telemetry.SelectRemoteJupyterKernel","IanMatthewHuff","KernelPicker","","","isUsingActiveInterpreter","Whether this resource is using the active Python interpreter or not.
+Common to most of the events.","boolean","",true
+"DATASCIENCE.SELECT_REMOTE_JUPYTER_KERNEL","Kernel was switched to a remote kernel connection.","Telemetry.SelectRemoteJupyterKernel","IanMatthewHuff","KernelPicker","","","kernelConnectionType","Whether kernel was started using kernel spec, interpreter, etc.
+Common to most of the events.","KernelConnectionMetadata['kind']","",true
+"DATASCIENCE.SELECT_REMOTE_JUPYTER_KERNEL","Kernel was switched to a remote kernel connection.","Telemetry.SelectRemoteJupyterKernel","IanMatthewHuff","KernelPicker","","","kernelId","Hash of the Kernel Connection id.
+Common to most of the events.","string","",false
+"DATASCIENCE.SELECT_REMOTE_JUPYTER_KERNEL","Kernel was switched to a remote kernel connection.","Telemetry.SelectRemoteJupyterKernel","IanMatthewHuff","KernelPicker","","","kernelLanguage","Language of the kernel connection.
+Common to most of the events.","string","",false
+"DATASCIENCE.SELECT_REMOTE_JUPYTER_KERNEL","Kernel was switched to a remote kernel connection.","Telemetry.SelectRemoteJupyterKernel","IanMatthewHuff","KernelPicker","","","kernelSessionId","Unique identifier for an instance of a notebook session.
+If we restart or run this notebook tomorrow, this id will be different.
+Id could be something as simple as a hash of the current Epoch time.
+Common to most of the events.","string","",false
+"DATASCIENCE.SELECT_REMOTE_JUPYTER_KERNEL","Kernel was switched to a remote kernel connection.","Telemetry.SelectRemoteJupyterKernel","IanMatthewHuff","KernelPicker","","","pythonEnvironmentPackages","Comma delimited list of hashed packages & their versions.
+Common to most of the events.","string","",true
+"DATASCIENCE.SELECT_REMOTE_JUPYTER_KERNEL","Kernel was switched to a remote kernel connection.","Telemetry.SelectRemoteJupyterKernel","IanMatthewHuff","KernelPicker","","","pythonEnvironmentPath","A key, so that rest of the information is tied to this. (hash)
+Common to most of the events.","string","",true
+"DATASCIENCE.SELECT_REMOTE_JUPYTER_KERNEL","Kernel was switched to a remote kernel connection.","Telemetry.SelectRemoteJupyterKernel","IanMatthewHuff","KernelPicker","","","pythonEnvironmentType","Found plenty of issues when starting kernels with conda, hence useful to capture this info.
+Common to most of the events.","","Unknown ()
+Conda ()
+VirtualEnv ()
+PipEnv ()
+Pyenv ()
+Venv ()
+Poetry ()
+VirtualEnvWrapper ()",true
+"DATASCIENCE.SELECT_REMOTE_JUPYTER_KERNEL","Kernel was switched to a remote kernel connection.","Telemetry.SelectRemoteJupyterKernel","IanMatthewHuff","KernelPicker","","","pythonEnvironmentVersion","Found plenty of issues when starting Conda Python 3.7, Python 3.7 Python 3.9 (in early days when ipykernel was not up to date)
+Common to most of the events.","string","",true
+"DATASCIENCE.SELECT_REMOTE_JUPYTER_KERNEL","Kernel was switched to a remote kernel connection.","Telemetry.SelectRemoteJupyterKernel","IanMatthewHuff","KernelPicker","","","resourceHash","Hash of the resource (notebook.uri or pythonfile.uri associated with this).
+If we run the same notebook tomorrow, the hash will be the same.
+Used to check whether a particular notebook fails across time or not.
+This is also used to map different telemetry events related to this same resource. E.g. we could have an event sent for starting a notebook with this hash,
+and then later we get yet another event indicating starting a notebook failed. And another event indicating the Python environment used for this notebook is a conda environment or
+we have some other event indicating some other piece of data for this resource. With the information across multiple resources we can now join the different data points
+and have a better understanding of what is going on, e.g. why something failed.
+Common to most of the events.","string","",true
+"DATASCIENCE.SELECT_REMOTE_JUPYTER_KERNEL","Kernel was switched to a remote kernel connection.","Telemetry.SelectRemoteJupyterKernel","IanMatthewHuff","KernelPicker","","","resourceType","Used to determine whether this event is related to a Notebooks or Interactive window.
+Common to most of the events.","","'notebook' 
+'interactive' ",true
+"DATASCIENCE.SELECT_REMOTE_JUPYTER_KERNEL","Kernel was switched to a remote kernel connection.","Telemetry.SelectRemoteJupyterKernel","IanMatthewHuff","KernelPicker","","","userExecutedCell","Whether the user executed a cell.
+Common to most of the events.","boolean","",true
+"DATASCIENCE.SELFCERTSMESSAGECLOSE","Sent when users chose not to allow connecting to Jupyter over HTTPS when certificate isn't trusted by a trusted CA.","Telemetry.SelfCertsMessageClose","donjayamanne","N/A","","","","","","",""
+"DATASCIENCE.SELFCERTSMESSAGEENABLED","Sent when users chose to use self-signed certificates when connecting to Jupyter over https.
+Basically this means users has chosen to connect to Jupyter over HTTPS when certificate isn't trusted by a trusted CA.","Telemetry.SelfCertsMessageEnabled","donjayamanne","N/A","","","","","","",""
+"DATASCIENCE.SET_JUPYTER_URI_LOCAL","Jupyter URI was set to local.","Telemetry.SetJupyterURIToLocal","IanMatthewHuff","KernelPicker","","","duration","Duration of a measure in milliseconds.
+Common measurement used across a number of events.","number","",false
+"DATASCIENCE.SET_JUPYTER_URI_UI_DISPLAYED","This telemetry tracks the display of the Picker for Jupyter Remote servers.","Telemetry.SetJupyterURIUIDisplayed","IanMatthewHuff","KernelPicker","","","commandSource","This telemetry tracks the source of this UI.
+nonUser - Invoked internally by our code.
+toolbar - Invoked by user from Native or Interactive window toolbar.
+commandPalette - Invoked from command palette by the user.
+nativeNotebookStatusBar - Invoked from Native notebook statusbar.
+nativeNotebookToolbar - Invoked from Native notebook toolbar.","","nonUser ()
+toolbar ()
+commandPalette ()
+nativeNotebookStatusBar ()
+nativeNotebookToolbar ()
+errorHandler ()
+prompt ()",false
+"DATASCIENCE.SET_JUPYTER_URI_USER_SPECIFIED","Jupyter URI was valid and set to a remote setting.","Telemetry.SetJupyterURIToUserSpecified","IanMatthewHuff","KernelPicker","","","azure","Was the URI set to an Azure uri.","boolean","",false
+"DATASCIENCE.SHOW_DATA_EXPLORER","Request was made to show the data viewer with specific data frame info.","Telemetry.ShowDataViewer","IanMatthewHuff","DataFrameViewer","","","columns","Count of columns in the target data frame.","","null or <empty> ",false
+"DATASCIENCE.SHOW_DATA_EXPLORER","Request was made to show the data viewer with specific data frame info.","Telemetry.ShowDataViewer","IanMatthewHuff","DataFrameViewer","","","rows","Count of rows in the target data frame.","","null or <empty> ",false
+"DATASCIENCE.SHOW_DATA_EXPLORER_ROWS_LOADED","Data viewer loads rows in chunks, this event is sent when the rows have all been loaded","Telemetry.ShowDataViewerRowsLoaded","IanMatthewHuff","DataFrameViewer","","","rowsTimer","Timer to indicate how long it took to load all the rows","","null or <empty> ",false
+"DATASCIENCE.START_SHOW_DATA_EXPLORER","User requested to open the data frame viewer.","Telemetry.StartShowDataViewer","IanMatthewHuff","DataFrameViewer","","","duration","Duration of a measure in milliseconds.
+Common measurement used across a number of events.","number","",false
+"DATASCIENCE.USER_DID_NOT_INSTALL_JUPYTER","Sent when user click `cancel` button when prompted to install Jupyter.","Telemetry.UserDidNotInstallJupyter","donjayamanne","N/A","KernelStartup","","","","","",""
+"DATASCIENCE.USER_DID_NOT_INSTALL_PANDAS","Prompted to install Pandas and chose not to install
+Note: This could be just ignoring the UI so not a user action.","Telemetry.UserDidNotInstallPandas","IanMatthewHuff","DataFrameViewer","","","","","","",""
+"DATASCIENCE.USER_INSTALLED_JUPYTER","Sent when user installs Jupyter.","Telemetry.UserInstalledJupyter","donjayamanne","N/A","KernelStartup","","","","","",""
+"DATASCIENCE.USER_INSTALLED_PANDAS","Installed the python Pandas package.","Telemetry.UserInstalledPandas","IanMatthewHuff","DataFrameViewer","","","","","","",""
+"DATAVIEWER.USING_INTERPRETER","When the Data Viewer installer is using a Python interpreter to do the install.","Telemetry.DataViewerUsingInterpreter","IanMatthewHuff","DataFrameViewer","","","","","","",""
+"DATAVIEWER.USING_KERNEL","When the Data Viewer installer is using the Kernel to do the install.","Telemetry.DataViewerUsingKernel","IanMatthewHuff","DataFrameViewer","","","","","","",""
+"DATAVIEWER.WEBVIEW_LOADED","The Data Viewer webview was loaded.","Telemetry.DataViewerWebviewLoaded","IanMatthewHuff","DataFrameViewer","","","duration","Duration of a measure in milliseconds.
+Common measurement used across a number of events.","number","",false
+"DS_INTERNAL.ACTIVE_INTERPRETER_LISTING_PERF","Total time taken by Python extension to return the active Python environment.","Telemetry.ActiveInterpreterListingPerf","donjayamanne","N/A","","","duration","Total time taken to list interpreters.","number","",false
+"DS_INTERNAL.ACTIVE_INTERPRETER_LISTING_PERF","Total time taken by Python extension to return the active Python environment.","Telemetry.ActiveInterpreterListingPerf","donjayamanne","N/A","","","firstTime","Whether this is the first time in the session.
+(fetching kernels first time in the session is slower, later its cached).
+This is a generic property supported for all telemetry (sent by decorators).","boolean","",true
+"DS_INTERNAL.CELL_OUTPUT_MIME_TYPE","Mime type of a cell output.
+Used to detect the popularity of a mime type, that would help determine which mime types are most common.
+E.g. if we see widget mimetype, then we know how many use ipywidgets and the like and helps us prioritize widget issues,
+or prioritize rendering of widgets when opening an existing notebook or the like.","Telemetry.CellOutputMimeType","donjayamanne","N/A","","","mimeType","Mimetype of the output.","string","",false
+"DS_INTERNAL.CELL_OUTPUT_MIME_TYPE","Mime type of a cell output.
+Used to detect the popularity of a mime type, that would help determine which mime types are most common.
+E.g. if we see widget mimetype, then we know how many use ipywidgets and the like and helps us prioritize widget issues,
+or prioritize rendering of widgets when opening an existing notebook or the like.","Telemetry.CellOutputMimeType","donjayamanne","N/A","","","resourceType","Used to determine whether this event is related to a Notebooks or Interactive window.
+Common to most of the events.","","'notebook' 
+'interactive' ",true
+"DS_INTERNAL.CELL_OUTPUT_MIME_TYPE","Mime type of a cell output.
+Used to detect the popularity of a mime type, that would help determine which mime types are most common.
+E.g. if we see widget mimetype, then we know how many use ipywidgets and the like and helps us prioritize widget issues,
+or prioritize rendering of widgets when opening an existing notebook or the like.","Telemetry.CellOutputMimeType","donjayamanne","N/A","","","when","Whether the package was detected in an existing file (upon open, upon save, upon close) or when it was being used during execution.","","'onExecution' 
+'onOpenCloseOrSave' ",false
+"DS_INTERNAL.CODE_LENS_ACQ_TIME","How long on average we spent parsing code lens. Sent on shutdown.","Telemetry.CodeLensAverageAcquisitionTime","amunger","InteractiveWindow","","","duration","Duration of a measure in milliseconds.
+Common measurement used across a number of events.","number","",false
+"DS_INTERNAL.COMMAND_EXECUTED","A command that the extension contributes is executed.","Telemetry.CommandExecuted","amunger","N/A","","","command","Name of the command executed.","string","",false
+"DS_INTERNAL.CONNECTFAILEDJUPYTER","Sent when we have failed to connect to the local Jupyter server we started.","Telemetry.ConnectFailedJupyter","donjayamanne","N/A","KernelStartup","","failed","Whether there was a failure.
+Common to most of the events.","true","",false
+"DS_INTERNAL.CONNECTFAILEDJUPYTER","Sent when we have failed to connect to the local Jupyter server we started.","Telemetry.ConnectFailedJupyter","donjayamanne","N/A","KernelStartup","","failureCategory","A reason that we generate (e.g. kerneldied, noipykernel, etc), more like a category of the error.
+Common to most of the events.","string","",true
+"DS_INTERNAL.CONNECTFAILEDJUPYTER","Sent when we have failed to connect to the local Jupyter server we started.","Telemetry.ConnectFailedJupyter","donjayamanne","N/A","KernelStartup","","failureSubCategory","Further sub classification of the error. E.g. kernel died due to the fact that zmq is not installed properly.
+Common to most of the events.","string","",true
+"DS_INTERNAL.CONNECTFAILEDJUPYTER","Sent when we have failed to connect to the local Jupyter server we started.","Telemetry.ConnectFailedJupyter","donjayamanne","N/A","KernelStartup","","pythonErrorFile","Hash of the file name that contains the file in the last frame (from Python stack trace).
+Common to most of the events.","string","",true
+"DS_INTERNAL.CONNECTFAILEDJUPYTER","Sent when we have failed to connect to the local Jupyter server we started.","Telemetry.ConnectFailedJupyter","donjayamanne","N/A","KernelStartup","","pythonErrorFolder","Hash of the folder that contains the file in the last frame (from Python stack trace).
+Common to most of the events.","string","",true
+"DS_INTERNAL.CONNECTFAILEDJUPYTER","Sent when we have failed to connect to the local Jupyter server we started.","Telemetry.ConnectFailedJupyter","donjayamanne","N/A","KernelStartup","","pythonErrorPackage","Hash of the module that contains the file in the last frame (from Python stack trace).
+Common to most of the events.","string","",true
+"DS_INTERNAL.CONNECTFAILEDJUPYTER","Sent when we have failed to connect to the local Jupyter server we started.","Telemetry.ConnectFailedJupyter","donjayamanne","N/A","KernelStartup","","stackTrace","Node stacktrace without PII.
+Common to most of the events.","string","",true
+"DS_INTERNAL.CONNECTREMOTEEXPIREDCERTFAILEDJUPYTER","Jupyter server's certificate has expired.","Telemetry.ConnectRemoteExpiredCertFailedJupyter","donjayamanne","N/A","KernelStartup","","","","","",""
+"DS_INTERNAL.CONNECTREMOTEFAILEDJUPYTER","Sent when we fail to connect to a remote jupyter server.","Telemetry.ConnectRemoteFailedJupyter","donjayamanne","N/A","KernelStartup","","failed","Whether there was a failure.
+Common to most of the events.","true","",false
+"DS_INTERNAL.CONNECTREMOTEFAILEDJUPYTER","Sent when we fail to connect to a remote jupyter server.","Telemetry.ConnectRemoteFailedJupyter","donjayamanne","N/A","KernelStartup","","failureCategory","A reason that we generate (e.g. kerneldied, noipykernel, etc), more like a category of the error.
+Common to most of the events.","string","",true
+"DS_INTERNAL.CONNECTREMOTEFAILEDJUPYTER","Sent when we fail to connect to a remote jupyter server.","Telemetry.ConnectRemoteFailedJupyter","donjayamanne","N/A","KernelStartup","","failureSubCategory","Further sub classification of the error. E.g. kernel died due to the fact that zmq is not installed properly.
+Common to most of the events.","string","",true
+"DS_INTERNAL.CONNECTREMOTEFAILEDJUPYTER","Sent when we fail to connect to a remote jupyter server.","Telemetry.ConnectRemoteFailedJupyter","donjayamanne","N/A","KernelStartup","","pythonErrorFile","Hash of the file name that contains the file in the last frame (from Python stack trace).
+Common to most of the events.","string","",true
+"DS_INTERNAL.CONNECTREMOTEFAILEDJUPYTER","Sent when we fail to connect to a remote jupyter server.","Telemetry.ConnectRemoteFailedJupyter","donjayamanne","N/A","KernelStartup","","pythonErrorFolder","Hash of the folder that contains the file in the last frame (from Python stack trace).
+Common to most of the events.","string","",true
+"DS_INTERNAL.CONNECTREMOTEFAILEDJUPYTER","Sent when we fail to connect to a remote jupyter server.","Telemetry.ConnectRemoteFailedJupyter","donjayamanne","N/A","KernelStartup","","pythonErrorPackage","Hash of the module that contains the file in the last frame (from Python stack trace).
+Common to most of the events.","string","",true
+"DS_INTERNAL.CONNECTREMOTEFAILEDJUPYTER","Sent when we fail to connect to a remote jupyter server.","Telemetry.ConnectRemoteFailedJupyter","donjayamanne","N/A","KernelStartup","","stackTrace","Node stacktrace without PII.
+Common to most of the events.","string","",true
+"DS_INTERNAL.CONNECTREMOTEJUPYTER_VIA_LOCALHOST","Connecting to an existing Jupyter server, but connecting to localhost.","Telemetry.ConnectRemoteJupyterViaLocalHost","donjayamanne","N/A","KernelStartup","","","","","",""
+"DS_INTERNAL.CONNECTREMOTESELFCERTFAILEDJUPYTER","Jupyter server's certificate is not from a trusted authority.","Telemetry.ConnectRemoteSelfCertFailedJupyter","donjayamanne","N/A","KernelStartup","","","","","",""
+"DS_INTERNAL.FAILED_TO_UPDATE_JUPYTER_KERNEL_SPEC","Sent when we fail to update the kernel spec json file.","Telemetry.FailedToUpdateKernelSpec","donjayamanne","N/A","KernelStartup","","failed","Whether there was a failure.
+Common to most of the events.","true","",false
+"DS_INTERNAL.FAILED_TO_UPDATE_JUPYTER_KERNEL_SPEC","Sent when we fail to update the kernel spec json file.","Telemetry.FailedToUpdateKernelSpec","donjayamanne","N/A","KernelStartup","","failureCategory","A reason that we generate (e.g. kerneldied, noipykernel, etc), more like a category of the error.
+Common to most of the events.","string","",true
+"DS_INTERNAL.FAILED_TO_UPDATE_JUPYTER_KERNEL_SPEC","Sent when we fail to update the kernel spec json file.","Telemetry.FailedToUpdateKernelSpec","donjayamanne","N/A","KernelStartup","","failureSubCategory","Further sub classification of the error. E.g. kernel died due to the fact that zmq is not installed properly.
+Common to most of the events.","string","",true
+"DS_INTERNAL.FAILED_TO_UPDATE_JUPYTER_KERNEL_SPEC","Sent when we fail to update the kernel spec json file.","Telemetry.FailedToUpdateKernelSpec","donjayamanne","N/A","KernelStartup","","language","Language of the kernel spec.","","null or <empty> ",false
+"DS_INTERNAL.FAILED_TO_UPDATE_JUPYTER_KERNEL_SPEC","Sent when we fail to update the kernel spec json file.","Telemetry.FailedToUpdateKernelSpec","donjayamanne","N/A","KernelStartup","","name","Name of the kernel spec.","string","",false
+"DS_INTERNAL.FAILED_TO_UPDATE_JUPYTER_KERNEL_SPEC","Sent when we fail to update the kernel spec json file.","Telemetry.FailedToUpdateKernelSpec","donjayamanne","N/A","KernelStartup","","pythonErrorFile","Hash of the file name that contains the file in the last frame (from Python stack trace).
+Common to most of the events.","string","",true
+"DS_INTERNAL.FAILED_TO_UPDATE_JUPYTER_KERNEL_SPEC","Sent when we fail to update the kernel spec json file.","Telemetry.FailedToUpdateKernelSpec","donjayamanne","N/A","KernelStartup","","pythonErrorFolder","Hash of the folder that contains the file in the last frame (from Python stack trace).
+Common to most of the events.","string","",true
+"DS_INTERNAL.FAILED_TO_UPDATE_JUPYTER_KERNEL_SPEC","Sent when we fail to update the kernel spec json file.","Telemetry.FailedToUpdateKernelSpec","donjayamanne","N/A","KernelStartup","","pythonErrorPackage","Hash of the module that contains the file in the last frame (from Python stack trace).
+Common to most of the events.","string","",true
+"DS_INTERNAL.FAILED_TO_UPDATE_JUPYTER_KERNEL_SPEC","Sent when we fail to update the kernel spec json file.","Telemetry.FailedToUpdateKernelSpec","donjayamanne","N/A","KernelStartup","","stackTrace","Node stacktrace without PII.
+Common to most of the events.","string","",true
+"DS_INTERNAL.GET_ACTIVATED_ENV_VARIABLES","Used to capture time taken to get environment variables for a python environment.
+Also lets us know whether it worked or not.","Telemetry.GetActivatedEnvironmentVariables","donjayamanne","N/A","","","duration","Time taken.","number","",false
+"DS_INTERNAL.GET_ACTIVATED_ENV_VARIABLES","Used to capture time taken to get environment variables for a python environment.
+Also lets us know whether it worked or not.","Telemetry.GetActivatedEnvironmentVariables","donjayamanne","N/A","","","envType","Type of the Python environment.","","Unknown ()
+Conda ()
+VirtualEnv ()
+PipEnv ()
+Pyenv ()
+Venv ()
+Poetry ()
+VirtualEnvWrapper ()",true
+"DS_INTERNAL.GET_ACTIVATED_ENV_VARIABLES","Used to capture time taken to get environment variables for a python environment.
+Also lets us know whether it worked or not.","Telemetry.GetActivatedEnvironmentVariables","donjayamanne","N/A","","","failed","Whether the env variables were fetched successfully or not.","boolean","",false
+"DS_INTERNAL.GET_ACTIVATED_ENV_VARIABLES","Used to capture time taken to get environment variables for a python environment.
+Also lets us know whether it worked or not.","Telemetry.GetActivatedEnvironmentVariables","donjayamanne","N/A","","","reason","Reason for not being able to get the env variables.","","'noActivationCommands' 
+'unknownOS' 
+'emptyVariables' 
+'unhandledError' 
+'emptyFromCondaRun' 
+'emptyFromPython' 
+'condaActivationFailed' 
+'failedToGetActivatedEnvVariablesFromPython' 
+'failedToGetCustomEnvVariables' ",true
+"DS_INTERNAL.GET_ACTIVATED_ENV_VARIABLES","Used to capture time taken to get environment variables for a python environment.
+Also lets us know whether it worked or not.","Telemetry.GetActivatedEnvironmentVariables","donjayamanne","N/A","","","source","Source where the env variables were fetched from.
+If `python`, then env variables were fetched from Python extension.
+If `jupyter`, then env variables were fetched from Jupyter extension.","","'python' 
+'jupyter' ",false
+"DS_INTERNAL.GET_PASSWORD_FAILURE","Sent to indicate we've failed to connect to a Remote Jupyter Server successfully after requesting a password.","Telemetry.GetPasswordFailure","donjayamanne","N/A","","","","","","",""
+"DS_INTERNAL.GET_PASSWORD_SUCCESS","Sent to indicate we've connected to a Remote Jupyter Server successfully after requesting a password.","Telemetry.GetPasswordSuccess","donjayamanne","N/A","","","","","","",""
+"DS_INTERNAL.INTERACTIVE_FILE_TOOLTIPS_PERF","How long it took to return our hover tooltips for a .py file.","Telemetry.InteractiveFileTooltipsPerf","IanMatthewHuff","InteractiveWindow","IntelliSense","","duration","Duration of a measure in milliseconds.
+Common measurement used across a number of events.","number","",false
+"DS_INTERNAL.INTERACTIVE_FILE_TOOLTIPS_PERF","How long it took to return our hover tooltips for a .py file.","Telemetry.InteractiveFileTooltipsPerf","IanMatthewHuff","InteractiveWindow","IntelliSense","","isResultNull","Result is null if user signalled cancellation or if we timed out","boolean","",false
+"DS_INTERNAL.INTERPRETER_LISTING_PERF","Time taken to list the Python interpreters.","Telemetry.InterpreterListingPerf","donjayamanne","N/A","","","duration","Total time taken to list interpreters.","number","",false
+"DS_INTERNAL.INTERPRETER_LISTING_PERF","Time taken to list the Python interpreters.","Telemetry.InterpreterListingPerf","donjayamanne","N/A","","","firstTime","Whether this is the first time in the session.
+(fetching kernels first time in the session is slower, later its cached).
+This is a generic property supported for all telemetry (sent by decorators).","boolean","",true
+"DS_INTERNAL.IPYWIDGET_DISCOVER_WIDGETS_NB_EXTENSIONS","Total time taken to discover all IPyWidgets.
+This is how long it takes to discover all widgets on disc (from python environment).","Telemetry.DiscoverIPyWidgetNamesPerf","donjayamanne","Notebook, InteractiveWindow","Widgets","","duration","Duration of a measure in milliseconds.
+Common measurement used across a number of events.","number","",false
+"DS_INTERNAL.IPYWIDGET_DISCOVER_WIDGETS_NB_EXTENSIONS","Total time taken to discover all IPyWidgets.
+This is how long it takes to discover all widgets on disc (from python environment).","Telemetry.DiscoverIPyWidgetNamesPerf","donjayamanne","Notebook, InteractiveWindow","Widgets","","type","Whether we're looking for widgets on local Jupyter environment (local connections) or remote.","","'local' 
+'remote' ",false
+"DS_INTERNAL.IPYWIDGET_DISCOVERY_ERRORED","Something went wrong in looking for a widget.","Telemetry.HashedIPyWidgetScriptDiscoveryError","donjayamanne","Notebook, InteractiveWindow","Widgets","","","","","",""
+"DS_INTERNAL.IPYWIDGET_EXTENSIONJS_INFO","Telemetry event sent once we've successfully or unsuccessfully parsed the extension.js file in the widget folder.
+E.g. if we have a widget named ipyvolume, we attempt to parse the nbextensions/ipyvolume/extension.js file to get some info out of it.","Telemetry.IPyWidgetExtensionJsInfo","donjayamanne","Notebook, Notebook","Widgets","Successfully parsed extension.js","patternUsedToRegisterRequireConfig","Pattern (code style) used to register require.config enties.","string","",false
+"DS_INTERNAL.IPYWIDGET_EXTENSIONJS_INFO","Telemetry event sent once we've successfully or unsuccessfully parsed the extension.js file in the widget folder.
+E.g. if we have a widget named ipyvolume, we attempt to parse the nbextensions/ipyvolume/extension.js file to get some info out of it.","Telemetry.IPyWidgetExtensionJsInfo","donjayamanne","Notebook, Notebook","Widgets","Successfully parsed extension.js","requireEntryPointCount","Total number of entries in the require config.","number","",false
+"DS_INTERNAL.IPYWIDGET_EXTENSIONJS_INFO","Telemetry event sent once we've successfully or unsuccessfully parsed the extension.js file in the widget folder.
+E.g. if we have a widget named ipyvolume, we attempt to parse the nbextensions/ipyvolume/extension.js file to get some info out of it.","Telemetry.IPyWidgetExtensionJsInfo","donjayamanne","Notebook, Notebook","Widgets","Successfully parsed extension.js","widgetFolderNameHash","Hash of the widget folder name.","string","",false
+"DS_INTERNAL.IPYWIDGET_EXTENSIONJS_INFO","Telemetry event sent once we've successfully or unsuccessfully parsed the extension.js file in the widget folder.
+E.g. if we have a widget named ipyvolume, we attempt to parse the nbextensions/ipyvolume/extension.js file to get some info out of it.","Telemetry.IPyWidgetExtensionJsInfo","donjayamanne","Notebook, Notebook","Widgets","Failed to parse extension.js. ","failed","Failed to parse extension.js.","true","",false
+"DS_INTERNAL.IPYWIDGET_EXTENSIONJS_INFO","Telemetry event sent once we've successfully or unsuccessfully parsed the extension.js file in the widget folder.
+E.g. if we have a widget named ipyvolume, we attempt to parse the nbextensions/ipyvolume/extension.js file to get some info out of it.","Telemetry.IPyWidgetExtensionJsInfo","donjayamanne","Notebook, Notebook","Widgets","Failed to parse extension.js. ","failure","Reason for the failure.","","'couldNotLocateRequireConfigStart' 
+'couldNotLocateRequireConfigEnd' 
+'noRequireConfigEntries' ",false
+"DS_INTERNAL.IPYWIDGET_EXTENSIONJS_INFO","Telemetry event sent once we've successfully or unsuccessfully parsed the extension.js file in the widget folder.
+E.g. if we have a widget named ipyvolume, we attempt to parse the nbextensions/ipyvolume/extension.js file to get some info out of it.","Telemetry.IPyWidgetExtensionJsInfo","donjayamanne","Notebook, Notebook","Widgets","Failed to parse extension.js. ","patternUsedToRegisterRequireConfig","Pattern (code style) used to register require.config entries.
+Pattern (code style) used to register require.config enties.","","null or <empty> ",false
+"DS_INTERNAL.IPYWIDGET_EXTENSIONJS_INFO","Telemetry event sent once we've successfully or unsuccessfully parsed the extension.js file in the widget folder.
+E.g. if we have a widget named ipyvolume, we attempt to parse the nbextensions/ipyvolume/extension.js file to get some info out of it.","Telemetry.IPyWidgetExtensionJsInfo","donjayamanne","Notebook, Notebook","Widgets","Failed to parse extension.js. ","widgetFolderNameHash","Hash of the widget folder name.","string","",false
+"DS_INTERNAL.IPYWIDGET_LOAD_FAILURE","Telemetry event sent when an ipywidget module fails to load. Module name is hashed.","Telemetry.IPyWidgetLoadFailure","donjayamanne","Notebook, InteractiveWindow","Widgets","","isOnline","Whether we've detected a connection to the internet or not (to access the CDN).","boolean","",false
+"DS_INTERNAL.IPYWIDGET_LOAD_FAILURE","Telemetry event sent when an ipywidget module fails to load. Module name is hashed.","Telemetry.IPyWidgetLoadFailure","donjayamanne","Notebook, InteractiveWindow","Widgets","","moduleHash","Hash of the widget module.","string","",false
+"DS_INTERNAL.IPYWIDGET_LOAD_FAILURE","Telemetry event sent when an ipywidget module fails to load. Module name is hashed.","Telemetry.IPyWidgetLoadFailure","donjayamanne","Notebook, InteractiveWindow","Widgets","","moduleVersion","Version of the module.","string","",false
+"DS_INTERNAL.IPYWIDGET_LOAD_FAILURE","Telemetry event sent when an ipywidget module fails to load. Module name is hashed.","Telemetry.IPyWidgetLoadFailure","donjayamanne","Notebook, InteractiveWindow","Widgets","","timedout","Whether we timedout getting the source of the script (fetching script source in extension code).","boolean","",false
+"DS_INTERNAL.IPYWIDGET_LOAD_SUCCESS","Telemetry event sent when an ipywidget module loads. Module name is hashed.","Telemetry.IPyWidgetLoadSuccess","donjayamanne","Notebook, InteractiveWindow","Widgets","","moduleHash","Hash of the module name.","string","",false
+"DS_INTERNAL.IPYWIDGET_LOAD_SUCCESS","Telemetry event sent when an ipywidget module loads. Module name is hashed.","Telemetry.IPyWidgetLoadSuccess","donjayamanne","Notebook, InteractiveWindow","Widgets","","moduleVersion","Version of the module.","string","",false
+"DS_INTERNAL.IPYWIDGET_OVERHEAD","Telemetry event sent to indicate the overhead of syncing the kernel with the UI.","Telemetry.IPyWidgetOverhead","donjayamanne","Notebook, InteractiveWindow","Widgets","","averageWaitTime","Average wait timne.","number","",false
+"DS_INTERNAL.IPYWIDGET_OVERHEAD","Telemetry event sent to indicate the overhead of syncing the kernel with the UI.","Telemetry.IPyWidgetOverhead","donjayamanne","Notebook, InteractiveWindow","Widgets","","numberOfMessagesWaitedOn","Number of messages","number","",false
+"DS_INTERNAL.IPYWIDGET_OVERHEAD","Telemetry event sent to indicate the overhead of syncing the kernel with the UI.","Telemetry.IPyWidgetOverhead","donjayamanne","Notebook, InteractiveWindow","Widgets","","numberOfRegisteredHooks","Number of registered hook.","number","",false
+"DS_INTERNAL.IPYWIDGET_OVERHEAD","Telemetry event sent to indicate the overhead of syncing the kernel with the UI.","Telemetry.IPyWidgetOverhead","donjayamanne","Notebook, InteractiveWindow","Widgets","","totalOverheadInMs","Total time in ms","number","",false
+"DS_INTERNAL.IPYWIDGET_PROMPT_TO_USE_CDN","Telemetry sent when we prompt user to use a CDN for IPyWidget scripts.
+This is always sent when we display a prompt.","Telemetry.IPyWidgetPromptToUseCDN","donjayamanne","Notebook, InteractiveWindow","Widgets","","","","","",""
+"DS_INTERNAL.IPYWIDGET_PROMPT_TO_USE_CDN_SELECTION","Telemetry sent when user does something with the prompt displayed to user about using CDN for IPyWidget scripts.","Telemetry.IPyWidgetPromptToUseCDNSelection","donjayamanne","Notebook, InteractiveWindow","Widgets","","selection","The section made by the user.","","'ok' 
+'cancel' 
+'dismissed' 
+'doNotShowAgain' ",false
+"DS_INTERNAL.IPYWIDGET_RENDER_FAILURE","Telemetry event sent when the widget render function fails (note, this may not be sufficient to capture all failures).","Telemetry.IPyWidgetRenderFailure","donjayamanne","Notebook, InteractiveWindow","Widgets","","","","","",""
+"DS_INTERNAL.IPYWIDGET_TIME_TO_COPY_NBEXTENSIONS_DIR","Total time take to copy the nb extensions folder.","Telemetry.IPyWidgetNbExtensionCopyTime","donjayamanne","Notebook, Notebook","Widgets","","duration","Duration of a measure in milliseconds.
+Common measurement used across a number of events.","number","",false
+"DS_INTERNAL.IPYWIDGET_UNHANDLED_MESSAGE","Telemetry event sent when the widget tries to send a kernel message but nothing was listening","Telemetry.IPyWidgetUnhandledMessage","donjayamanne","Notebook, InteractiveWindow","Widgets","","msg_type","Type of the protocol message sent by Jupyter kernel.","string","",false
+"DS_INTERNAL.IPYWIDGET_USED_BY_USER","Telemetry event sent with name of a Widget that is used.
+Helps determine which widgets are used the most, and which are not.
+Useful in prioritizing which widgets to work on if things fail to work.","Telemetry.HashedIPyWidgetNameUsed","donjayamanne","Notebook, InteractiveWindow","Widgets","","cdnSearched","Whether we searched CDN or not.","boolean","",false
+"DS_INTERNAL.IPYWIDGET_USED_BY_USER","Telemetry event sent with name of a Widget that is used.
+Helps determine which widgets are used the most, and which are not.
+Useful in prioritizing which widgets to work on if things fail to work.","Telemetry.HashedIPyWidgetNameUsed","donjayamanne","Notebook, InteractiveWindow","Widgets","","hashedName","Hash of the widget module.
+If the widget is found on a CDN, then the unhashed name is sent in `moduleName`.","string","",false
+"DS_INTERNAL.IPYWIDGET_USED_BY_USER","Telemetry event sent with name of a Widget that is used.
+Helps determine which widgets are used the most, and which are not.
+Useful in prioritizing which widgets to work on if things fail to work.","Telemetry.HashedIPyWidgetNameUsed","donjayamanne","Notebook, InteractiveWindow","Widgets","","moduleName","Name of the widget module, sent only for cases where `source` is `cdn` or when module is found on cdn.
+As that is the onl time we can safely send the name (if its on public CDN then its public information).","string","",true
+"DS_INTERNAL.IPYWIDGET_USED_BY_USER","Telemetry event sent with name of a Widget that is used.
+Helps determine which widgets are used the most, and which are not.
+Useful in prioritizing which widgets to work on if things fail to work.","Telemetry.HashedIPyWidgetNameUsed","donjayamanne","Notebook, InteractiveWindow","Widgets","","moduleVersion","Version of the Module used, sent only for cases where `source` is `cdn` or when module is found on cdn.","string","",true
+"DS_INTERNAL.IPYWIDGET_USED_BY_USER","Telemetry event sent with name of a Widget that is used.
+Helps determine which widgets are used the most, and which are not.
+Useful in prioritizing which widgets to work on if things fail to work.","Telemetry.HashedIPyWidgetNameUsed","donjayamanne","Notebook, InteractiveWindow","Widgets","","source","Where did we find the hashed name (CDN or user environment or remote jupyter).","","'cdn' 
+'local' 
+'remote' ",true
+"DS_INTERNAL.IPYWIDGET_WIDGET_VERSION_NOT_SUPPORTED_LOAD_FAILURE","Telemetry event sent when an ipywidget version that is not supported is used & we have trapped this and warned the user abou it.","Telemetry.IPyWidgetWidgetVersionNotSupportedLoadFailure","donjayamanne","Notebook, InteractiveWindow","Widgets","","moduleHash","Hash of the widget module.","string","",false
+"DS_INTERNAL.IPYWIDGET_WIDGET_VERSION_NOT_SUPPORTED_LOAD_FAILURE","Telemetry event sent when an ipywidget version that is not supported is used & we have trapped this and warned the user abou it.","Telemetry.IPyWidgetWidgetVersionNotSupportedLoadFailure","donjayamanne","Notebook, InteractiveWindow","Widgets","","moduleVersion","Version of the module.","string","",false
+"DS_INTERNAL.JUPYTER_CUSTOM_COMMAND_LINE","Telemetry event sent to when user customizes the jupyter command line","Telemetry.JupyterCommandLineNonDefault","donjayamanne","N/A","","","","","","",""
+"DS_INTERNAL.JUPYTER_INTALLED_BUT_NO_KERNELSPEC_MODULE","Telemetry event sent when jupyter has been found in interpreter but we cannot find kernelspec.","Telemetry.JupyterInstalledButNotKernelSpecModule","donjayamanne","N/A","","","","","","",""
+"DS_INTERNAL.JUPYTER_REGISTER_INTERPRETER_AS_KERNEL","Sent to measure the time taken to register an interpreter as a Jupyter kernel.","Telemetry.RegisterInterpreterAsKernel","donjayamanne","N/A","KernelStartup","","duration","Duration of a measure in milliseconds.
+Common measurement used across a number of events.","number","",false
+"DS_INTERNAL.JUPYTERSTARTUPCOST","Time taken to start the Jupyter server.","Telemetry.StartJupyter","donjayamanne","N/A","","","duration","Duration of a measure in milliseconds.
+Common measurement used across a number of events.","number","",false
+"DS_INTERNAL.KERNEL_COUNT","Telemetry sent with the total number of different types of kernels in the kernel picker.","Telemetry.KernelCount","donjayamanne","KernelPicker","","","duration","Duration of a measure in milliseconds.
+Common measurement used across a number of events.","number","",false
+"DS_INTERNAL.KERNEL_COUNT","Telemetry sent with the total number of different types of kernels in the kernel picker.","Telemetry.KernelCount","donjayamanne","KernelPicker","","","kernelInterpreterCount","Total number of interpreters in the kernel list.","number","",false
+"DS_INTERNAL.KERNEL_COUNT","Telemetry sent with the total number of different types of kernels in the kernel picker.","Telemetry.KernelCount","donjayamanne","KernelPicker","","","kernelLiveCount","Total number of live kernels in the kernel list.","number","",false
+"DS_INTERNAL.KERNEL_COUNT","Telemetry sent with the total number of different types of kernels in the kernel picker.","Telemetry.KernelCount","donjayamanne","KernelPicker","","","kernelSpecCount","Total number of kernel specs in the kernel list.","number","",false
+"DS_INTERNAL.KERNEL_COUNT","Telemetry sent with the total number of different types of kernels in the kernel picker.","Telemetry.KernelCount","donjayamanne","KernelPicker","","","localKernelSpecCount","Total number of local kernel specs in the list.","number","",false
+"DS_INTERNAL.KERNEL_COUNT","Telemetry sent with the total number of different types of kernels in the kernel picker.","Telemetry.KernelCount","donjayamanne","KernelPicker","","","remoteKernelSpecCount","Total number of remote kernel specs in the list.","number","",false
+"DS_INTERNAL.KERNEL_COUNT","Telemetry sent with the total number of different types of kernels in the kernel picker.","Telemetry.KernelCount","donjayamanne","KernelPicker","","","resourceType","Used to determine whether this event is related to a Notebooks or Interactive window.
+Common to most of the events.","","'notebook' 
+'interactive' ",true
+"DS_INTERNAL.KERNEL_LAUNCHER_PERF","Total time taken to Launch a raw kernel.","Telemetry.KernelLauncherPerf","donjayamanne","N/A","KernelStartup","","duration","Duration of a measure in milliseconds.
+Common measurement used across a number of events.","number","",false
+"DS_INTERNAL.KERNEL_LAUNCHER_PERF","Total time taken to Launch a raw kernel.","Telemetry.KernelLauncherPerf","donjayamanne","N/A","KernelStartup","","resourceType","Used to determine whether this event is related to a Notebooks or Interactive window.
+Common to most of the events.","","'notebook' 
+'interactive' ",true
+"DS_INTERNAL.KERNEL_LAUNCHER_PERF","Total time taken to Launch a raw kernel.","Telemetry.KernelLauncherPerf","donjayamanne","N/A","KernelStartup","","failed","Whether there was a failure.
+Common to most of the events.","true","",false
+"DS_INTERNAL.KERNEL_LAUNCHER_PERF","Total time taken to Launch a raw kernel.","Telemetry.KernelLauncherPerf","donjayamanne","N/A","KernelStartup","","failureCategory","A reason that we generate (e.g. kerneldied, noipykernel, etc), more like a category of the error.
+Common to most of the events.","string","",true
+"DS_INTERNAL.KERNEL_LAUNCHER_PERF","Total time taken to Launch a raw kernel.","Telemetry.KernelLauncherPerf","donjayamanne","N/A","KernelStartup","","failureSubCategory","Further sub classification of the error. E.g. kernel died due to the fact that zmq is not installed properly.
+Common to most of the events.","string","",true
+"DS_INTERNAL.KERNEL_LAUNCHER_PERF","Total time taken to Launch a raw kernel.","Telemetry.KernelLauncherPerf","donjayamanne","N/A","KernelStartup","","pythonErrorFile","Hash of the file name that contains the file in the last frame (from Python stack trace).
+Common to most of the events.","string","",true
+"DS_INTERNAL.KERNEL_LAUNCHER_PERF","Total time taken to Launch a raw kernel.","Telemetry.KernelLauncherPerf","donjayamanne","N/A","KernelStartup","","pythonErrorFolder","Hash of the folder that contains the file in the last frame (from Python stack trace).
+Common to most of the events.","string","",true
+"DS_INTERNAL.KERNEL_LAUNCHER_PERF","Total time taken to Launch a raw kernel.","Telemetry.KernelLauncherPerf","donjayamanne","N/A","KernelStartup","","pythonErrorPackage","Hash of the module that contains the file in the last frame (from Python stack trace).
+Common to most of the events.","string","",true
+"DS_INTERNAL.KERNEL_LAUNCHER_PERF","Total time taken to Launch a raw kernel.","Telemetry.KernelLauncherPerf","donjayamanne","N/A","KernelStartup","","stackTrace","Node stacktrace without PII.
+Common to most of the events.","string","",true
+"DS_INTERNAL.KERNEL_LISTING_PERF","Time taken to list the kernels.","Telemetry.KernelListingPerf","donjayamanne","N/A","","","duration","Total time taken to list kernels.","number","",false
+"DS_INTERNAL.KERNEL_LISTING_PERF","Time taken to list the kernels.","Telemetry.KernelListingPerf","donjayamanne","N/A","","","kind","Whether this telemetry is for listing of all kernels or just python or just non-python.
+(fetching kernels first time in the session is slower, later its cached).","","'remote' 
+'local' 
+'localKernelSpec' 
+'localPython' ",false
+"DS_INTERNAL.KERNEL_SPEC_NOT_FOUND","Telemetry event sent to indicate 'jupyter kernelspec' is not possible.","Telemetry.KernelSpecNotFound","donjayamanne","N/A","KernelStartup","","","","","",""
+"DS_INTERNAL.NATIVE_VARIABLE_VIEW_LOADED","The Variable View webview was loaded.","Telemetry.NativeVariableViewLoaded","IanMatthewHuff","VariableViewer","","","duration","Duration of a measure in milliseconds.
+Common measurement used across a number of events.","number","",false
+"DS_INTERNAL.NATIVE_VARIABLE_VIEW_MADE_VISIBLE","The Variable View webview was made visible.","Telemetry.NativeVariableViewMadeVisible","IanMatthewHuff","VariableViewer","","","","","","",""
+"DS_INTERNAL.NEW_FILE_USED_IN_INTERACTIVE","Telemetry event sent when a user runs the interactive window with a new file","Telemetry.NewFileForInteractiveWindow","amunger","InteractiveWindow","","","","","","",""
+"DS_INTERNAL.NUMBER_OF_REMOTE_KERNEL_IDS_SAVED","When users connect to a remote kernel, we store the kernel id so we can re-connect to that
+when user opens the same notebook. We only store the last 100.
+Count is the number of kernels saved in the list.","Telemetry.NumberOfSavedRemoteKernelIds","IanMatthewHuff","KernelPicker","","","count","Count is the number of kernels saved in the list.","number","",false
+"DS_INTERNAL.PERCEIVED_JUPYTER_STARTUP_NOTEBOOK","Time take for jupyter server to start and be ready to run first user cell.
+(Note: The property `notebook` only gets sent correctly in Jupyter version 2022.8.0 or later)","Telemetry.PerceivedJupyterStartupNotebook","donjayamanne","N/A","KernelStartup","","actionSource","Whether this was started by Jupyter extension or a 3rd party.
+Common to most of the events.","","jupyterExtension ()
+3rdPartyExtension ()",false
+"DS_INTERNAL.PERCEIVED_JUPYTER_STARTUP_NOTEBOOK","Time take for jupyter server to start and be ready to run first user cell.
+(Note: The property `notebook` only gets sent correctly in Jupyter version 2022.8.0 or later)","Telemetry.PerceivedJupyterStartupNotebook","donjayamanne","N/A","KernelStartup","","capturedEnvVars","Whether we managed to capture the environment variables or not.
+In the case of conda environments, `false` would be an error condition, as we must have env variables for conda to work.
+Common to most of the events.","boolean","",true
+"DS_INTERNAL.PERCEIVED_JUPYTER_STARTUP_NOTEBOOK","Time take for jupyter server to start and be ready to run first user cell.
+(Note: The property `notebook` only gets sent correctly in Jupyter version 2022.8.0 or later)","Telemetry.PerceivedJupyterStartupNotebook","donjayamanne","N/A","KernelStartup","","disableUI","Whether the notebook startup UI (progress indicator & the like) was displayed to the user or not.
+If its not displayed, then its considered an auto start (start in the background, like pre-warming kernel)
+Common to most of the events.","boolean","",true
+"DS_INTERNAL.PERCEIVED_JUPYTER_STARTUP_NOTEBOOK","Time take for jupyter server to start and be ready to run first user cell.
+(Note: The property `notebook` only gets sent correctly in Jupyter version 2022.8.0 or later)","Telemetry.PerceivedJupyterStartupNotebook","donjayamanne","N/A","KernelStartup","","duration","Duration of a measure in milliseconds.
+Common measurement used across a number of events.","number","",false
+"DS_INTERNAL.PERCEIVED_JUPYTER_STARTUP_NOTEBOOK","Time take for jupyter server to start and be ready to run first user cell.
+(Note: The property `notebook` only gets sent correctly in Jupyter version 2022.8.0 or later)","Telemetry.PerceivedJupyterStartupNotebook","donjayamanne","N/A","KernelStartup","","isUsingActiveInterpreter","Whether this resource is using the active Python interpreter or not.
+Common to most of the events.","boolean","",true
+"DS_INTERNAL.PERCEIVED_JUPYTER_STARTUP_NOTEBOOK","Time take for jupyter server to start and be ready to run first user cell.
+(Note: The property `notebook` only gets sent correctly in Jupyter version 2022.8.0 or later)","Telemetry.PerceivedJupyterStartupNotebook","donjayamanne","N/A","KernelStartup","","kernelConnectionType","Whether kernel was started using kernel spec, interpreter, etc.
+Common to most of the events.","KernelConnectionMetadata['kind']","",true
+"DS_INTERNAL.PERCEIVED_JUPYTER_STARTUP_NOTEBOOK","Time take for jupyter server to start and be ready to run first user cell.
+(Note: The property `notebook` only gets sent correctly in Jupyter version 2022.8.0 or later)","Telemetry.PerceivedJupyterStartupNotebook","donjayamanne","N/A","KernelStartup","","kernelId","Hash of the Kernel Connection id.
+Common to most of the events.","string","",false
+"DS_INTERNAL.PERCEIVED_JUPYTER_STARTUP_NOTEBOOK","Time take for jupyter server to start and be ready to run first user cell.
+(Note: The property `notebook` only gets sent correctly in Jupyter version 2022.8.0 or later)","Telemetry.PerceivedJupyterStartupNotebook","donjayamanne","N/A","KernelStartup","","kernelLanguage","Language of the kernel connection.
+Common to most of the events.","string","",false
+"DS_INTERNAL.PERCEIVED_JUPYTER_STARTUP_NOTEBOOK","Time take for jupyter server to start and be ready to run first user cell.
+(Note: The property `notebook` only gets sent correctly in Jupyter version 2022.8.0 or later)","Telemetry.PerceivedJupyterStartupNotebook","donjayamanne","N/A","KernelStartup","","kernelSessionId","Unique identifier for an instance of a notebook session.
+If we restart or run this notebook tomorrow, this id will be different.
+Id could be something as simple as a hash of the current Epoch time.
+Common to most of the events.","string","",false
+"DS_INTERNAL.PERCEIVED_JUPYTER_STARTUP_NOTEBOOK","Time take for jupyter server to start and be ready to run first user cell.
+(Note: The property `notebook` only gets sent correctly in Jupyter version 2022.8.0 or later)","Telemetry.PerceivedJupyterStartupNotebook","donjayamanne","N/A","KernelStartup","","pythonEnvironmentPackages","Comma delimited list of hashed packages & their versions.
+Common to most of the events.","string","",true
+"DS_INTERNAL.PERCEIVED_JUPYTER_STARTUP_NOTEBOOK","Time take for jupyter server to start and be ready to run first user cell.
+(Note: The property `notebook` only gets sent correctly in Jupyter version 2022.8.0 or later)","Telemetry.PerceivedJupyterStartupNotebook","donjayamanne","N/A","KernelStartup","","pythonEnvironmentPath","A key, so that rest of the information is tied to this. (hash)
+Common to most of the events.","string","",true
+"DS_INTERNAL.PERCEIVED_JUPYTER_STARTUP_NOTEBOOK","Time take for jupyter server to start and be ready to run first user cell.
+(Note: The property `notebook` only gets sent correctly in Jupyter version 2022.8.0 or later)","Telemetry.PerceivedJupyterStartupNotebook","donjayamanne","N/A","KernelStartup","","pythonEnvironmentType","Found plenty of issues when starting kernels with conda, hence useful to capture this info.
+Common to most of the events.","","Unknown ()
+Conda ()
+VirtualEnv ()
+PipEnv ()
+Pyenv ()
+Venv ()
+Poetry ()
+VirtualEnvWrapper ()",true
+"DS_INTERNAL.PERCEIVED_JUPYTER_STARTUP_NOTEBOOK","Time take for jupyter server to start and be ready to run first user cell.
+(Note: The property `notebook` only gets sent correctly in Jupyter version 2022.8.0 or later)","Telemetry.PerceivedJupyterStartupNotebook","donjayamanne","N/A","KernelStartup","","pythonEnvironmentVersion","Found plenty of issues when starting Conda Python 3.7, Python 3.7 Python 3.9 (in early days when ipykernel was not up to date)
+Common to most of the events.","string","",true
+"DS_INTERNAL.PERCEIVED_JUPYTER_STARTUP_NOTEBOOK","Time take for jupyter server to start and be ready to run first user cell.
+(Note: The property `notebook` only gets sent correctly in Jupyter version 2022.8.0 or later)","Telemetry.PerceivedJupyterStartupNotebook","donjayamanne","N/A","KernelStartup","","resourceHash","Hash of the resource (notebook.uri or pythonfile.uri associated with this).
+If we run the same notebook tomorrow, the hash will be the same.
+Used to check whether a particular notebook fails across time or not.
+This is also used to map different telemetry events related to this same resource. E.g. we could have an event sent for starting a notebook with this hash,
+and then later we get yet another event indicating starting a notebook failed. And another event indicating the Python environment used for this notebook is a conda environment or
+we have some other event indicating some other piece of data for this resource. With the information across multiple resources we can now join the different data points
+and have a better understanding of what is going on, e.g. why something failed.
+Common to most of the events.","string","",true
+"DS_INTERNAL.PERCEIVED_JUPYTER_STARTUP_NOTEBOOK","Time take for jupyter server to start and be ready to run first user cell.
+(Note: The property `notebook` only gets sent correctly in Jupyter version 2022.8.0 or later)","Telemetry.PerceivedJupyterStartupNotebook","donjayamanne","N/A","KernelStartup","","resourceType","Used to determine whether this event is related to a Notebooks or Interactive window.
+Common to most of the events.","","'notebook' 
+'interactive' ",true
+"DS_INTERNAL.PERCEIVED_JUPYTER_STARTUP_NOTEBOOK","Time take for jupyter server to start and be ready to run first user cell.
+(Note: The property `notebook` only gets sent correctly in Jupyter version 2022.8.0 or later)","Telemetry.PerceivedJupyterStartupNotebook","donjayamanne","N/A","KernelStartup","","userExecutedCell","Whether the user executed a cell.
+Common to most of the events.","boolean","",true
+"DS_INTERNAL.PREFERRED_KERNEL","Telemetry sent when we have attempted to find the preferred kernel.","Telemetry.PreferredKernel","IanMatthewHuff","InteractiveWindow, Notebook, KernelPicker","","","hasActiveInterpreter","If we have an active interpreter or not.","boolean","",true
+"DS_INTERNAL.PREFERRED_KERNEL","Telemetry sent when we have attempted to find the preferred kernel.","Telemetry.PreferredKernel","IanMatthewHuff","InteractiveWindow, Notebook, KernelPicker","","","language","Language of the target notebook or interactive window","string","",false
+"DS_INTERNAL.PREFERRED_KERNEL","Telemetry sent when we have attempted to find the preferred kernel.","Telemetry.PreferredKernel","IanMatthewHuff","InteractiveWindow, Notebook, KernelPicker","","","resourceType","Used to determine whether this event is related to a Notebooks or Interactive window.
+Common to most of the events.","","'notebook' 
+'interactive' ",true
+"DS_INTERNAL.PREFERRED_KERNEL","Telemetry sent when we have attempted to find the preferred kernel.","Telemetry.PreferredKernel","IanMatthewHuff","InteractiveWindow, Notebook, KernelPicker","","","result","Note if we did or did not find a preferred kernel.","","'found' 
+'notfound' 
+'failed' ",false
+"DS_INTERNAL.PREFERRED_KERNEL_EXACT_MATCH","Send we we complete our preferred kernel match. Matched reason might be 'no match'.","Telemetry.PreferredKernelExactMatch","IanMatthewHuff","KernelPicker","","","matchedReason","How/why the preferred kernel was matched the way it was.","","null or <empty> ",false
+"DS_INTERNAL.PYTHON_EXTENSION_INSTALLED_VIA_KERNEL_PICKER","Python extension was attempted to be installed via the kernel picker command.","Telemetry.PythonExtensionInstalledViaKernelPicker","IanMatthewHuff","KernelPicker","","","action","Did the Extension install succeed or fail?","","'success' 
+'failed' ",false
+"DS_INTERNAL.PYTHON_EXTENSION_NOT_INSTALLED","The kernel picker command to install python extension was shown.","Telemetry.PythonExtensionNotInstalled","IanMatthewHuff","KernelPicker","","","action","The message was displayed, or indicate that the user dismissed or downloaded the message.","","'displayed' 
+'dismissed' 
+'download' ",false
+"DS_INTERNAL.PYTHON_MODULE_INSTALL","Telemetry sent when user is presented with a dialog to install a python package.
+Also sent with the user's response to the dialog.","Telemetry.PythonModuleInstall","donjayamanne","N/A","","","action","Action taken by the user or the extension.","","'cancelled' 
+'displayed' 
+'prompted' 
+'installed' 
+'ignored' 
+'disabled' 
+'failed' 
+'install' 
+'donotinstall' 
+'differentKernel' 
+'error' 
+'installedInJupyter' 
+'failedToInstallInJupyter' 
+'dismissed' 
+'moreInfo' ",false
+"DS_INTERNAL.PYTHON_MODULE_INSTALL","Telemetry sent when user is presented with a dialog to install a python package.
+Also sent with the user's response to the dialog.","Telemetry.PythonModuleInstall","donjayamanne","N/A","","","duration","Duration of a measure in milliseconds.
+Common measurement used across a number of events.","number","",false
+"DS_INTERNAL.PYTHON_MODULE_INSTALL","Telemetry sent when user is presented with a dialog to install a python package.
+Also sent with the user's response to the dialog.","Telemetry.PythonModuleInstall","donjayamanne","N/A","","","isModulePresent","Whether the module was already (once before) installed into the python environment or
+whether this already exists (detected via `pip list`)","","'true' 
+null or <empty> ",true
+"DS_INTERNAL.PYTHON_MODULE_INSTALL","Telemetry sent when user is presented with a dialog to install a python package.
+Also sent with the user's response to the dialog.","Telemetry.PythonModuleInstall","donjayamanne","N/A","","","moduleName","Name of the python module to be installed.","string","",false
+"DS_INTERNAL.PYTHON_MODULE_INSTALL","Telemetry sent when user is presented with a dialog to install a python package.
+Also sent with the user's response to the dialog.","Telemetry.PythonModuleInstall","donjayamanne","N/A","","","pythonEnvType","Type of the python environment.","","Unknown ()
+Conda ()
+VirtualEnv ()
+PipEnv ()
+Pyenv ()
+Venv ()
+Poetry ()
+VirtualEnvWrapper ()",true
+"DS_INTERNAL.PYTHON_MODULE_INSTALL","Telemetry sent when user is presented with a dialog to install a python package.
+Also sent with the user's response to the dialog.","Telemetry.PythonModuleInstall","donjayamanne","N/A","","","resourceHash","Hash of the resource (notebook.uri or pythonfile.uri associated with this).
+If we run the same notebook tomorrow, the hash will be the same.","string","",true
+"DS_INTERNAL.PYTHON_MODULE_INSTALL","Telemetry sent when user is presented with a dialog to install a python package.
+Also sent with the user's response to the dialog.","Telemetry.PythonModuleInstall","donjayamanne","N/A","","","resourceType","Used to determine whether this event is related to a Notebooks or Interactive window.
+Common to most of the events.","","'notebook' 
+'interactive' ",true
+"DS_INTERNAL.PYTHON_NOT_INSTALLED","The kernel picker command to install python was shown.","Telemetry.PythonNotInstalled","IanMatthewHuff","KernelPicker","","","action","The message was displayed, or indicate that the user dismissed or downloaded the message.","","'displayed' 
+'dismissed' 
+'download' ",false
+"DS_INTERNAL.RANK_KERNELS_PERF","Time taken to load kernels if needed and rank them all.","Telemetry.RankKernelsPerf","IanMatthewHuff","KernelPicker","","","duration","Duration of a measure in milliseconds.
+Common measurement used across a number of events.","number","",false
+"DS_INTERNAL.RAWKERNEL_INFO_RESPONSE","After starting a kernel we send a request to get the kernel info.
+This tracks the total time taken to get the response back (or wether we timedout).
+If we timeout and later we find successful comms for this session, then timeout is too low
+or we need more attempts.","Telemetry.RawKernelInfoResponse","donjayamanne","Notebook, InteractiveWindow","KernelStartup","","actionSource","Whether this was started by Jupyter extension or a 3rd party.
+Common to most of the events.","","jupyterExtension ()
+3rdPartyExtension ()",false
+"DS_INTERNAL.RAWKERNEL_INFO_RESPONSE","After starting a kernel we send a request to get the kernel info.
+This tracks the total time taken to get the response back (or wether we timedout).
+If we timeout and later we find successful comms for this session, then timeout is too low
+or we need more attempts.","Telemetry.RawKernelInfoResponse","donjayamanne","Notebook, InteractiveWindow","KernelStartup","","attempts","Total number of attempts and sending a request and waiting for response.","number","",false
+"DS_INTERNAL.RAWKERNEL_INFO_RESPONSE","After starting a kernel we send a request to get the kernel info.
+This tracks the total time taken to get the response back (or wether we timedout).
+If we timeout and later we find successful comms for this session, then timeout is too low
+or we need more attempts.","Telemetry.RawKernelInfoResponse","donjayamanne","Notebook, InteractiveWindow","KernelStartup","","capturedEnvVars","Whether we managed to capture the environment variables or not.
+In the case of conda environments, `false` would be an error condition, as we must have env variables for conda to work.
+Common to most of the events.","boolean","",true
+"DS_INTERNAL.RAWKERNEL_INFO_RESPONSE","After starting a kernel we send a request to get the kernel info.
+This tracks the total time taken to get the response back (or wether we timedout).
+If we timeout and later we find successful comms for this session, then timeout is too low
+or we need more attempts.","Telemetry.RawKernelInfoResponse","donjayamanne","Notebook, InteractiveWindow","KernelStartup","","disableUI","Whether the notebook startup UI (progress indicator & the like) was displayed to the user or not.
+If its not displayed, then its considered an auto start (start in the background, like pre-warming kernel)
+Common to most of the events.","boolean","",true
+"DS_INTERNAL.RAWKERNEL_INFO_RESPONSE","After starting a kernel we send a request to get the kernel info.
+This tracks the total time taken to get the response back (or wether we timedout).
+If we timeout and later we find successful comms for this session, then timeout is too low
+or we need more attempts.","Telemetry.RawKernelInfoResponse","donjayamanne","Notebook, InteractiveWindow","KernelStartup","","duration","Duration of a measure in milliseconds.
+Common measurement used across a number of events.","number","",false
+"DS_INTERNAL.RAWKERNEL_INFO_RESPONSE","After starting a kernel we send a request to get the kernel info.
+This tracks the total time taken to get the response back (or wether we timedout).
+If we timeout and later we find successful comms for this session, then timeout is too low
+or we need more attempts.","Telemetry.RawKernelInfoResponse","donjayamanne","Notebook, InteractiveWindow","KernelStartup","","isUsingActiveInterpreter","Whether this resource is using the active Python interpreter or not.
+Common to most of the events.","boolean","",true
+"DS_INTERNAL.RAWKERNEL_INFO_RESPONSE","After starting a kernel we send a request to get the kernel info.
+This tracks the total time taken to get the response back (or wether we timedout).
+If we timeout and later we find successful comms for this session, then timeout is too low
+or we need more attempts.","Telemetry.RawKernelInfoResponse","donjayamanne","Notebook, InteractiveWindow","KernelStartup","","kernelConnectionType","Whether kernel was started using kernel spec, interpreter, etc.
+Common to most of the events.","KernelConnectionMetadata['kind']","",true
+"DS_INTERNAL.RAWKERNEL_INFO_RESPONSE","After starting a kernel we send a request to get the kernel info.
+This tracks the total time taken to get the response back (or wether we timedout).
+If we timeout and later we find successful comms for this session, then timeout is too low
+or we need more attempts.","Telemetry.RawKernelInfoResponse","donjayamanne","Notebook, InteractiveWindow","KernelStartup","","kernelId","Hash of the Kernel Connection id.
+Common to most of the events.","string","",false
+"DS_INTERNAL.RAWKERNEL_INFO_RESPONSE","After starting a kernel we send a request to get the kernel info.
+This tracks the total time taken to get the response back (or wether we timedout).
+If we timeout and later we find successful comms for this session, then timeout is too low
+or we need more attempts.","Telemetry.RawKernelInfoResponse","donjayamanne","Notebook, InteractiveWindow","KernelStartup","","kernelLanguage","Language of the kernel connection.
+Common to most of the events.","string","",false
+"DS_INTERNAL.RAWKERNEL_INFO_RESPONSE","After starting a kernel we send a request to get the kernel info.
+This tracks the total time taken to get the response back (or wether we timedout).
+If we timeout and later we find successful comms for this session, then timeout is too low
+or we need more attempts.","Telemetry.RawKernelInfoResponse","donjayamanne","Notebook, InteractiveWindow","KernelStartup","","kernelSessionId","Unique identifier for an instance of a notebook session.
+If we restart or run this notebook tomorrow, this id will be different.
+Id could be something as simple as a hash of the current Epoch time.
+Common to most of the events.","string","",false
+"DS_INTERNAL.RAWKERNEL_INFO_RESPONSE","After starting a kernel we send a request to get the kernel info.
+This tracks the total time taken to get the response back (or wether we timedout).
+If we timeout and later we find successful comms for this session, then timeout is too low
+or we need more attempts.","Telemetry.RawKernelInfoResponse","donjayamanne","Notebook, InteractiveWindow","KernelStartup","","pythonEnvironmentPackages","Comma delimited list of hashed packages & their versions.
+Common to most of the events.","string","",true
+"DS_INTERNAL.RAWKERNEL_INFO_RESPONSE","After starting a kernel we send a request to get the kernel info.
+This tracks the total time taken to get the response back (or wether we timedout).
+If we timeout and later we find successful comms for this session, then timeout is too low
+or we need more attempts.","Telemetry.RawKernelInfoResponse","donjayamanne","Notebook, InteractiveWindow","KernelStartup","","pythonEnvironmentPath","A key, so that rest of the information is tied to this. (hash)
+Common to most of the events.","string","",true
+"DS_INTERNAL.RAWKERNEL_INFO_RESPONSE","After starting a kernel we send a request to get the kernel info.
+This tracks the total time taken to get the response back (or wether we timedout).
+If we timeout and later we find successful comms for this session, then timeout is too low
+or we need more attempts.","Telemetry.RawKernelInfoResponse","donjayamanne","Notebook, InteractiveWindow","KernelStartup","","pythonEnvironmentType","Found plenty of issues when starting kernels with conda, hence useful to capture this info.
+Common to most of the events.","","Unknown ()
+Conda ()
+VirtualEnv ()
+PipEnv ()
+Pyenv ()
+Venv ()
+Poetry ()
+VirtualEnvWrapper ()",true
+"DS_INTERNAL.RAWKERNEL_INFO_RESPONSE","After starting a kernel we send a request to get the kernel info.
+This tracks the total time taken to get the response back (or wether we timedout).
+If we timeout and later we find successful comms for this session, then timeout is too low
+or we need more attempts.","Telemetry.RawKernelInfoResponse","donjayamanne","Notebook, InteractiveWindow","KernelStartup","","pythonEnvironmentVersion","Found plenty of issues when starting Conda Python 3.7, Python 3.7 Python 3.9 (in early days when ipykernel was not up to date)
+Common to most of the events.","string","",true
+"DS_INTERNAL.RAWKERNEL_INFO_RESPONSE","After starting a kernel we send a request to get the kernel info.
+This tracks the total time taken to get the response back (or wether we timedout).
+If we timeout and later we find successful comms for this session, then timeout is too low
+or we need more attempts.","Telemetry.RawKernelInfoResponse","donjayamanne","Notebook, InteractiveWindow","KernelStartup","","resourceHash","Hash of the resource (notebook.uri or pythonfile.uri associated with this).
+If we run the same notebook tomorrow, the hash will be the same.
+Used to check whether a particular notebook fails across time or not.
+This is also used to map different telemetry events related to this same resource. E.g. we could have an event sent for starting a notebook with this hash,
+and then later we get yet another event indicating starting a notebook failed. And another event indicating the Python environment used for this notebook is a conda environment or
+we have some other event indicating some other piece of data for this resource. With the information across multiple resources we can now join the different data points
+and have a better understanding of what is going on, e.g. why something failed.
+Common to most of the events.","string","",true
+"DS_INTERNAL.RAWKERNEL_INFO_RESPONSE","After starting a kernel we send a request to get the kernel info.
+This tracks the total time taken to get the response back (or wether we timedout).
+If we timeout and later we find successful comms for this session, then timeout is too low
+or we need more attempts.","Telemetry.RawKernelInfoResponse","donjayamanne","Notebook, InteractiveWindow","KernelStartup","","resourceType","Used to determine whether this event is related to a Notebooks or Interactive window.
+Common to most of the events.","","'notebook' 
+'interactive' ",true
+"DS_INTERNAL.RAWKERNEL_INFO_RESPONSE","After starting a kernel we send a request to get the kernel info.
+This tracks the total time taken to get the response back (or wether we timedout).
+If we timeout and later we find successful comms for this session, then timeout is too low
+or we need more attempts.","Telemetry.RawKernelInfoResponse","donjayamanne","Notebook, InteractiveWindow","KernelStartup","","timedout","Whether we timedout while waiting for response for Kernel info request.","boolean","",false
+"DS_INTERNAL.RAWKERNEL_INFO_RESPONSE","After starting a kernel we send a request to get the kernel info.
+This tracks the total time taken to get the response back (or wether we timedout).
+If we timeout and later we find successful comms for this session, then timeout is too low
+or we need more attempts.","Telemetry.RawKernelInfoResponse","donjayamanne","Notebook, InteractiveWindow","KernelStartup","","userExecutedCell","Whether the user executed a cell.
+Common to most of the events.","boolean","",true
+"DS_INTERNAL.RAWKERNEL_PROCESS_LAUNCH","Sent to measure time taken to spawn the raw kernel process.","Telemetry.RawKernelProcessLaunch","donjayamanne","Notebook, InteractiveWindow","KernelStartup","","duration","Duration of a measure in milliseconds.
+Common measurement used across a number of events.","number","",false
+"DS_INTERNAL.RAWKERNEL_SESSION_DISPOSED","This event is sent when a RawSession's `dispose` method is called.
+Used to determine what part of the code that shut down the session, so as to determine when and how the kernel session crashed.","Telemetry.RawKernelSessionDisposed","donjayamanne","Notebook, InteractiveWindow","","","actionSource","Whether this was started by Jupyter extension or a 3rd party.
+Common to most of the events.","","jupyterExtension ()
+3rdPartyExtension ()",false
+"DS_INTERNAL.RAWKERNEL_SESSION_DISPOSED","This event is sent when a RawSession's `dispose` method is called.
+Used to determine what part of the code that shut down the session, so as to determine when and how the kernel session crashed.","Telemetry.RawKernelSessionDisposed","donjayamanne","Notebook, InteractiveWindow","","","capturedEnvVars","Whether we managed to capture the environment variables or not.
+In the case of conda environments, `false` would be an error condition, as we must have env variables for conda to work.
+Common to most of the events.","boolean","",true
+"DS_INTERNAL.RAWKERNEL_SESSION_DISPOSED","This event is sent when a RawSession's `dispose` method is called.
+Used to determine what part of the code that shut down the session, so as to determine when and how the kernel session crashed.","Telemetry.RawKernelSessionDisposed","donjayamanne","Notebook, InteractiveWindow","","","disableUI","Whether the notebook startup UI (progress indicator & the like) was displayed to the user or not.
+If its not displayed, then its considered an auto start (start in the background, like pre-warming kernel)
+Common to most of the events.","boolean","",true
+"DS_INTERNAL.RAWKERNEL_SESSION_DISPOSED","This event is sent when a RawSession's `dispose` method is called.
+Used to determine what part of the code that shut down the session, so as to determine when and how the kernel session crashed.","Telemetry.RawKernelSessionDisposed","donjayamanne","Notebook, InteractiveWindow","","","isUsingActiveInterpreter","Whether this resource is using the active Python interpreter or not.
+Common to most of the events.","boolean","",true
+"DS_INTERNAL.RAWKERNEL_SESSION_DISPOSED","This event is sent when a RawSession's `dispose` method is called.
+Used to determine what part of the code that shut down the session, so as to determine when and how the kernel session crashed.","Telemetry.RawKernelSessionDisposed","donjayamanne","Notebook, InteractiveWindow","","","kernelConnectionType","Whether kernel was started using kernel spec, interpreter, etc.
+Common to most of the events.","KernelConnectionMetadata['kind']","",true
+"DS_INTERNAL.RAWKERNEL_SESSION_DISPOSED","This event is sent when a RawSession's `dispose` method is called.
+Used to determine what part of the code that shut down the session, so as to determine when and how the kernel session crashed.","Telemetry.RawKernelSessionDisposed","donjayamanne","Notebook, InteractiveWindow","","","kernelId","Hash of the Kernel Connection id.
+Common to most of the events.","string","",false
+"DS_INTERNAL.RAWKERNEL_SESSION_DISPOSED","This event is sent when a RawSession's `dispose` method is called.
+Used to determine what part of the code that shut down the session, so as to determine when and how the kernel session crashed.","Telemetry.RawKernelSessionDisposed","donjayamanne","Notebook, InteractiveWindow","","","kernelLanguage","Language of the kernel connection.
+Common to most of the events.","string","",false
+"DS_INTERNAL.RAWKERNEL_SESSION_DISPOSED","This event is sent when a RawSession's `dispose` method is called.
+Used to determine what part of the code that shut down the session, so as to determine when and how the kernel session crashed.","Telemetry.RawKernelSessionDisposed","donjayamanne","Notebook, InteractiveWindow","","","kernelSessionId","Unique identifier for an instance of a notebook session.
+If we restart or run this notebook tomorrow, this id will be different.
+Id could be something as simple as a hash of the current Epoch time.
+Common to most of the events.","string","",false
+"DS_INTERNAL.RAWKERNEL_SESSION_DISPOSED","This event is sent when a RawSession's `dispose` method is called.
+Used to determine what part of the code that shut down the session, so as to determine when and how the kernel session crashed.","Telemetry.RawKernelSessionDisposed","donjayamanne","Notebook, InteractiveWindow","","","pythonEnvironmentPackages","Comma delimited list of hashed packages & their versions.
+Common to most of the events.","string","",true
+"DS_INTERNAL.RAWKERNEL_SESSION_DISPOSED","This event is sent when a RawSession's `dispose` method is called.
+Used to determine what part of the code that shut down the session, so as to determine when and how the kernel session crashed.","Telemetry.RawKernelSessionDisposed","donjayamanne","Notebook, InteractiveWindow","","","pythonEnvironmentPath","A key, so that rest of the information is tied to this. (hash)
+Common to most of the events.","string","",true
+"DS_INTERNAL.RAWKERNEL_SESSION_DISPOSED","This event is sent when a RawSession's `dispose` method is called.
+Used to determine what part of the code that shut down the session, so as to determine when and how the kernel session crashed.","Telemetry.RawKernelSessionDisposed","donjayamanne","Notebook, InteractiveWindow","","","pythonEnvironmentType","Found plenty of issues when starting kernels with conda, hence useful to capture this info.
+Common to most of the events.","","Unknown ()
+Conda ()
+VirtualEnv ()
+PipEnv ()
+Pyenv ()
+Venv ()
+Poetry ()
+VirtualEnvWrapper ()",true
+"DS_INTERNAL.RAWKERNEL_SESSION_DISPOSED","This event is sent when a RawSession's `dispose` method is called.
+Used to determine what part of the code that shut down the session, so as to determine when and how the kernel session crashed.","Telemetry.RawKernelSessionDisposed","donjayamanne","Notebook, InteractiveWindow","","","pythonEnvironmentVersion","Found plenty of issues when starting Conda Python 3.7, Python 3.7 Python 3.9 (in early days when ipykernel was not up to date)
+Common to most of the events.","string","",true
+"DS_INTERNAL.RAWKERNEL_SESSION_DISPOSED","This event is sent when a RawSession's `dispose` method is called.
+Used to determine what part of the code that shut down the session, so as to determine when and how the kernel session crashed.","Telemetry.RawKernelSessionDisposed","donjayamanne","Notebook, InteractiveWindow","","","resourceHash","Hash of the resource (notebook.uri or pythonfile.uri associated with this).
+If we run the same notebook tomorrow, the hash will be the same.
+Used to check whether a particular notebook fails across time or not.
+This is also used to map different telemetry events related to this same resource. E.g. we could have an event sent for starting a notebook with this hash,
+and then later we get yet another event indicating starting a notebook failed. And another event indicating the Python environment used for this notebook is a conda environment or
+we have some other event indicating some other piece of data for this resource. With the information across multiple resources we can now join the different data points
+and have a better understanding of what is going on, e.g. why something failed.
+Common to most of the events.","string","",true
+"DS_INTERNAL.RAWKERNEL_SESSION_DISPOSED","This event is sent when a RawSession's `dispose` method is called.
+Used to determine what part of the code that shut down the session, so as to determine when and how the kernel session crashed.","Telemetry.RawKernelSessionDisposed","donjayamanne","Notebook, InteractiveWindow","","","resourceType","Used to determine whether this event is related to a Notebooks or Interactive window.
+Common to most of the events.","","'notebook' 
+'interactive' ",true
+"DS_INTERNAL.RAWKERNEL_SESSION_DISPOSED","This event is sent when a RawSession's `dispose` method is called.
+Used to determine what part of the code that shut down the session, so as to determine when and how the kernel session crashed.","Telemetry.RawKernelSessionDisposed","donjayamanne","Notebook, InteractiveWindow","","","stacktrace","This is the callstack at the time that the `dispose` method
+is called, intended for us to be able to identify who called
+`dispose` on the RawSession.","","null or <empty> ",false
+"DS_INTERNAL.RAWKERNEL_SESSION_DISPOSED","This event is sent when a RawSession's `dispose` method is called.
+Used to determine what part of the code that shut down the session, so as to determine when and how the kernel session crashed.","Telemetry.RawKernelSessionDisposed","donjayamanne","Notebook, InteractiveWindow","","","userExecutedCell","Whether the user executed a cell.
+Common to most of the events.","boolean","",true
+"DS_INTERNAL.RAWKERNEL_SESSION_KERNEL_PROCESS_EXITED","This event is sent when the underlying kernelProcess for a
+RawJupyterSession exits.","Telemetry.RawKernelSessionKernelProcessExited","donjayamanne","Notebook, InteractiveWindow","","","actionSource","Whether this was started by Jupyter extension or a 3rd party.
+Common to most of the events.","","jupyterExtension ()
+3rdPartyExtension ()",false
+"DS_INTERNAL.RAWKERNEL_SESSION_KERNEL_PROCESS_EXITED","This event is sent when the underlying kernelProcess for a
+RawJupyterSession exits.","Telemetry.RawKernelSessionKernelProcessExited","donjayamanne","Notebook, InteractiveWindow","","","capturedEnvVars","Whether we managed to capture the environment variables or not.
+In the case of conda environments, `false` would be an error condition, as we must have env variables for conda to work.
+Common to most of the events.","boolean","",true
+"DS_INTERNAL.RAWKERNEL_SESSION_KERNEL_PROCESS_EXITED","This event is sent when the underlying kernelProcess for a
+RawJupyterSession exits.","Telemetry.RawKernelSessionKernelProcessExited","donjayamanne","Notebook, InteractiveWindow","","","disableUI","Whether the notebook startup UI (progress indicator & the like) was displayed to the user or not.
+If its not displayed, then its considered an auto start (start in the background, like pre-warming kernel)
+Common to most of the events.","boolean","",true
+"DS_INTERNAL.RAWKERNEL_SESSION_KERNEL_PROCESS_EXITED","This event is sent when the underlying kernelProcess for a
+RawJupyterSession exits.","Telemetry.RawKernelSessionKernelProcessExited","donjayamanne","Notebook, InteractiveWindow","","","exitCode","The kernel process's exit code.","number","",false
+"DS_INTERNAL.RAWKERNEL_SESSION_KERNEL_PROCESS_EXITED","This event is sent when the underlying kernelProcess for a
+RawJupyterSession exits.","Telemetry.RawKernelSessionKernelProcessExited","donjayamanne","Notebook, InteractiveWindow","","","exitReason","The kernel process's exit reason, based on the error
+object's reason","","null or <empty> ",false
+"DS_INTERNAL.RAWKERNEL_SESSION_KERNEL_PROCESS_EXITED","This event is sent when the underlying kernelProcess for a
+RawJupyterSession exits.","Telemetry.RawKernelSessionKernelProcessExited","donjayamanne","Notebook, InteractiveWindow","","","isUsingActiveInterpreter","Whether this resource is using the active Python interpreter or not.
+Common to most of the events.","boolean","",true
+"DS_INTERNAL.RAWKERNEL_SESSION_KERNEL_PROCESS_EXITED","This event is sent when the underlying kernelProcess for a
+RawJupyterSession exits.","Telemetry.RawKernelSessionKernelProcessExited","donjayamanne","Notebook, InteractiveWindow","","","kernelConnectionType","Whether kernel was started using kernel spec, interpreter, etc.
+Common to most of the events.","KernelConnectionMetadata['kind']","",true
+"DS_INTERNAL.RAWKERNEL_SESSION_KERNEL_PROCESS_EXITED","This event is sent when the underlying kernelProcess for a
+RawJupyterSession exits.","Telemetry.RawKernelSessionKernelProcessExited","donjayamanne","Notebook, InteractiveWindow","","","kernelId","Hash of the Kernel Connection id.
+Common to most of the events.","string","",false
+"DS_INTERNAL.RAWKERNEL_SESSION_KERNEL_PROCESS_EXITED","This event is sent when the underlying kernelProcess for a
+RawJupyterSession exits.","Telemetry.RawKernelSessionKernelProcessExited","donjayamanne","Notebook, InteractiveWindow","","","kernelLanguage","Language of the kernel connection.
+Common to most of the events.","string","",false
+"DS_INTERNAL.RAWKERNEL_SESSION_KERNEL_PROCESS_EXITED","This event is sent when the underlying kernelProcess for a
+RawJupyterSession exits.","Telemetry.RawKernelSessionKernelProcessExited","donjayamanne","Notebook, InteractiveWindow","","","kernelSessionId","Unique identifier for an instance of a notebook session.
+If we restart or run this notebook tomorrow, this id will be different.
+Id could be something as simple as a hash of the current Epoch time.
+Common to most of the events.","string","",false
+"DS_INTERNAL.RAWKERNEL_SESSION_KERNEL_PROCESS_EXITED","This event is sent when the underlying kernelProcess for a
+RawJupyterSession exits.","Telemetry.RawKernelSessionKernelProcessExited","donjayamanne","Notebook, InteractiveWindow","","","pythonEnvironmentPackages","Comma delimited list of hashed packages & their versions.
+Common to most of the events.","string","",true
+"DS_INTERNAL.RAWKERNEL_SESSION_KERNEL_PROCESS_EXITED","This event is sent when the underlying kernelProcess for a
+RawJupyterSession exits.","Telemetry.RawKernelSessionKernelProcessExited","donjayamanne","Notebook, InteractiveWindow","","","pythonEnvironmentPath","A key, so that rest of the information is tied to this. (hash)
+Common to most of the events.","string","",true
+"DS_INTERNAL.RAWKERNEL_SESSION_KERNEL_PROCESS_EXITED","This event is sent when the underlying kernelProcess for a
+RawJupyterSession exits.","Telemetry.RawKernelSessionKernelProcessExited","donjayamanne","Notebook, InteractiveWindow","","","pythonEnvironmentType","Found plenty of issues when starting kernels with conda, hence useful to capture this info.
+Common to most of the events.","","Unknown ()
+Conda ()
+VirtualEnv ()
+PipEnv ()
+Pyenv ()
+Venv ()
+Poetry ()
+VirtualEnvWrapper ()",true
+"DS_INTERNAL.RAWKERNEL_SESSION_KERNEL_PROCESS_EXITED","This event is sent when the underlying kernelProcess for a
+RawJupyterSession exits.","Telemetry.RawKernelSessionKernelProcessExited","donjayamanne","Notebook, InteractiveWindow","","","pythonEnvironmentVersion","Found plenty of issues when starting Conda Python 3.7, Python 3.7 Python 3.9 (in early days when ipykernel was not up to date)
+Common to most of the events.","string","",true
+"DS_INTERNAL.RAWKERNEL_SESSION_KERNEL_PROCESS_EXITED","This event is sent when the underlying kernelProcess for a
+RawJupyterSession exits.","Telemetry.RawKernelSessionKernelProcessExited","donjayamanne","Notebook, InteractiveWindow","","","resourceHash","Hash of the resource (notebook.uri or pythonfile.uri associated with this).
+If we run the same notebook tomorrow, the hash will be the same.
+Used to check whether a particular notebook fails across time or not.
+This is also used to map different telemetry events related to this same resource. E.g. we could have an event sent for starting a notebook with this hash,
+and then later we get yet another event indicating starting a notebook failed. And another event indicating the Python environment used for this notebook is a conda environment or
+we have some other event indicating some other piece of data for this resource. With the information across multiple resources we can now join the different data points
+and have a better understanding of what is going on, e.g. why something failed.
+Common to most of the events.","string","",true
+"DS_INTERNAL.RAWKERNEL_SESSION_KERNEL_PROCESS_EXITED","This event is sent when the underlying kernelProcess for a
+RawJupyterSession exits.","Telemetry.RawKernelSessionKernelProcessExited","donjayamanne","Notebook, InteractiveWindow","","","resourceType","Used to determine whether this event is related to a Notebooks or Interactive window.
+Common to most of the events.","","'notebook' 
+'interactive' ",true
+"DS_INTERNAL.RAWKERNEL_SESSION_KERNEL_PROCESS_EXITED","This event is sent when the underlying kernelProcess for a
+RawJupyterSession exits.","Telemetry.RawKernelSessionKernelProcessExited","donjayamanne","Notebook, InteractiveWindow","","","userExecutedCell","Whether the user executed a cell.
+Common to most of the events.","boolean","",true
+"DS_INTERNAL.RAWKERNEL_SESSION_NO_IPYKERNEL","Telemetry event sent when raw kernel startup fails due to missing ipykernel dependency.
+This is useful to see what the user does with this error message.","Telemetry.RawKernelSessionStartNoIpykernel","donjayamanne","Notebook, InteractiveWindow","","","actionSource","Whether this was started by Jupyter extension or a 3rd party.
+Common to most of the events.","","jupyterExtension ()
+3rdPartyExtension ()",false
+"DS_INTERNAL.RAWKERNEL_SESSION_NO_IPYKERNEL","Telemetry event sent when raw kernel startup fails due to missing ipykernel dependency.
+This is useful to see what the user does with this error message.","Telemetry.RawKernelSessionStartNoIpykernel","donjayamanne","Notebook, InteractiveWindow","","","capturedEnvVars","Whether we managed to capture the environment variables or not.
+In the case of conda environments, `false` would be an error condition, as we must have env variables for conda to work.
+Common to most of the events.","boolean","",true
+"DS_INTERNAL.RAWKERNEL_SESSION_NO_IPYKERNEL","Telemetry event sent when raw kernel startup fails due to missing ipykernel dependency.
+This is useful to see what the user does with this error message.","Telemetry.RawKernelSessionStartNoIpykernel","donjayamanne","Notebook, InteractiveWindow","","","disableUI","Whether the notebook startup UI (progress indicator & the like) was displayed to the user or not.
+If its not displayed, then its considered an auto start (start in the background, like pre-warming kernel)
+Common to most of the events.","boolean","",true
+"DS_INTERNAL.RAWKERNEL_SESSION_NO_IPYKERNEL","Telemetry event sent when raw kernel startup fails due to missing ipykernel dependency.
+This is useful to see what the user does with this error message.","Telemetry.RawKernelSessionStartNoIpykernel","donjayamanne","Notebook, InteractiveWindow","","","isUsingActiveInterpreter","Whether this resource is using the active Python interpreter or not.
+Common to most of the events.","boolean","",true
+"DS_INTERNAL.RAWKERNEL_SESSION_NO_IPYKERNEL","Telemetry event sent when raw kernel startup fails due to missing ipykernel dependency.
+This is useful to see what the user does with this error message.","Telemetry.RawKernelSessionStartNoIpykernel","donjayamanne","Notebook, InteractiveWindow","","","kernelConnectionType","Whether kernel was started using kernel spec, interpreter, etc.
+Common to most of the events.","KernelConnectionMetadata['kind']","",true
+"DS_INTERNAL.RAWKERNEL_SESSION_NO_IPYKERNEL","Telemetry event sent when raw kernel startup fails due to missing ipykernel dependency.
+This is useful to see what the user does with this error message.","Telemetry.RawKernelSessionStartNoIpykernel","donjayamanne","Notebook, InteractiveWindow","","","kernelId","Hash of the Kernel Connection id.
+Common to most of the events.","string","",false
+"DS_INTERNAL.RAWKERNEL_SESSION_NO_IPYKERNEL","Telemetry event sent when raw kernel startup fails due to missing ipykernel dependency.
+This is useful to see what the user does with this error message.","Telemetry.RawKernelSessionStartNoIpykernel","donjayamanne","Notebook, InteractiveWindow","","","kernelLanguage","Language of the kernel connection.
+Common to most of the events.","string","",false
+"DS_INTERNAL.RAWKERNEL_SESSION_NO_IPYKERNEL","Telemetry event sent when raw kernel startup fails due to missing ipykernel dependency.
+This is useful to see what the user does with this error message.","Telemetry.RawKernelSessionStartNoIpykernel","donjayamanne","Notebook, InteractiveWindow","","","kernelSessionId","Unique identifier for an instance of a notebook session.
+If we restart or run this notebook tomorrow, this id will be different.
+Id could be something as simple as a hash of the current Epoch time.
+Common to most of the events.","string","",false
+"DS_INTERNAL.RAWKERNEL_SESSION_NO_IPYKERNEL","Telemetry event sent when raw kernel startup fails due to missing ipykernel dependency.
+This is useful to see what the user does with this error message.","Telemetry.RawKernelSessionStartNoIpykernel","donjayamanne","Notebook, InteractiveWindow","","","pythonEnvironmentPackages","Comma delimited list of hashed packages & their versions.
+Common to most of the events.","string","",true
+"DS_INTERNAL.RAWKERNEL_SESSION_NO_IPYKERNEL","Telemetry event sent when raw kernel startup fails due to missing ipykernel dependency.
+This is useful to see what the user does with this error message.","Telemetry.RawKernelSessionStartNoIpykernel","donjayamanne","Notebook, InteractiveWindow","","","pythonEnvironmentPath","A key, so that rest of the information is tied to this. (hash)
+Common to most of the events.","string","",true
+"DS_INTERNAL.RAWKERNEL_SESSION_NO_IPYKERNEL","Telemetry event sent when raw kernel startup fails due to missing ipykernel dependency.
+This is useful to see what the user does with this error message.","Telemetry.RawKernelSessionStartNoIpykernel","donjayamanne","Notebook, InteractiveWindow","","","pythonEnvironmentType","Found plenty of issues when starting kernels with conda, hence useful to capture this info.
+Common to most of the events.","","Unknown ()
+Conda ()
+VirtualEnv ()
+PipEnv ()
+Pyenv ()
+Venv ()
+Poetry ()
+VirtualEnvWrapper ()",true
+"DS_INTERNAL.RAWKERNEL_SESSION_NO_IPYKERNEL","Telemetry event sent when raw kernel startup fails due to missing ipykernel dependency.
+This is useful to see what the user does with this error message.","Telemetry.RawKernelSessionStartNoIpykernel","donjayamanne","Notebook, InteractiveWindow","","","pythonEnvironmentVersion","Found plenty of issues when starting Conda Python 3.7, Python 3.7 Python 3.9 (in early days when ipykernel was not up to date)
+Common to most of the events.","string","",true
+"DS_INTERNAL.RAWKERNEL_SESSION_NO_IPYKERNEL","Telemetry event sent when raw kernel startup fails due to missing ipykernel dependency.
+This is useful to see what the user does with this error message.","Telemetry.RawKernelSessionStartNoIpykernel","donjayamanne","Notebook, InteractiveWindow","","","reason","Captures the result of the error message, whether user dismissed this or picked a new kernel or the like.","","0 (Enum Member: KernelInterpreterDependencyResponse.ok,Could mean dependencies are already installed
+or user clicked ok to install and it got installed.)
+1 (Enum Member: KernelInterpreterDependencyResponse.cancel)
+2 (Enum Member: KernelInterpreterDependencyResponse.failed)
+3 (Enum Member: KernelInterpreterDependencyResponse.selectDifferentKernel,User chose to select a different kernel.)
+4 (Enum Member: KernelInterpreterDependencyResponse.uiHidden,Missing dependencies not installed and UI not displayed to the user
+as the kernel startup is part of a background process.
+In such cases we do not notify user of any failures or the like.)",false
+"DS_INTERNAL.RAWKERNEL_SESSION_NO_IPYKERNEL","Telemetry event sent when raw kernel startup fails due to missing ipykernel dependency.
+This is useful to see what the user does with this error message.","Telemetry.RawKernelSessionStartNoIpykernel","donjayamanne","Notebook, InteractiveWindow","","","resourceHash","Hash of the resource (notebook.uri or pythonfile.uri associated with this).
+If we run the same notebook tomorrow, the hash will be the same.
+Used to check whether a particular notebook fails across time or not.
+This is also used to map different telemetry events related to this same resource. E.g. we could have an event sent for starting a notebook with this hash,
+and then later we get yet another event indicating starting a notebook failed. And another event indicating the Python environment used for this notebook is a conda environment or
+we have some other event indicating some other piece of data for this resource. With the information across multiple resources we can now join the different data points
+and have a better understanding of what is going on, e.g. why something failed.
+Common to most of the events.","string","",true
+"DS_INTERNAL.RAWKERNEL_SESSION_NO_IPYKERNEL","Telemetry event sent when raw kernel startup fails due to missing ipykernel dependency.
+This is useful to see what the user does with this error message.","Telemetry.RawKernelSessionStartNoIpykernel","donjayamanne","Notebook, InteractiveWindow","","","resourceType","Used to determine whether this event is related to a Notebooks or Interactive window.
+Common to most of the events.","","'notebook' 
+'interactive' ",true
+"DS_INTERNAL.RAWKERNEL_SESSION_NO_IPYKERNEL","Telemetry event sent when raw kernel startup fails due to missing ipykernel dependency.
+This is useful to see what the user does with this error message.","Telemetry.RawKernelSessionStartNoIpykernel","donjayamanne","Notebook, InteractiveWindow","","","userExecutedCell","Whether the user executed a cell.
+Common to most of the events.","boolean","",true
+"DS_INTERNAL.RAWKERNEL_SESSION_SHUTDOWN","This event is sent when a RawJupyterSession's `shutdownSession` method is called.
+Used to determine what part of the code that shut down the session, so as to determine when and how the kernel session crashed.","Telemetry.RawKernelSessionShutdown","donjayamanne","Notebook, InteractiveWindow","","","actionSource","Whether this was started by Jupyter extension or a 3rd party.
+Common to most of the events.","","jupyterExtension ()
+3rdPartyExtension ()",false
+"DS_INTERNAL.RAWKERNEL_SESSION_SHUTDOWN","This event is sent when a RawJupyterSession's `shutdownSession` method is called.
+Used to determine what part of the code that shut down the session, so as to determine when and how the kernel session crashed.","Telemetry.RawKernelSessionShutdown","donjayamanne","Notebook, InteractiveWindow","","","capturedEnvVars","Whether we managed to capture the environment variables or not.
+In the case of conda environments, `false` would be an error condition, as we must have env variables for conda to work.
+Common to most of the events.","boolean","",true
+"DS_INTERNAL.RAWKERNEL_SESSION_SHUTDOWN","This event is sent when a RawJupyterSession's `shutdownSession` method is called.
+Used to determine what part of the code that shut down the session, so as to determine when and how the kernel session crashed.","Telemetry.RawKernelSessionShutdown","donjayamanne","Notebook, InteractiveWindow","","","disableUI","Whether the notebook startup UI (progress indicator & the like) was displayed to the user or not.
+If its not displayed, then its considered an auto start (start in the background, like pre-warming kernel)
+Common to most of the events.","boolean","",true
+"DS_INTERNAL.RAWKERNEL_SESSION_SHUTDOWN","This event is sent when a RawJupyterSession's `shutdownSession` method is called.
+Used to determine what part of the code that shut down the session, so as to determine when and how the kernel session crashed.","Telemetry.RawKernelSessionShutdown","donjayamanne","Notebook, InteractiveWindow","","","isRequestToShutdownRestartSession","This indicates whether the session being shutdown is a restart session.","","true 
+false 
+null or <empty> ",false
+"DS_INTERNAL.RAWKERNEL_SESSION_SHUTDOWN","This event is sent when a RawJupyterSession's `shutdownSession` method is called.
+Used to determine what part of the code that shut down the session, so as to determine when and how the kernel session crashed.","Telemetry.RawKernelSessionShutdown","donjayamanne","Notebook, InteractiveWindow","","","isUsingActiveInterpreter","Whether this resource is using the active Python interpreter or not.
+Common to most of the events.","boolean","",true
+"DS_INTERNAL.RAWKERNEL_SESSION_SHUTDOWN","This event is sent when a RawJupyterSession's `shutdownSession` method is called.
+Used to determine what part of the code that shut down the session, so as to determine when and how the kernel session crashed.","Telemetry.RawKernelSessionShutdown","donjayamanne","Notebook, InteractiveWindow","","","kernelConnectionType","Whether kernel was started using kernel spec, interpreter, etc.
+Common to most of the events.","KernelConnectionMetadata['kind']","",true
+"DS_INTERNAL.RAWKERNEL_SESSION_SHUTDOWN","This event is sent when a RawJupyterSession's `shutdownSession` method is called.
+Used to determine what part of the code that shut down the session, so as to determine when and how the kernel session crashed.","Telemetry.RawKernelSessionShutdown","donjayamanne","Notebook, InteractiveWindow","","","kernelId","Hash of the Kernel Connection id.
+Common to most of the events.","string","",false
+"DS_INTERNAL.RAWKERNEL_SESSION_SHUTDOWN","This event is sent when a RawJupyterSession's `shutdownSession` method is called.
+Used to determine what part of the code that shut down the session, so as to determine when and how the kernel session crashed.","Telemetry.RawKernelSessionShutdown","donjayamanne","Notebook, InteractiveWindow","","","kernelLanguage","Language of the kernel connection.
+Common to most of the events.","string","",false
+"DS_INTERNAL.RAWKERNEL_SESSION_SHUTDOWN","This event is sent when a RawJupyterSession's `shutdownSession` method is called.
+Used to determine what part of the code that shut down the session, so as to determine when and how the kernel session crashed.","Telemetry.RawKernelSessionShutdown","donjayamanne","Notebook, InteractiveWindow","","","kernelSessionId","Unique identifier for an instance of a notebook session.
+If we restart or run this notebook tomorrow, this id will be different.
+Id could be something as simple as a hash of the current Epoch time.
+Common to most of the events.","string","",false
+"DS_INTERNAL.RAWKERNEL_SESSION_SHUTDOWN","This event is sent when a RawJupyterSession's `shutdownSession` method is called.
+Used to determine what part of the code that shut down the session, so as to determine when and how the kernel session crashed.","Telemetry.RawKernelSessionShutdown","donjayamanne","Notebook, InteractiveWindow","","","pythonEnvironmentPackages","Comma delimited list of hashed packages & their versions.
+Common to most of the events.","string","",true
+"DS_INTERNAL.RAWKERNEL_SESSION_SHUTDOWN","This event is sent when a RawJupyterSession's `shutdownSession` method is called.
+Used to determine what part of the code that shut down the session, so as to determine when and how the kernel session crashed.","Telemetry.RawKernelSessionShutdown","donjayamanne","Notebook, InteractiveWindow","","","pythonEnvironmentPath","A key, so that rest of the information is tied to this. (hash)
+Common to most of the events.","string","",true
+"DS_INTERNAL.RAWKERNEL_SESSION_SHUTDOWN","This event is sent when a RawJupyterSession's `shutdownSession` method is called.
+Used to determine what part of the code that shut down the session, so as to determine when and how the kernel session crashed.","Telemetry.RawKernelSessionShutdown","donjayamanne","Notebook, InteractiveWindow","","","pythonEnvironmentType","Found plenty of issues when starting kernels with conda, hence useful to capture this info.
+Common to most of the events.","","Unknown ()
+Conda ()
+VirtualEnv ()
+PipEnv ()
+Pyenv ()
+Venv ()
+Poetry ()
+VirtualEnvWrapper ()",true
+"DS_INTERNAL.RAWKERNEL_SESSION_SHUTDOWN","This event is sent when a RawJupyterSession's `shutdownSession` method is called.
+Used to determine what part of the code that shut down the session, so as to determine when and how the kernel session crashed.","Telemetry.RawKernelSessionShutdown","donjayamanne","Notebook, InteractiveWindow","","","pythonEnvironmentVersion","Found plenty of issues when starting Conda Python 3.7, Python 3.7 Python 3.9 (in early days when ipykernel was not up to date)
+Common to most of the events.","string","",true
+"DS_INTERNAL.RAWKERNEL_SESSION_SHUTDOWN","This event is sent when a RawJupyterSession's `shutdownSession` method is called.
+Used to determine what part of the code that shut down the session, so as to determine when and how the kernel session crashed.","Telemetry.RawKernelSessionShutdown","donjayamanne","Notebook, InteractiveWindow","","","resourceHash","Hash of the resource (notebook.uri or pythonfile.uri associated with this).
+If we run the same notebook tomorrow, the hash will be the same.
+Used to check whether a particular notebook fails across time or not.
+This is also used to map different telemetry events related to this same resource. E.g. we could have an event sent for starting a notebook with this hash,
+and then later we get yet another event indicating starting a notebook failed. And another event indicating the Python environment used for this notebook is a conda environment or
+we have some other event indicating some other piece of data for this resource. With the information across multiple resources we can now join the different data points
+and have a better understanding of what is going on, e.g. why something failed.
+Common to most of the events.","string","",true
+"DS_INTERNAL.RAWKERNEL_SESSION_SHUTDOWN","This event is sent when a RawJupyterSession's `shutdownSession` method is called.
+Used to determine what part of the code that shut down the session, so as to determine when and how the kernel session crashed.","Telemetry.RawKernelSessionShutdown","donjayamanne","Notebook, InteractiveWindow","","","resourceType","Used to determine whether this event is related to a Notebooks or Interactive window.
+Common to most of the events.","","'notebook' 
+'interactive' ",true
+"DS_INTERNAL.RAWKERNEL_SESSION_SHUTDOWN","This event is sent when a RawJupyterSession's `shutdownSession` method is called.
+Used to determine what part of the code that shut down the session, so as to determine when and how the kernel session crashed.","Telemetry.RawKernelSessionShutdown","donjayamanne","Notebook, InteractiveWindow","","","stacktrace","This is the callstack at the time that the `shutdownSession`
+method is called, intended for us to be ale to identify who
+tried to shutdown the session.","","null or <empty> ",false
+"DS_INTERNAL.RAWKERNEL_SESSION_SHUTDOWN","This event is sent when a RawJupyterSession's `shutdownSession` method is called.
+Used to determine what part of the code that shut down the session, so as to determine when and how the kernel session crashed.","Telemetry.RawKernelSessionShutdown","donjayamanne","Notebook, InteractiveWindow","","","userExecutedCell","Whether the user executed a cell.
+Common to most of the events.","boolean","",true
+"DS_INTERNAL.RUNTEST","A automated test has been run","Telemetry.RunTest","amunger","N/A","","","commitHash","The git commit that the test was run against.","string","",true
+"DS_INTERNAL.RUNTEST","A automated test has been run","Telemetry.RunTest","amunger","N/A","","","perfWarmup","If the test was an initial run to warmup the product.","'true'","",true
+"DS_INTERNAL.RUNTEST","A automated test has been run","Telemetry.RunTest","amunger","N/A","","","testName","The name of the test.","string","",false
+"DS_INTERNAL.RUNTEST","A automated test has been run","Telemetry.RunTest","amunger","N/A","","","testResult","Whether the test passed or failed.","string","",false
+"DS_INTERNAL.RUNTEST","A automated test has been run","Telemetry.RunTest","amunger","N/A","","","timedCheckpoints","Timings for segments of the test.","string","",true
+"DS_INTERNAL.SELECT_JUPYTER_INTERPRETER","Sent when we notify the user to select an interpreter to start jupyter server
+Also sent after the user makes a selection to start the jupyter server.","Telemetry.SelectJupyterInterpreter","donjayamanne","N/A","KernelStartup","","result","If the value or `result` is empty this means we displayed the message to the user and user hasn't made a choice yet.
+
+The result of the selection.
+notSelected - No interpreter was selected.
+selected - An interpreter was selected (and configured to have jupyter and notebook).
+installationCancelled - Installation of jupyter and/or notebook was cancelled for an interpreter.
+selectAnotherInterpreter - Selected another interpreter.","","'notSelected' 
+'selected' 
+'installationCancelled' 
+'selectAnotherInterpreter' ",true
+"DS_INTERNAL.SETTINGS","The list of settings a user has set. Sent on activation.","Telemetry.DataScienceSettings","amunger","N/A","","","settingsJson","A json representation of settings that the user has set.
+The values for string based settings are transalted to 'default' | 'non-default' unless white-listed.","string","",false
+"DS_INTERNAL.SHIFTENTER_BANNER_SHOWN","Information banner displayed to give the user the option to configure shift+enter for the Interactive Window.","Telemetry.ShiftEnterBannerShown","amunger","InteractiveWindow","","","","","","",""
+"DS_INTERNAL.SHOW_DATA_NO_PANDAS","User tried to open the data viewer and Pandas package was not installed.
+Note: Not a failure state, as we prompt for install after this.","Telemetry.PandasNotInstalled","IanMatthewHuff","DataFrameViewer","","","","","","",""
+"DS_INTERNAL.SHOW_DATA_PANDAS_INSTALL_CANCELED","When opening the data viewer the user was prompted to install / upgrade
+pandas and choose to cancel the operation.","Telemetry.PandasInstallCanceled","IanMatthewHuff","DataFrameViewer","","","","","","",""
+"DS_INTERNAL.SHOW_DATA_PANDAS_OK","When opening the data viewer the version of Pandas installed was ok.","Telemetry.PandasOK","IanMatthewHuff","DataFrameViewer","","","","","","",""
+"DS_INTERNAL.SHOW_DATA_PANDAS_TOO_OLD","When opening the data viewer the version of Pandas installed was too old.","Telemetry.PandasTooOld","IanMatthewHuff","DataFrameViewer","","","","","","",""
+"DS_INTERNAL.START_SESSION_FAILED_JUPYTER","Telemetry event sent when starting a session for a local connection failed.","Telemetry.StartSessionFailedJupyter","donjayamanne","N/A","KernelStartup","","","","","",""
+"DS_INTERNAL.SWITCH_KERNEL","Triggered when the kernel selection changes (note: This can also happen automatically when a notebook is opened).
+WARNING: Due to changes in VS Code, this isn't necessarily a user action, hence difficult to tell if the user changed it or it changed automatically.","Telemetry.SwitchKernel","IanMatthewHuff","Notebook, InteractiveWindow","","","actionSource","Whether this was started by Jupyter extension or a 3rd party.
+Common to most of the events.","","jupyterExtension ()
+3rdPartyExtension ()",false
+"DS_INTERNAL.SWITCH_KERNEL","Triggered when the kernel selection changes (note: This can also happen automatically when a notebook is opened).
+WARNING: Due to changes in VS Code, this isn't necessarily a user action, hence difficult to tell if the user changed it or it changed automatically.","Telemetry.SwitchKernel","IanMatthewHuff","Notebook, InteractiveWindow","","","capturedEnvVars","Whether we managed to capture the environment variables or not.
+In the case of conda environments, `false` would be an error condition, as we must have env variables for conda to work.
+Common to most of the events.","boolean","",true
+"DS_INTERNAL.SWITCH_KERNEL","Triggered when the kernel selection changes (note: This can also happen automatically when a notebook is opened).
+WARNING: Due to changes in VS Code, this isn't necessarily a user action, hence difficult to tell if the user changed it or it changed automatically.","Telemetry.SwitchKernel","IanMatthewHuff","Notebook, InteractiveWindow","","","disableUI","Whether the notebook startup UI (progress indicator & the like) was displayed to the user or not.
+If its not displayed, then its considered an auto start (start in the background, like pre-warming kernel)
+Common to most of the events.","boolean","",true
+"DS_INTERNAL.SWITCH_KERNEL","Triggered when the kernel selection changes (note: This can also happen automatically when a notebook is opened).
+WARNING: Due to changes in VS Code, this isn't necessarily a user action, hence difficult to tell if the user changed it or it changed automatically.","Telemetry.SwitchKernel","IanMatthewHuff","Notebook, InteractiveWindow","","","isUsingActiveInterpreter","Whether this resource is using the active Python interpreter or not.
+Common to most of the events.","boolean","",true
+"DS_INTERNAL.SWITCH_KERNEL","Triggered when the kernel selection changes (note: This can also happen automatically when a notebook is opened).
+WARNING: Due to changes in VS Code, this isn't necessarily a user action, hence difficult to tell if the user changed it or it changed automatically.","Telemetry.SwitchKernel","IanMatthewHuff","Notebook, InteractiveWindow","","","kernelConnectionType","Whether kernel was started using kernel spec, interpreter, etc.
+Common to most of the events.","KernelConnectionMetadata['kind']","",true
+"DS_INTERNAL.SWITCH_KERNEL","Triggered when the kernel selection changes (note: This can also happen automatically when a notebook is opened).
+WARNING: Due to changes in VS Code, this isn't necessarily a user action, hence difficult to tell if the user changed it or it changed automatically.","Telemetry.SwitchKernel","IanMatthewHuff","Notebook, InteractiveWindow","","","kernelId","Hash of the Kernel Connection id.
+Common to most of the events.","string","",false
+"DS_INTERNAL.SWITCH_KERNEL","Triggered when the kernel selection changes (note: This can also happen automatically when a notebook is opened).
+WARNING: Due to changes in VS Code, this isn't necessarily a user action, hence difficult to tell if the user changed it or it changed automatically.","Telemetry.SwitchKernel","IanMatthewHuff","Notebook, InteractiveWindow","","","kernelLanguage","Language of the kernel connection.
+Common to most of the events.","string","",false
+"DS_INTERNAL.SWITCH_KERNEL","Triggered when the kernel selection changes (note: This can also happen automatically when a notebook is opened).
+WARNING: Due to changes in VS Code, this isn't necessarily a user action, hence difficult to tell if the user changed it or it changed automatically.","Telemetry.SwitchKernel","IanMatthewHuff","Notebook, InteractiveWindow","","","kernelSessionId","Unique identifier for an instance of a notebook session.
+If we restart or run this notebook tomorrow, this id will be different.
+Id could be something as simple as a hash of the current Epoch time.
+Common to most of the events.","string","",false
+"DS_INTERNAL.SWITCH_KERNEL","Triggered when the kernel selection changes (note: This can also happen automatically when a notebook is opened).
+WARNING: Due to changes in VS Code, this isn't necessarily a user action, hence difficult to tell if the user changed it or it changed automatically.","Telemetry.SwitchKernel","IanMatthewHuff","Notebook, InteractiveWindow","","","pythonEnvironmentPackages","Comma delimited list of hashed packages & their versions.
+Common to most of the events.","string","",true
+"DS_INTERNAL.SWITCH_KERNEL","Triggered when the kernel selection changes (note: This can also happen automatically when a notebook is opened).
+WARNING: Due to changes in VS Code, this isn't necessarily a user action, hence difficult to tell if the user changed it or it changed automatically.","Telemetry.SwitchKernel","IanMatthewHuff","Notebook, InteractiveWindow","","","pythonEnvironmentPath","A key, so that rest of the information is tied to this. (hash)
+Common to most of the events.","string","",true
+"DS_INTERNAL.SWITCH_KERNEL","Triggered when the kernel selection changes (note: This can also happen automatically when a notebook is opened).
+WARNING: Due to changes in VS Code, this isn't necessarily a user action, hence difficult to tell if the user changed it or it changed automatically.","Telemetry.SwitchKernel","IanMatthewHuff","Notebook, InteractiveWindow","","","pythonEnvironmentType","Found plenty of issues when starting kernels with conda, hence useful to capture this info.
+Common to most of the events.","","Unknown ()
+Conda ()
+VirtualEnv ()
+PipEnv ()
+Pyenv ()
+Venv ()
+Poetry ()
+VirtualEnvWrapper ()",true
+"DS_INTERNAL.SWITCH_KERNEL","Triggered when the kernel selection changes (note: This can also happen automatically when a notebook is opened).
+WARNING: Due to changes in VS Code, this isn't necessarily a user action, hence difficult to tell if the user changed it or it changed automatically.","Telemetry.SwitchKernel","IanMatthewHuff","Notebook, InteractiveWindow","","","pythonEnvironmentVersion","Found plenty of issues when starting Conda Python 3.7, Python 3.7 Python 3.9 (in early days when ipykernel was not up to date)
+Common to most of the events.","string","",true
+"DS_INTERNAL.SWITCH_KERNEL","Triggered when the kernel selection changes (note: This can also happen automatically when a notebook is opened).
+WARNING: Due to changes in VS Code, this isn't necessarily a user action, hence difficult to tell if the user changed it or it changed automatically.","Telemetry.SwitchKernel","IanMatthewHuff","Notebook, InteractiveWindow","","","resourceHash","Hash of the resource (notebook.uri or pythonfile.uri associated with this).
+If we run the same notebook tomorrow, the hash will be the same.
+Used to check whether a particular notebook fails across time or not.
+This is also used to map different telemetry events related to this same resource. E.g. we could have an event sent for starting a notebook with this hash,
+and then later we get yet another event indicating starting a notebook failed. And another event indicating the Python environment used for this notebook is a conda environment or
+we have some other event indicating some other piece of data for this resource. With the information across multiple resources we can now join the different data points
+and have a better understanding of what is going on, e.g. why something failed.
+Common to most of the events.","string","",true
+"DS_INTERNAL.SWITCH_KERNEL","Triggered when the kernel selection changes (note: This can also happen automatically when a notebook is opened).
+WARNING: Due to changes in VS Code, this isn't necessarily a user action, hence difficult to tell if the user changed it or it changed automatically.","Telemetry.SwitchKernel","IanMatthewHuff","Notebook, InteractiveWindow","","","resourceType","Used to determine whether this event is related to a Notebooks or Interactive window.
+Common to most of the events.","","'notebook' 
+'interactive' ",true
+"DS_INTERNAL.SWITCH_KERNEL","Triggered when the kernel selection changes (note: This can also happen automatically when a notebook is opened).
+WARNING: Due to changes in VS Code, this isn't necessarily a user action, hence difficult to tell if the user changed it or it changed automatically.","Telemetry.SwitchKernel","IanMatthewHuff","Notebook, InteractiveWindow","","","userExecutedCell","Whether the user executed a cell.
+Common to most of the events.","boolean","",true
+"DS_INTERNAL.VARIABLE_EXPLORER_FETCH_TIME","How long did it take for a single variable request to be resolved.","Telemetry.VariableExplorerFetchTime","IanMatthewHuff","VariableViewer","","","duration","Duration of a measure in milliseconds.
+Common measurement used across a number of events.","number","",false
+"DS_INTERNAL.VARIABLE_EXPLORER_VARIABLE_COUNT","Count how many variables were in a variable request.","Telemetry.VariableExplorerVariableCount","IanMatthewHuff","VariableViewer","","","variableCount","Count of variables requested","number","",false
+"DS_INTERNAL.VSCNOTEBOOK_CELL_TRANSLATION_FAILED","We've failed to translate a Jupyter cell output for serialization into a Notebook cell.","Telemetry.VSCNotebookCellTranslationFailed","donjayamanne","Notebook, InteractiveWindow","","","outputType","Type of the output received from the Jupyter kernel.
+This is required to identify output types that we're not mapping correctly.","string","",false
+"DS_INTERNAL.WAIT_FOR_IDLE_JUPYTER","Sent to measure the time taken to wait for a Jupyter kernel to be idle.","Telemetry.WaitForIdleJupyter","donjayamanne","N/A","KernelStartup","","duration","Duration of a measure in milliseconds.
+Common measurement used across a number of events.","number","",false
+"DS_INTERNAL.WEBVIEW_STARTUP","We started up a webview.","Telemetry.WebviewStartup","IanMatthewHuff","N/A","","","duration","Duration of a measure in milliseconds.
+Common measurement used across a number of events.","number","",false
+"ENVFILE_VARIABLE_SUBSTITUTION","Telemetry event sent when substituting Environment variables to calculate value of variables.
+E.g. user has a a .env file with tokens that need to be replaced with env variables.
+such as an env file having the variable `${HOME}`.
+Gives us an idea of whether users have variable references in their .env files or not.","EventName.ENVFILE_VARIABLE_SUBSTITUTION","donjayamanne","N/A","","","","","","",""
+"ENVFILE_WORKSPACE","Telemetry event sent when an environment file is detected in the workspace.","EventName.ENVFILE_WORKSPACE","donjayamanne","N/A","","","","","","",""
+"EXTENSION.LOAD","Telemetry event sent with perf measures related to activation and loading of extension.","EventName.EXTENSION_LOAD","donjayamanne","N/A","","","totalActivateTime","Time taken to activate the extension.","number","",false
+"EXTENSION.LOAD","Telemetry event sent with perf measures related to activation and loading of extension.","EventName.EXTENSION_LOAD","donjayamanne","N/A","","","workspaceFolderCount","Number of workspace folders opened","number","",false
+"HASHED_PACKAGE_NAME","Telemetry event sent with hash of an imported python package.
+Used to detect the popularity of a package, that would help determine which packages
+need to be prioritized when resolving issues with intellisense or supporting similar issues related to a (known) specific package.","EventName.HASHED_PACKAGE_NAME","donjayamanne","N/A","","","hashedNamev2","Hash of the package name","string","",false
+"HASHED_PACKAGE_NAME","Telemetry event sent with hash of an imported python package.
+Used to detect the popularity of a package, that would help determine which packages
+need to be prioritized when resolving issues with intellisense or supporting similar issues related to a (known) specific package.","EventName.HASHED_PACKAGE_NAME","donjayamanne","N/A","","","resourceType","Used to determine whether this event is related to a Notebooks or Interactive window.
+Common to most of the events.","","'notebook' 
+'interactive' ",true
+"HASHED_PACKAGE_NAME","Telemetry event sent with hash of an imported python package.
+Used to detect the popularity of a package, that would help determine which packages
+need to be prioritized when resolving issues with intellisense or supporting similar issues related to a (known) specific package.","EventName.HASHED_PACKAGE_NAME","donjayamanne","N/A","","","when","Whether the package was detected in an existing file (upon open, upon save, upon close) or when it was being used during execution.","","'onExecution' 
+'onOpenCloseOrSave' ",false
+"JUPYTER_IS_INSTALLED","Telemetry sent with result of detecting Jupyter in the current path.","Telemetry.JupyterInstalled","donjayamanne","N/A","","/* Detection of jupyter failed ","failed","Failed to detect Jupyter.","true","",false
+"JUPYTER_IS_INSTALLED","Telemetry sent with result of detecting Jupyter in the current path.","Telemetry.JupyterInstalled","donjayamanne","N/A","","/* Detection of jupyter failed ","frontEnd","Whether this is jupyter lab or notebook.","","'notebook' 
+'lab' ",false
+"JUPYTER_IS_INSTALLED","Telemetry sent with result of detecting Jupyter in the current path.","Telemetry.JupyterInstalled","donjayamanne","N/A","","/* Detection of jupyter failed ","reason","Reason for failure.","'notInstalled'","",false
+"JUPYTER_IS_INSTALLED","Telemetry sent with result of detecting Jupyter in the current path.","Telemetry.JupyterInstalled","donjayamanne","N/A","","Jupyter was successfully detected ","detection","Jupyter is in current path of process owned by VS Code.
+I.e. jupyter can be found in the path as defined by the env variable process.env['PATH'].","'process'","",false
+"JUPYTER_IS_INSTALLED","Telemetry sent with result of detecting Jupyter in the current path.","Telemetry.JupyterInstalled","donjayamanne","N/A","","Jupyter was successfully detected ","frontEnd","Whether this is jupyter lab or notebook.","","'notebook' 
+'lab' ",false
+"JUPYTER_IS_INSTALLED","Telemetry sent with result of detecting Jupyter in the current path.","Telemetry.JupyterInstalled","donjayamanne","N/A","","Jupyter was successfully detected ","frontEndVersion","Version of the form 6.11, 4.8","number","",false
+"OPEN_DATAVIEWER_FROM_VARIABLE_WINDOW_ERROR_EX","Telemetry event sent when user opens the data viewer via the variable view and there is an error in doing so.","EventName.OPEN_DATAVIEWER_FROM_VARIABLE_WINDOW_ERROR","IanMatthewHuff","DataFrameViewer, VariableViewer","","","","","","",""
+"OPEN_DATAVIEWER_FROM_VARIABLE_WINDOW_REQUEST_EX","Telemetry event sent when user opens the data viewer via the variable view.","EventName.OPEN_DATAVIEWER_FROM_VARIABLE_WINDOW_REQUEST","IanMatthewHuff","DataFrameViewer, VariableViewer","","","","","","",""
+"OPEN_DATAVIEWER_FROM_VARIABLE_WINDOW_SUCCESS_EX","Telemetry event sent when user opens the data viewer via the variable view and we successfully open the view.","EventName.OPEN_DATAVIEWER_FROM_VARIABLE_WINDOW_SUCCESS","IanMatthewHuff","DataFrameViewer, VariableViewer","","","","","","",""
+"PLOTVIEWER.WEBVIEW_LOADED","The Plot Viewer webview was loaded.","Telemetry.PlotViewerWebviewLoaded","IanMatthewHuff","PlotViewer","","","duration","Duration of a measure in milliseconds.
 Common measurement used across a number of events.","number","",false