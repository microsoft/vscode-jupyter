{
    "name": "jupyter",
    "displayName": "Jupyter",
    "version": "2020.12.0-dev",
    "description": "Jupyter notebook support, interactive programming and computing that supports Intellisense, debugging and more.",
    "featureFlags": {
        "usingNewInterpreterStorage": true
    },
    "languageServerVersion": "0.5.30",
    "publisher": "ms-toolsai",
    "enableProposedApi": true,
    "author": {
        "name": "Microsoft Corporation"
    },
    "license": "SEE LICENSE IN LICENSE.txt",
    "homepage": "https://github.com/Microsoft/vscode-jupyter",
    "repository": {
        "type": "git",
        "url": "https://github.com/Microsoft/vscode-jupyter"
    },
    "bugs": {
        "url": "https://github.com/Microsoft/vscode-jupyter/issues"
    },
    "qna": "https://stackoverflow.com/questions/tagged/visual-studio-code+jupyter",
    "icon": "icon.png",
    "galleryBanner": {
        "color": "#ffffff",
        "theme": "light"
    },
    "engines": {
        "vscode": "^1.49.0"
    },
    "keywords": [
        "jupyter",
        "notebook",
        "ipynb",
        "multi-root ready",
        "python"
    ],
    "categories": [
        "Programming Languages",
        "Other",
        "Extension Packs",
        "Data Science",
        "Machine Learning",
        "Notebooks"
    ],
    "activationEvents": [
        "onLanguage:python",
        "onLanguage:jupyter",
        "onCommand:jupyter.viewOutput",
        "onCommand:jupyter.export",
        "onCommand:jupyter.exportAsPythonScript",
        "onCommand:jupyter.exportToHTML",
        "onCommand:jupyter.exportToPDF",
        "onCommand:jupyter.switchOffInsidersChannel",
        "onCommand:jupyter.switchToDailyChannel",
        "onCommand:jupyter.switchToWeeklyChannel",
        "onCommand:jupyter.createnewnotebook",
        "onCommand:jupyter.createnewinteractive",
        "onCommand:jupyter.importnotebook",
        "onCommand:jupyter.importnotebookfile",
        "onCommand:jupyter.opennotebook",
        "onCommand:jupyter.opennotebookInPreviewEditor",
        "onCommand:jupyter.selectjupyteruri",
        "onCommand:jupyter.exportfileasnotebook",
        "onCommand:jupyter.exportfileandoutputasnotebook",
        "onCommand:jupyter.selectJupyterInterpreter",
        "onCommand:jupyter.selectjupytercommandline",
        "onNotebook:jupyter-notebook",
        "onCustomEditor:jupyter.notebook.ipynb"
    ],
    "main": "./out/client/extension",
    "contributes": {
        "keybindings": [
            {
                "command": "jupyter.execSelectionInteractive",
                "key": "shift+enter",
                "when": "editorTextFocus && editorLangId == python && !findInputFocussed && !replaceInputFocussed && jupyter.ownsSelection && !notebookEditorFocused"
            },
            {
                "command": "jupyter.runcurrentcelladvance",
                "key": "shift+enter",
                "when": "editorTextFocus && !editorHasSelection && jupyter.hascodecells && !notebookEditorFocused"
            },
            {
                "command": "jupyter.runcurrentcell",
                "key": "ctrl+enter",
                "when": "editorTextFocus && !editorHasSelection && jupyter.hascodecells && !notebookEditorFocused"
            },
            {
                "command": "jupyter.runcurrentcellandaddbelow",
                "key": "alt+enter",
                "when": "editorTextFocus && !editorHasSelection && jupyter.hascodecells && !notebookEditorFocused"
            },
            {
                "mac": "F",
                "win": "F",
                "linux": "F",
                "key": "F",
                "when": "notebookEditorFocused && !inputFocus && notebookViewType == jupyter-notebook",
                "command": "notebook.find"
            },
            {
                "mac": "K",
                "win": "K",
                "linux": "K",
                "key": "K",
                "when": "notebookEditorFocused && !inputFocus && notebookViewType == jupyter-notebook",
                "command": "list.focusUp"
            },
            {
                "mac": "J",
                "win": "J",
                "linux": "J",
                "key": "J",
                "when": "notebookEditorFocused && !inputFocus && notebookViewType == jupyter-notebook",
                "command": "list.focusDown"
            },
            {
                "mac": "A",
                "win": "A",
                "linux": "A",
                "key": "A",
                "when": "notebookEditorFocused && !inputFocus && notebookViewType == jupyter-notebook",
                "command": "notebook.cell.insertCodeCellAbove"
            },
            {
                "mac": "B",
                "win": "B",
                "linux": "B",
                "key": "B",
                "when": "notebookEditorFocused && !inputFocus && notebookViewType == jupyter-notebook",
                "command": "notebook.cell.insertCodeCellBelow"
            },
            {
                "mac": "D D",
                "win": "D D",
                "linux": "D D",
                "key": "D D",
                "when": "notebookEditorFocused && !inputFocus && notebookViewType == jupyter-notebook",
                "command": "notebook.cell.delete"
            },
            {
                "mac": "Z",
                "win": "Z",
                "linux": "Z",
                "key": "Z",
                "when": "notebookEditorFocused && !inputFocus && notebookViewType == jupyter-notebook",
                "command": "notebook.undo"
            },
            {
                "mac": "C",
                "win": "C",
                "linux": "C",
                "key": "C",
                "when": "notebookEditorFocused && !inputFocus && notebookViewType == jupyter-notebook",
                "command": "notebook.cell.copy"
            },
            {
                "mac": "X",
                "win": "X",
                "linux": "X",
                "key": "X",
                "when": "notebookEditorFocused && !inputFocus && notebookViewType == jupyter-notebook",
                "command": "notebook.cell.cut"
            },
            {
                "mac": "V",
                "win": "V",
                "linux": "V",
                "key": "V",
                "when": "notebookEditorFocused && !inputFocus && notebookViewType == jupyter-notebook",
                "command": "notebook.cell.paste"
            },
            {
                "mac": "ctrl+shift+-",
                "win": "ctrl+shift+-",
                "linux": "ctrl+shift+-",
                "when": "editorTextFocus && inputFocus && notebookEditorFocused && notebookViewType == jupyter-notebook",
                "command": "notebook.cell.split"
            },
            {
                "command": "jupyter.insertCellBelowPosition",
                "key": "ctrl+; s",
                "when": "editorTextFocus && jupyter.hascodecells && !notebookEditorFocused"
            },
            {
                "command": "jupyter.insertCellBelow",
                "key": "ctrl+; b",
                "when": "editorTextFocus && jupyter.hascodecells && !notebookEditorFocused"
            },
            {
                "command": "jupyter.insertCellAbove",
                "key": "ctrl+; a",
                "when": "editorTextFocus && jupyter.hascodecells && !notebookEditorFocused"
            },
            {
                "command": "jupyter.deleteCells",
                "key": "ctrl+; x",
                "when": "editorTextFocus && jupyter.hascodecells && !notebookEditorFocused"
            },
            {
                "command": "jupyter.extendSelectionByCellAbove",
                "key": "ctrl+alt+shift+[",
                "when": "editorTextFocus && jupyter.hascodecells && !notebookEditorFocused"
            },
            {
                "command": "jupyter.extendSelectionByCellBelow",
                "key": "ctrl+alt+shift+]",
                "when": "editorTextFocus && jupyter.hascodecells && !notebookEditorFocused"
            },
            {
                "command": "jupyter.moveCellsUp",
                "key": "ctrl+; u",
                "when": "editorTextFocus && jupyter.hascodecells && !notebookEditorFocused"
            },
            {
                "command": "jupyter.moveCellsDown",
                "key": "ctrl+; d",
                "when": "editorTextFocus && jupyter.hascodecells && !notebookEditorFocused"
            },
            {
                "command": "jupyter.changeCellToMarkdown",
                "key": "ctrl+; m",
                "when": "editorTextFocus && jupyter.hascodecells && !notebookEditorFocused"
            },
            {
                "command": "jupyter.changeCellToCode",
                "key": "ctrl+; c",
                "when": "editorTextFocus && jupyter.hascodecells && !notebookEditorFocused"
            },
            {
                "command": "jupyter.gotoNextCellInFile",
                "key": "ctrl+alt+]",
                "when": "editorTextFocus && jupyter.hascodecells && !notebookEditorFocused"
            },
            {
                "command": "jupyter.gotoPrevCellInFile",
                "key": "ctrl+alt+[",
                "when": "editorTextFocus && jupyter.hascodecells && !notebookEditorFocused"
            },
            {
                "command": "jupyter.selectCellContents",
                "key": "ctrl+alt+\\",
                "when": "editorTextFocus && jupyter.hascodecells && !notebookEditorFocused"
            },
            {
                "command": "jupyter.selectCell",
                "key": "ctrl+alt+shift+\\",
                "when": "editorTextFocus && jupyter.hascodecells && !notebookEditorFocused"
            }
        ],
        "commands": [
            {
                "command": "jupyter.switchOffInsidersChannel",
                "title": "%jupyter.command.jupyter.switchOffInsidersChannel.title%",
                "category": "Jupyter"
            },
            {
                "command": "jupyter.switchToDailyChannel",
                "title": "%jupyter.command.jupyter.switchToDailyChannel.title%",
                "category": "Jupyter"
            },
            {
                "command": "jupyter.switchToWeeklyChannel",
                "title": "%jupyter.command.jupyter.switchToWeeklyChannel.title%",
                "category": "Jupyter"
            },
            {
                "command": "jupyter.viewOutput",
                "title": "%jupyter.command.jupyter.viewOutput.title%",
                "category": "Jupyter"
            },
            {
                "command": "jupyter.export",
                "title": "%DataScience.notebookExportAs%",
                "category": "Jupyter",
                "icon": {
                    "light": "resources/light/export_to_python.svg",
                    "dark": "resources/dark/export_to_python.svg"
                },
                "enablement": "notebookViewType == jupyter-notebook && jupyter.isnotebooktrusted"
            },
            {
                "command": "jupyter.exportAsPythonScript",
                "title": "%jupyter.command.jupyter.exportAsPythonScript.title%",
                "category": "Jupyter"
            },
            {
                "command": "jupyter.exportToHTML",
                "title": "%jupyter.command.jupyter.exportToHTML.title%",
                "category": "Jupyter"
            },
            {
                "command": "jupyter.exportToPDF",
                "title": "%jupyter.command.jupyter.exportToPDF.title%",
                "category": "Jupyter"
            },
            {
                "command": "jupyter.selectJupyterInterpreter",
                "title": "%jupyter.command.jupyter.selectJupyterInterpreter.title%",
                "category": "Jupyter"
            },
            {
                "command": "jupyter.runcurrentcell",
                "title": "%jupyter.command.jupyter.runcurrentcell.title%",
                "category": "Jupyter"
            },
            {
                "command": "jupyter.debugcell",
                "title": "%jupyter.command.jupyter.debugcell.title%",
                "category": "Jupyter"
            },
            {
                "command": "jupyter.debugstepover",
                "title": "%jupyter.command.jupyter.debugstepover.title%",
                "category": "Jupyter"
            },
            {
                "command": "jupyter.debugstop",
                "title": "%jupyter.command.jupyter.debugstop.title%",
                "category": "Jupyter"
            },
            {
                "command": "jupyter.debugcontinue",
                "title": "%jupyter.command.jupyter.debugcontinue.title%",
                "category": "Jupyter"
            },
            {
                "command": "jupyter.insertCellBelowPosition",
                "title": "%jupyter.command.jupyter.insertCellBelowPosition.title%",
                "category": "Jupyter"
            },
            {
                "command": "jupyter.insertCellBelow",
                "title": "%jupyter.command.jupyter.insertCellBelow.title%",
                "category": "Jupyter"
            },
            {
                "command": "jupyter.insertCellAbove",
                "title": "%jupyter.command.jupyter.insertCellAbove.title%",
                "category": "Jupyter"
            },
            {
                "command": "jupyter.deleteCells",
                "title": "%jupyter.command.jupyter.deleteCells.title%",
                "category": "Jupyter"
            },
            {
                "command": "jupyter.selectCell",
                "title": "%jupyter.command.jupyter.selectCell.title%",
                "category": "Jupyter"
            },
            {
                "command": "jupyter.selectCellContents",
                "title": "%jupyter.command.jupyter.selectCellContents.title%",
                "category": "Jupyter"
            },
            {
                "command": "jupyter.extendSelectionByCellAbove",
                "title": "%jupyter.command.jupyter.extendSelectionByCellAbove.title%",
                "category": "Jupyter"
            },
            {
                "command": "jupyter.extendSelectionByCellBelow",
                "title": "%jupyter.command.jupyter.extendSelectionByCellBelow.title%",
                "category": "Jupyter"
            },
            {
                "command": "jupyter.moveCellsUp",
                "title": "%jupyter.command.jupyter.moveCellsUp.title%",
                "category": "Jupyter"
            },
            {
                "command": "jupyter.moveCellsDown",
                "title": "%jupyter.command.jupyter.moveCellsDown.title%",
                "category": "Jupyter"
            },
            {
                "command": "jupyter.changeCellToMarkdown",
                "title": "%jupyter.command.jupyter.changeCellToMarkdown.title%",
                "category": "Jupyter"
            },
            {
                "command": "jupyter.changeCellToCode",
                "title": "%jupyter.command.jupyter.changeCellToCode.title%",
                "category": "Jupyter"
            },
            {
                "command": "jupyter.gotoNextCellInFile",
                "title": "%jupyter.command.jupyter.gotoNextCellInFile.title%",
                "category": "Jupyter"
            },
            {
                "command": "jupyter.gotoPrevCellInFile",
                "title": "%jupyter.command.jupyter.gotoPrevCellInFile.title%",
                "category": "Jupyter"
            },
            {
                "command": "jupyter.runcurrentcelladvance",
                "title": "%jupyter.command.jupyter.runcurrentcelladvance.title%",
                "category": "Jupyter"
            },
            {
                "command": "jupyter.runcurrentcellandallbelow.palette",
                "title": "%jupyter.command.jupyter.runcurrentcellandallbelow.palette.title%",
                "category": "Jupyter"
            },
            {
                "command": "jupyter.runallcellsabove.palette",
                "title": "%jupyter.command.jupyter.runallcellsabove.palette.title%",
                "category": "Jupyter"
            },
            {
                "command": "jupyter.debugcurrentcell.palette",
                "title": "%jupyter.command.jupyter.debugcurrentcell.palette.title%",
                "category": "Jupyter"
            },
            {
                "command": "jupyter.execSelectionInteractive",
                "title": "%jupyter.command.jupyter.execSelectionInteractive.title%",
                "category": "Jupyter"
            },
            {
                "command": "jupyter.createnewinteractive",
                "title": "%jupyter.command.jupyter.createnewinteractive.title%",
                "category": "Jupyter"
            },
            {
                "command": "jupyter.runFileInteractive",
                "title": "%jupyter.command.jupyter.runFileInteractive.title%",
                "category": "Jupyter"
            },
            {
                "command": "jupyter.debugFileInteractive",
                "title": "%jupyter.command.jupyter.debugFileInteractive.title%",
                "category": "Jupyter"
            },
            {
                "command": "jupyter.runallcells",
                "title": "%jupyter.command.jupyter.runallcells.title%",
                "category": "Jupyter"
            },
            {
                "command": "jupyter.runallcellsabove",
                "title": "%jupyter.command.jupyter.runallcellsabove.title%",
                "category": "Jupyter"
            },
            {
                "command": "jupyter.runcellandallbelow",
                "title": "%jupyter.command.jupyter.runcellandallbelow.title%",
                "category": "Jupyter"
            },
            {
                "command": "jupyter.runcell",
                "title": "%jupyter.command.jupyter.runcell.title%",
                "category": "Jupyter"
            },
            {
                "command": "jupyter.runtoline",
                "title": "%jupyter.command.jupyter.runtoline.title%",
                "category": "Jupyter"
            },
            {
                "command": "jupyter.runfromline",
                "title": "%jupyter.command.jupyter.runfromline.title%",
                "category": "Jupyter"
            },
            {
                "command": "jupyter.selectjupyteruri",
                "title": "%jupyter.command.jupyter.selectjupyteruri.title%",
                "category": "Jupyter"
            },
            {
                "command": "jupyter.selectjupytercommandline",
                "title": "%jupyter.command.jupyter.selectjupytercommandline.title%",
                "category": "Jupyter"
            },
            {
                "command": "jupyter.importnotebook",
                "title": "%jupyter.command.jupyter.importnotebook.title%",
                "category": "Jupyter"
            },
            {
                "command": "jupyter.importnotebookfile",
                "title": "%jupyter.command.jupyter.importnotebookfile.title%",
                "category": "Jupyter"
            },
            {
                "command": "jupyter.opennotebook",
                "title": "%jupyter.command.jupyter.opennotebook.title%",
                "category": "Jupyter"
            },
            {
                "command": "jupyter.opennotebookInPreviewEditor",
                "title": "%jupyter.command.jupyter.opennotebookInPreviewEditor.title%",
                "enablement": "jupyter.opennotebookInPreviewEditor.enabled",
                "category": "Jupyter"
            },
            {
                "command": "jupyter.exportoutputasnotebook",
                "title": "%jupyter.command.jupyter.exportoutputasnotebook.title%",
                "category": "Jupyter"
            },
            {
                "command": "jupyter.exportfileasnotebook",
                "title": "%jupyter.command.jupyter.exportfileasnotebook.title%",
                "category": "Jupyter"
            },
            {
                "command": "jupyter.exportfileandoutputasnotebook",
                "title": "%jupyter.command.jupyter.exportfileandoutputasnotebook.title%",
                "category": "Jupyter"
            },
            {
                "command": "jupyter.undocells",
                "title": "%jupyter.command.jupyter.undocells.title%",
                "category": "Jupyter"
            },
            {
                "command": "jupyter.redocells",
                "title": "%jupyter.command.jupyter.redocells.title%",
                "category": "Jupyter"
            },
            {
                "command": "jupyter.notebookeditor.undocells",
                "title": "%jupyter.command.jupyter.undocells.title%",
                "category": "Jupyter"
            },
            {
                "command": "jupyter.notebookeditor.redocells",
                "title": "%jupyter.command.jupyter.redocells.title%",
                "category": "Jupyter"
            },
            {
                "command": "jupyter.removeallcells",
                "title": "%jupyter.command.jupyter.removeallcells.title%",
                "category": "Jupyter"
            },
            {
                "command": "jupyter.interruptkernel",
                "title": "%jupyter.command.jupyter.interruptkernel.title%",
                "category": "Jupyter"
            },
            {
                "command": "jupyter.restartkernel",
                "title": "%jupyter.command.jupyter.restartkernel.title%",
                "category": "Jupyter"
            },
            {
                "command": "jupyter.notebookeditor.removeallcells",
                "title": "%jupyter.command.jupyter.notebookeditor.removeallcells.title%",
                "category": "Jupyter"
            },
            {
                "command": "jupyter.notebookeditor.interruptkernel",
                "title": "%jupyter.command.jupyter.interruptkernel.title%",
                "category": "Jupyter"
            },
            {
                "command": "jupyter.notebookeditor.restartkernel",
                "title": "%jupyter.command.jupyter.restartkernel.title%",
                "category": "Jupyter",
                "icon": {
                    "light": "resources/light/restart-kernel.svg",
                    "dark": "resources/dark/restart-kernel.svg"
                },
                "enablement": "jupyter.notebookeditor.canrestartNotebookkernel"
            },
            {
                "command": "jupyter.notebookeditor.trust",
                "title": "%DataScience.trustNotebookCommandTitle%",
                "category": "Jupyter",
                "icon": {
                    "light": "resources/light/un-trusted.svg",
                    "dark": "resources/dark/un-trusted.svg"
                },
                "enablement": "notebookViewType == jupyter-notebook && !jupyter.isnotebooktrusted && jupyter.trustfeatureenabled"
            },
            {
                "command": "jupyter.notebookeditor.runallcells",
                "title": "%jupyter.command.jupyter.notebookeditor.runallcells.title%",
                "category": "Jupyter"
            },
            {
                "command": "jupyter.notebookeditor.runselectedcell",
                "title": "%jupyter.command.jupyter.notebookeditor.runselectedcell.title%",
                "category": "Jupyter"
            },
            {
                "command": "jupyter.notebookeditor.addcellbelow",
                "title": "%jupyter.command.jupyter.notebookeditor.addcellbelow.title%",
                "category": "Jupyter"
            },
            {
                "command": "jupyter.notebookeditor.removeallcells",
                "title": "%jupyter.command.jupyter.notebookeditor.removeallcells.title%",
                "category": "Jupyter"
            },
            {
                "command": "jupyter.notebookeditor.expandallcells",
                "title": "%jupyter.command.jupyter.notebookeditor.expandallcells.title%",
                "category": "Jupyter"
            },
            {
                "command": "jupyter.notebookeditor.collapseallcells",
                "title": "%jupyter.command.jupyter.notebookeditor.collapseallcells.title%",
                "category": "Jupyter"
            },
            {
                "command": "jupyter.expandallcells",
                "title": "%jupyter.command.jupyter.expandallcells.title%",
                "category": "Jupyter"
            },
            {
                "command": "jupyter.collapseallcells",
                "title": "%jupyter.command.jupyter.collapseallcells.title%",
                "category": "Jupyter"
            },
            {
                "command": "jupyter.addcellbelow",
                "title": "%jupyter.command.jupyter.addcellbelow.title%",
                "category": "Jupyter"
            },
            {
                "command": "jupyter.createnewnotebook",
                "title": "%jupyter.command.jupyter.createnewnotebook.title%",
                "category": "Jupyter"
            },
            {
                "command": "jupyter.scrolltocell",
                "title": "%jupyter.command.jupyter.scrolltocell.title%",
                "category": "Jupyter"
            },
            {
                "command": "jupyter.switchKernel",
                "title": "%DataScience.selectKernel%",
                "category": "Jupyter",
                "enablement": "jupyter.isnativeactive"
            },
            {
                "command": "jupyter.latestExtension",
                "title": "DataScience.latestExtension",
                "category": "Jupyter"
            },
            {
                "command": "jupyter.createGitHubIssue",
                "title": "%jupyter.command.jupyter.createGitHubIssue.title%",
                "enablement": "config.noExists",
                "category": "Jupyter"
            },
            {
                "command": "jupyter.submitGitHubIssue",
                "title": "%jupyter.command.jupyter.submitGitHubIssue.title%",
                "enablement": "config.noExists",
                "category": "Jupyter"
            },
            {
                "command": "jupyter.enableDebugLogging",
                "title": "%jupyter.command.jupyter.enableDebugLogging.title%",
                "category": "Jupyter"
            },
            {
                "command": "jupyter.resetLoggingLevel",
                "title": "%jupyter.command.jupyter.resetLoggingLevel.title%",
                "category": "Jupyter"
            },
            {
                "command": "jupyter.showDataViewer",
                "title": "%jupyter.command.jupyter.showDataViewer.title%",
                "category": "Jupyter"
            },
            {
                "command": "jupyter.clearSavedJupyterUris",
                "title": "%jupyter.command.jupyter.clearSavedJupyterUris.title%",
                "category": "Jupyter"
            }
        ],
        "menus": {
            "editor/context": [
                {
                    "when": "editorFocus && editorLangId == python && jupyter.hascodecells && !notebookEditorFocused",
                    "command": "jupyter.runallcells",
                    "group": "Jupyter2"
                },
                {
                    "when": "editorFocus && editorLangId == python && jupyter.hascodecells && !notebookEditorFocused",
                    "command": "jupyter.runcurrentcell",
                    "group": "Jupyter2"
                },
                {
                    "when": "editorFocus && editorLangId == python && jupyter.hascodecells && !notebookEditorFocused",
                    "command": "jupyter.runcurrentcelladvance",
                    "group": "Jupyter2"
                },
                {
                    "command": "jupyter.runFileInteractive",
                    "group": "Jupyter2",
                    "when": "editorFocus && editorLangId == python && !notebookEditorFocused"
                },
                {
                    "command": "jupyter.runfromline",
                    "group": "Jupyter2",
                    "when": "editorFocus && editorLangId == python && jupyter.ownsSelection && !notebookEditorFocused"
                },
                {
                    "command": "jupyter.runtoline",
                    "group": "Jupyter2",
                    "when": "editorFocus && editorLangId == python && jupyter.ownsSelection && !notebookEditorFocused"
                },
                {
                    "command": "jupyter.execSelectionInteractive",
                    "group": "Jupyter2",
                    "when": "editorFocus && editorLangId == python && jupyter.ownsSelection && !notebookEditorFocused"
                },
                {
                    "when": "editorFocus && editorLangId == python && resourceLangId == jupyter && !notebookEditorFocused",
                    "command": "jupyter.importnotebook",
                    "group": "Jupyter3@1"
                },
                {
                    "when": "editorFocus && editorLangId == python && jupyter.hascodecells && !notebookEditorFocused",
                    "command": "jupyter.exportfileasnotebook",
                    "group": "Jupyter3@2"
                },
                {
                    "when": "editorFocus && editorLangId == python && jupyter.hascodecells && !notebookEditorFocused",
                    "command": "jupyter.exportfileandoutputasnotebook",
                    "group": "Jupyter3@3"
                }
            ],
            "editor/title": [
                {
                    "command": "jupyter.notebookeditor.restartkernel",
                    "title": "%jupyter.command.jupyter.restartkernel.title%",
                    "group": "navigation",
                    "when": "resourceLangId == jupyter && notebookViewType == 'jupyter-notebook'"
                },
                {
                    "command": "jupyter.notebookeditor.trust",
                    "title": "%DataScience.trustNotebookCommandTitle%",
                    "group": "navigation@1",
                    "when": "resourceLangId == jupyter && notebookViewType == 'jupyter-notebook' && !jupyter.isnotebooktrusted && jupyter.trustfeatureenabled"
                },
                {
                    "command": "jupyter.export",
                    "title": "%DataScience.notebookExportAs%",
                    "group": "navigation",
                    "when": "resourceLangId == jupyter && notebookViewType == 'jupyter-notebook' && jupyter.isnotebooktrusted"
                }
            ],
            "explorer/context": [
                {
                    "when": "resourceLangId == python && !notebookEditorFocused",
                    "command": "jupyter.runFileInteractive",
                    "group": "Jupyter2"
                },
                {
                    "when": "resourceLangId == jupyter",
                    "command": "jupyter.opennotebook",
                    "group": "Jupyter"
                },
                {
                    "when": "resourceLangId == jupyter && jupyter.vscode.channel == 'insiders' && jupyter.opennotebookInPreviewEditor.enabled",
                    "command": "jupyter.opennotebookInPreviewEditor",
                    "group": "Jupyter"
                },
                {
                    "when": "resourceLangId == jupyter",
                    "command": "jupyter.importnotebookfile",
                    "group": "Jupyter"
                }
            ],
            "commandPalette": [
                {
                    "command": "jupyter.exportAsPythonScript",
                    "title": "%jupyter.command.jupyter.exportAsPythonScript.title%",
                    "category": "Jupyter",
                    "when": "jupyter.isnativeactive && jupyter.isnotebooktrusted"
                },
                {
                    "command": "jupyter.exportToHTML",
                    "title": "%jupyter.command.jupyter.exportToHTML.title%",
                    "category": "Jupyter",
                    "when": "jupyter.isnativeactive && jupyter.isnotebooktrusted"
                },
                {
                    "command": "jupyter.exportToPDF",
                    "title": "%jupyter.command.jupyter.exportToPDF.title%",
                    "category": "Jupyter",
                    "when": "jupyter.isnativeactive && jupyter.isnotebooktrusted"
                },
                {
                    "command": "jupyter.switchOffInsidersChannel",
                    "title": "%jupyter.command.jupyter.switchOffInsidersChannel.title%",
                    "category": "Jupyter",
                    "when": "config.jupyter.insidersChannel != 'default'"
                },
                {
                    "command": "jupyter.switchToDailyChannel",
                    "title": "%jupyter.command.jupyter.switchToDailyChannel.title%",
                    "category": "Jupyter",
                    "when": "config.jupyter.insidersChannel != 'daily'"
                },
                {
                    "command": "jupyter.switchToWeeklyChannel",
                    "title": "%jupyter.command.jupyter.switchToWeeklyChannel.title%",
                    "category": "Jupyter",
                    "when": "config.jupyter.insidersChannel != 'weekly'"
                },
                {
                    "command": "jupyter.insertCellBelowPosition",
                    "title": "%jupyter.command.jupyter.insertCellBelowPosition.title%",
                    "category": "Jupyter",
                    "when": "jupyter.hascodecells && !notebookEditorFocused"
                },
                {
                    "command": "jupyter.insertCellBelow",
                    "title": "%jupyter.command.jupyter.insertCellBelow.title%",
                    "category": "Jupyter",
                    "when": "jupyter.hascodecells && !notebookEditorFocused"
                },
                {
                    "command": "jupyter.insertCellAbove",
                    "title": "%jupyter.command.jupyter.insertCellAbove.title%",
                    "category": "Jupyter",
                    "when": "jupyter.hascodecells && !notebookEditorFocused"
                },
                {
                    "command": "jupyter.deleteCells",
                    "title": "%jupyter.command.jupyter.deleteCells.title%",
                    "category": "Jupyter",
                    "when": "jupyter.hascodecells && !notebookEditorFocused"
                },
                {
                    "command": "jupyter.selectCell",
                    "title": "%jupyter.command.jupyter.selectCell.title%",
                    "category": "Jupyter",
                    "when": "jupyter.hascodecells && !notebookEditorFocused"
                },
                {
                    "command": "jupyter.selectCellContents",
                    "title": "%jupyter.command.jupyter.selectCellContents.title%",
                    "category": "Jupyter",
                    "when": "jupyter.hascodecells && !notebookEditorFocused"
                },
                {
                    "command": "jupyter.extendSelectionByCellAbove",
                    "title": "%jupyter.command.jupyter.extendSelectionByCellAbove.title%",
                    "category": "Jupyter",
                    "when": "jupyter.hascodecells && !notebookEditorFocused"
                },
                {
                    "command": "jupyter.extendSelectionByCellBelow",
                    "title": "%jupyter.command.jupyter.extendSelectionByCellBelow.title%",
                    "category": "Jupyter",
                    "when": "jupyter.hascodecells && !notebookEditorFocused"
                },
                {
                    "command": "jupyter.moveCellsUp",
                    "title": "%jupyter.command.jupyter.moveCellsUp.title%",
                    "category": "Jupyter",
                    "when": "jupyter.hascodecells && !notebookEditorFocused"
                },
                {
                    "command": "jupyter.moveCellsDown",
                    "title": "%jupyter.command.jupyter.moveCellsDown.title%",
                    "category": "Jupyter",
                    "when": "jupyter.hascodecells && !notebookEditorFocused"
                },
                {
                    "command": "jupyter.changeCellToMarkdown",
                    "title": "%jupyter.command.jupyter.changeCellToMarkdown.title%",
                    "category": "Jupyter",
                    "when": "jupyter.hascodecells && !notebookEditorFocused"
                },
                {
                    "command": "jupyter.changeCellToCode",
                    "title": "%jupyter.command.jupyter.changeCellToCode.title%",
                    "category": "Jupyter",
                    "when": "jupyter.hascodecells && !notebookEditorFocused"
                },
                {
                    "command": "jupyter.gotoNextCellInFile",
                    "title": "%jupyter.command.jupyter.gotoNextCellInFile.title%",
                    "category": "Jupyter",
                    "when": "jupyter.hascodecells && !notebookEditorFocused"
                },
                {
                    "command": "jupyter.gotoPrevCellInFile",
                    "title": "%jupyter.command.jupyter.gotoPrevCellInFile.title%",
                    "category": "Jupyter",
                    "when": "jupyter.hascodecells && !notebookEditorFocused"
                },
                {
                    "command": "jupyter.runcurrentcell",
                    "title": "%jupyter.command.jupyter.runcurrentcell.title%",
                    "category": "Jupyter",
                    "when": "jupyter.hascodecells && jupyter.ispythonornativeactive"
                },
                {
                    "command": "jupyter.runcurrentcelladvance",
                    "title": "%jupyter.command.jupyter.runcurrentcelladvance.title%",
                    "category": "Jupyter",
                    "when": "jupyter.hascodecells && jupyter.ispythonornativeactive"
                },
                {
                    "command": "jupyter.runcurrentcellandallbelow.palette",
                    "title": "%jupyter.command.jupyter.runcurrentcellandallbelow.palette.title%",
                    "category": "Jupyter",
                    "when": "jupyter.hascodecells && jupyter.ispythonornativeactive"
                },
                {
                    "command": "jupyter.runallcellsabove.palette",
                    "title": "%jupyter.command.jupyter.runallcellsabove.palette.title%",
                    "category": "Jupyter",
                    "when": "jupyter.hascodecells && jupyter.ispythonornativeactive"
                },
                {
                    "command": "jupyter.debugcurrentcell.palette",
                    "title": "%jupyter.command.jupyter.debugcurrentcell.palette.title%",
                    "category": "Jupyter",
                    "when": "editorLangId == python && jupyter.hascodecells"
                },
                {
                    "command": "jupyter.createnewinteractive",
                    "title": "%jupyter.command.jupyter.createnewinteractive.title%",
                    "category": "Jupyter"
                },
                {
                    "command": "jupyter.runallcells",
                    "title": "%jupyter.command.jupyter.runallcells.title%",
                    "category": "Jupyter",
                    "when": "jupyter.hascodecells && jupyter.ispythonornativeactive"
                },
                {
                    "command": "jupyter.scrolltocell",
                    "title": "%jupyter.command.jupyter.scrolltocell.title%",
                    "category": "Jupyter",
                    "when": "false"
                },
                {
                    "command": "jupyter.debugcell",
                    "title": "%jupyter.command.jupyter.debugcell.title%",
                    "category": "Jupyter",
                    "when": "config.noExists"
                },
                {
                    "command": "jupyter.runcell",
                    "title": "%jupyter.command.jupyter.runcell.title%",
                    "category": "Jupyter",
                    "when": "config.noExists"
                },
                {
                    "command": "jupyter.runFileInteractive",
                    "title": "%jupyter.command.jupyter.runFileInteractive.title%",
                    "category": "Jupyter",
                    "when": "editorLangId == python && !notebookEditorFocused"
                },
                {
                    "command": "jupyter.debugFileInteractive",
                    "title": "%jupyter.command.jupyter.debugFileInteractive.title%",
                    "category": "Jupyter",
                    "when": "editorLangId == python && !notebookEditorFocused"
                },
                {
                    "command": "jupyter.importnotebook",
                    "title": "%jupyter.command.jupyter.importnotebook.title%",
                    "category": "Jupyter"
                },
                {
                    "command": "jupyter.opennotebook",
                    "title": "%jupyter.command.jupyter.opennotebook.title%",
                    "category": "Jupyter"
                },
                {
                    "command": "jupyter.exportfileasnotebook",
                    "title": "%jupyter.command.jupyter.exportfileasnotebook.title%",
                    "category": "Jupyter",
                    "when": "jupyter.hascodecells && jupyter.ispythonorinteractiveeactive && !notebookEditorFocused"
                },
                {
                    "command": "jupyter.exportfileandoutputasnotebook",
                    "title": "%jupyter.command.jupyter.exportfileandoutputasnotebook.title%",
                    "category": "Jupyter",
                    "when": "jupyter.hascodecells && jupyter.ispythonorinteractiveeactive && !notebookEditorFocused"
                },
                {
                    "command": "jupyter.undocells",
                    "title": "%jupyter.command.jupyter.undocells.title%",
                    "category": "Jupyter",
                    "when": "jupyter.haveinteractivecells && jupyter.ispythonorinteractiveeactive && !notebookEditorFocused"
                },
                {
                    "command": "jupyter.redocells",
                    "title": "%jupyter.command.jupyter.redocells.title%",
                    "category": "Jupyter",
                    "when": "jupyter.haveredoablecells && jupyter.ispythonorinteractiveornativeeactive && !notebookEditorFocused"
                },
                {
                    "command": "jupyter.removeallcells",
                    "title": "%jupyter.command.jupyter.removeallcells.title%",
                    "category": "Jupyter",
                    "when": "jupyter.haveinteractivecells && jupyter.ispythonorinteractiveeactive"
                },
                {
                    "command": "jupyter.interruptkernel",
                    "title": "%jupyter.command.jupyter.interruptkernel.title%",
                    "category": "Jupyter",
                    "when": "jupyter.haveinteractive && jupyter.ispythonorinteractiveeactive"
                },
                {
                    "command": "jupyter.restartkernel",
                    "title": "%jupyter.command.jupyter.restartkernel.title%",
                    "category": "Jupyter",
                    "when": "jupyter.haveinteractive && jupyter.ispythonorinteractiveeactive"
                },
                {
                    "command": "jupyter.notebookeditor.undocells",
                    "title": "%jupyter.command.jupyter.undocells.title%",
                    "category": "Jupyter",
                    "when": "jupyter.haveinteractivecells && jupyter.isnativeactive && !notebookEditorFocused && jupyter.isnotebooktrusted"
                },
                {
                    "command": "jupyter.notebookeditor.redocells",
                    "title": "%jupyter.command.jupyter.redocells.title%",
                    "category": "Jupyter",
                    "when": "jupyter.havenativeredoablecells && jupyter.isnativeactive && !notebookEditorFocused&& jupyter.isnotebooktrusted"
                },
                {
                    "command": "jupyter.notebookeditor.removeallcells",
                    "title": "%jupyter.command.jupyter.notebookeditor.removeallcells.title%",
                    "category": "Jupyter",
                    "when": "jupyter.havenativecells && jupyter.isnativeactive && jupyter.isnotebooktrusted"
                },
                {
                    "command": "jupyter.notebookeditor.interruptkernel",
                    "title": "%jupyter.command.jupyter.interruptkernel.title%",
                    "category": "Jupyter",
                    "when": "jupyter.isnativeactive && jupyter.isnotebooktrusted"
                },
                {
                    "command": "jupyter.notebookeditor.restartkernel",
                    "title": "%jupyter.command.jupyter.restartkernel.title%",
                    "category": "Jupyter",
                    "when": "jupyter.isnativeactive && jupyter.isnotebooktrusted"
                },
                {
                    "command": "jupyter.notebookeditor.trust",
                    "title": "%DataScience.trustNotebookCommandTitle%",
                    "category": "Jupyter",
                    "when": "notebookEditorFocused && !jupyter.isnotebooktrusted && jupyter.trustfeatureenabled"
                },
                {
                    "command": "jupyter.notebookeditor.runallcells",
                    "title": "%jupyter.command.jupyter.notebookeditor.runallcells.title%",
                    "category": "Jupyter",
                    "when": "jupyter.isnativeactive && jupyter.isnotebooktrusted"
                },
                {
                    "command": "jupyter.notebookeditor.runselectedcell",
                    "title": "%jupyter.command.jupyter.notebookeditor.runselectedcell.title%",
                    "category": "Jupyter",
                    "when": "jupyter.isnativeactive && jupyter.havecellselected && !notebookEditorFocused && jupyter.isnotebooktrusted"
                },
                {
                    "command": "jupyter.notebookeditor.runselectedcell",
                    "title": "%jupyter.command.jupyter.notebookeditor.runselectedcell.title%",
                    "category": "Jupyter",
                    "when": "jupyter.isnativeactive && notebookEditorFocused && jupyter.isnotebooktrusted"
                },
                {
                    "command": "jupyter.notebookeditor.addcellbelow",
                    "title": "%jupyter.command.jupyter.notebookeditor.addcellbelow.title%",
                    "category": "Jupyter",
                    "when": "jupyter.isnativeactive && jupyter.isnotebooktrusted"
                },
                {
                    "command": "jupyter.notebookeditor.removeallcells",
                    "title": "%jupyter.command.jupyter.removeallcells.title%",
                    "category": "Jupyter",
                    "when": "notebookEditorFocused"
                },
                {
                    "command": "jupyter.notebookeditor.expandallcells",
                    "title": "%jupyter.command.jupyter.expandallcells.title%",
                    "category": "Jupyter",
                    "when": "notebookEditorFocused"
                },
                {
                    "command": "jupyter.notebookeditor.collapseallcells",
                    "title": "%jupyter.command.jupyter.collapseallcells.title%",
                    "category": "Jupyter",
                    "when": "notebookEditorFocused"
                },
                {
                    "command": "jupyter.expandallcells",
                    "title": "%jupyter.command.jupyter.expandallcells.title%",
                    "category": "Jupyter",
                    "when": "jupyter.isinteractiveactive"
                },
                {
                    "command": "jupyter.collapseallcells",
                    "title": "%jupyter.command.jupyter.collapseallcells.title%",
                    "category": "Jupyter",
                    "when": "jupyter.isinteractiveactive"
                },
                {
                    "command": "jupyter.exportoutputasnotebook",
                    "title": "%jupyter.command.jupyter.exportoutputasnotebook.title%",
                    "category": "Jupyter",
                    "when": "jupyter.isinteractiveactive"
                },
                {
                    "command": "jupyter.runcellandallbelow",
                    "category": "Jupyter",
                    "when": "config.noExists"
                },
                {
                    "command": "jupyter.runallcellsabove",
                    "category": "Jupyter",
                    "when": "config.noExists"
                },
                {
                    "command": "jupyter.debugcontinue",
                    "category": "Jupyter",
                    "when": "config.noExists"
                },
                {
                    "command": "jupyter.debugstop",
                    "category": "Jupyter",
                    "when": "config.noExists"
                },
                {
                    "command": "jupyter.debugstepover",
                    "category": "Jupyter",
                    "when": "config.noExists"
                },
                {
                    "command": "jupyter.debugcell",
                    "category": "Jupyter",
                    "when": "config.noExists"
                },
                {
                    "command": "jupyter.addcellbelow",
                    "title": "%jupyter.command.jupyter.addcellbelow.title%",
                    "category": "Jupyter",
                    "when": "jupyter.hascodecells && jupyter.ispythonornativeactive"
                },
                {
                    "command": "jupyter.createnewnotebook",
                    "title": "%jupyter.command.jupyter.createnewnotebook.title%",
                    "category": "Jupyter"
                },
                {
                    "command": "jupyter.runtoline",
                    "category": "Jupyter",
                    "when": "config.noExists"
                },
                {
                    "command": "jupyter.runfromline",
                    "category": "Jupyter",
                    "when": "config.noExists"
                },
                {
                    "command": "jupyter.execSelectionInteractive",
                    "category": "Jupyter",
                    "when": "editorLangId == python && !notebookEditorFocused"
                },
                {
                    "command": "jupyter.switchKernel",
                    "title": "%DataScience.selectKernel%",
                    "category": "Jupyter",
                    "when": "jupyter.isnativeactive"
                },
                {
                    "command": "jupyter.latestExtension",
                    "title": "%DataScience.latestExtension%",
                    "category": "Jupyter",
                    "when": "false"
                },
                {
                    "command": "jupyter.export",
                    "title": "%DataScience.notebookExportAs%",
                    "category": "Jupyter",
                    "when": "false"
                },
                {
                    "command": "jupyter.resetLoggingLevel",
                    "title": "%jupyter.command.jupyter.resetLoggingLevel.title%",
                    "category": "Jupyter",
                    "when": "config.jupyter.logging.level != error"
                },
                {
                    "command": "jupyter.enableDebugLogging",
                    "title": "%jupyter.command.jupyter.enableDebugLogging.title%",
                    "category": "Jupyter",
                    "when": "config.jupyter.logging.level != debug"
                },
                {
                    "command": "jupyter.createGitHubIssue",
                    "category": "Jupyter",
                    "when": "config.jupyter.logging.level == debug && config.noExists"
                },
                {
                    "command": "jupyter.submitGitHubIssue",
                    "category": "Jupyter",
                    "when": "false"
                },
                {
                    "command": "jupyter.showDataViewer",
                    "category": "Jupyter",
                    "when": "false"
                },
                {
                    "command": "jupyter.opennotebookInPreviewEditor",
                    "when": "false",
                    "category": "Jupyter"
                }
            ],
            "debug/variables/context": [
                {
                    "command": "jupyter.showDataViewer",
                    "group": "1_view",
                    "when": "python.isDebuggerDataViewerExperimentEnabled && debugProtocolVariableMenuContext == 'viewableInDataViewer'"
                }
            ]
        },
        "configuration": {
            "type": "object",
            "title": "Jupyter",
            "properties": {
                "jupyter.experiments.enabled": {
                    "type": "boolean",
                    "default": true,
                    "description": "Enables/disables A/B tests.",
                    "scope": "machine"
                },
                "jupyter.logging.level": {
                    "type": "string",
                    "default": "error",
                    "enum": [
                        "off",
                        "error",
                        "warn",
                        "info",
                        "debug"
                    ],
                    "description": "The logging level the extension logs at, defaults to 'error'",
                    "scope": "machine"
                },
                "jupyter.experiments.optInto": {
                    "type": "array",
                    "default": [],
                    "items": {
                        "enum": [
                            "NativeNotebookEditor",
                            "CustomEditor",
                            "All"
                        ]
                    },
                    "description": "List of experiment to opt into. If empty, user is assigned the default experiment groups. See https://github.com/microsoft/vscode-jupyter/wiki/Experiments for more details.",
                    "scope": "machine"
                },
                "jupyter.experiments.optOutFrom": {
                    "type": "array",
                    "default": [],
                    "items": {
                        "enum": [
                            "NativeNotebookEditor",
                            "CustomEditor",
                            "All"
                        ]
                    },
                    "description": "List of experiment to opt out of. If empty, user is assigned the default experiment groups. See https://github.com/microsoft/vscode-jupyter/wiki/Experiments for more details.",
                    "scope": "machine"
                },
                "jupyter.allowImportFromNotebook": {
                    "type": "boolean",
                    "default": true,
                    "description": "Allows a user to import a jupyter notebook into a python file anytime one is opened.",
                    "scope": "resource"
                },
                "jupyter.widgetScriptSources": {
                    "type": "array",
                    "default": [],
                    "items": {
                        "type": "string",
                        "enum": [
                            "jsdelivr.com",
                            "unpkg.com"
                        ],
                        "enumDescriptions": [
                            "Loads widget (javascript) scripts from https://www.jsdelivr.com/",
                            "Loads widget (javascript) scripts from https://unpkg.com/"
                        ]
                    },
                    "uniqueItems": true,
                    "markdownDescription": "Defines the location and order of the sources where scripts files for Widgets are downloaded from (e.g. ipywidgest, bqplot, beakerx, ipyleaflet, etc). Not selecting any of these could result in widgets not rendering or function correctly. See [here](https://aka.ms/PVSCIPyWidgets) for more information. Once updated you will need to restart the Kernel.",
                    "scope": "machine"
                },
                "jupyter.askForLargeDataFrames": {
                    "type": "boolean",
                    "default": true,
                    "description": "Warn the user before trying to open really large data frames.",
                    "scope": "application"
                },
                "jupyter.askForKernelRestart": {
                    "type": "boolean",
                    "default": true,
                    "description": "Warn the user before restarting a kernel.",
                    "scope": "application"
                },
                "jupyter.exportWithOutputEnabled": {
                    "type": "boolean",
                    "default": false,
                    "description": "Enable exporting a python file into a jupyter notebook and run all cells when doing so.",
                    "scope": "resource"
                },
                "jupyter.jupyterLaunchTimeout": {
                    "type": "number",
                    "default": 60000,
                    "description": "Amount of time (in ms) to wait for the Jupyter Notebook server to start.",
                    "scope": "resource"
                },
                "jupyter.jupyterLaunchRetries": {
                    "type": "number",
                    "default": 3,
                    "description": "Number of times to attempt to connect to the Jupyter Notebook",
                    "scope": "resource"
                },
                "jupyter.jupyterServerType": {
                    "type": "string",
                    "enum": [
                        "local",
                        "remote"
                    ],
                    "description": "Determines the type of connection for talking to jupyter. Local will start kernels locally. Remote allows for connections to remote servers",
                    "scope": "resource"
                },
                "jupyter.jupyterCommandLineArguments": {
                    "type": "array",
                    "default": [],
                    "description": "When a Notebook Editor or Interactive Window Jupyter server is started, these arguments will be passed to it. By default this list is generated by the Jupyter Extension.",
                    "scope": "resource"
                },
                "jupyter.notebookFileRoot": {
                    "type": "string",
                    "default": "${fileDirname}",
                    "description": "Set the root directory for loading files for the Interactive window.",
                    "scope": "resource"
                },
                "jupyter.searchForJupyter": {
                    "type": "boolean",
                    "default": true,
                    "description": "Search all installed Python interpreters for a Jupyter installation when starting the Interactive window",
                    "scope": "resource"
                },
                "jupyter.changeDirOnImportExport": {
                    "type": "boolean",
                    "default": false,
                    "description": "When importing or exporting a Jupyter Notebook add a directory change command to allow relative path loading to work.",
                    "scope": "resource"
                },
                "jupyter.useDefaultConfigForJupyter": {
                    "type": "boolean",
                    "default": true,
                    "description": "When running Jupyter locally, create a default empty Jupyter config for the Interactive window",
                    "scope": "resource"
                },
                "jupyter.jupyterInterruptTimeout": {
                    "type": "number",
                    "default": 10000,
                    "description": "Amount of time (in ms) to wait for an interrupt before asking to restart the Jupyter kernel.",
                    "scope": "resource"
                },
                "jupyter.allowInput": {
                    "type": "boolean",
                    "default": true,
                    "description": "Allow the inputting of python code directly into the Interactive window"
                },
                "jupyter.showCellInputCode": {
                    "type": "boolean",
                    "default": true,
                    "description": "Show cell input code.",
                    "scope": "resource"
                },
                "jupyter.collapseCellInputCodeByDefault": {
                    "type": "boolean",
                    "default": true,
                    "description": "Collapse cell input code by default.",
                    "scope": "resource"
                },
                "jupyter.maxOutputSize": {
                    "type": "number",
                    "default": 400,
                    "description": "Maximum size (in pixels) of text output in the Notebook Editor before a scrollbar appears. First enable scrolling for cell outputs in settings.",
                    "scope": "resource"
                },
                "jupyter.alwaysScrollOnNewCell": {
                    "type": "boolean",
                    "default": false,
                    "description": "Automatically scroll the interactive window to show the output of the last statement executed. If false, the interactive window will only automatically scroll if the bottom of the prior cell is visible.",
                    "scope": "resource"
                },
                "jupyter.enableScrollingForCellOutputs": {
                    "type": "boolean",
                    "default": true,
                    "description": "Enables scrolling for large cell outputs in the Notebook Editor. This setting does not apply to the Interactive Window.",
                    "scope": "resource"
                },
                "jupyter.errorBackgroundColor": {
                    "type": "string",
                    "default": "#FFFFFF",
                    "description": "Background color (in hex) for exception messages in the Interactive window.",
                    "scope": "resource",
                    "deprecationMessage": "No longer necessary as the theme colors are used for error messages"
                },
                "jupyter.sendSelectionToInteractiveWindow": {
                    "type": "boolean",
                    "default": false,
                    "description": "Determines if selected code in a python file will go to the terminal or the Interactive window when hitting shift+enter",
                    "scope": "resource"
                },
                "jupyter.showJupyterVariableExplorer": {
                    "type": "boolean",
                    "default": true,
                    "description": "Show the variable explorer in the Interactive window.",
                    "deprecationMessage": "This setting no longer applies. It is ignored.",
                    "scope": "resource"
                },
                "jupyter.variableExplorerExclude": {
                    "type": "string",
                    "default": "module;function;builtin_function_or_method",
                    "description": "Types to exclude from showing in the Interactive variable explorer",
                    "scope": "resource"
                },
                "jupyter.codeRegularExpression": {
                    "type": "string",
                    "default": "^(#\\s*%%|#\\s*\\<codecell\\>|#\\s*In\\[\\d*?\\]|#\\s*In\\[ \\])",
                    "description": "Regular expression used to identify code cells. All code until the next match is considered part of this cell. \nDefaults to '^(#\\s*%%|#\\s*\\<codecell\\>|#\\s*In\\[\\d*?\\]|#\\s*In\\[ \\])' if left blank",
                    "scope": "resource"
                },
                "jupyter.defaultCellMarker": {
                    "type": "string",
                    "default": "# %%",
                    "description": "Cell marker used for delineating a cell in a python file.",
                    "scope": "resource"
                },
                "jupyter.markdownRegularExpression": {
                    "type": "string",
                    "default": "^(#\\s*%%\\s*\\[markdown\\]|#\\s*\\<markdowncell\\>)",
                    "description": "Regular expression used to identify markdown cells. All comments after this expression are considered part of the markdown. \nDefaults to '^(#\\s*%%\\s*\\[markdown\\]|#\\s*\\<markdowncell\\>)' if left blank",
                    "scope": "resource"
                },
                "jupyter.allowLiveShare": {
                    "type": "boolean",
                    "default": true,
                    "description": "Allow the Interactive window to be shared during a Live Share session",
                    "scope": "resource"
                },
                "jupyter.ignoreVscodeTheme": {
                    "type": "boolean",
                    "default": false,
                    "description": "Don't use the VS Code theme in the Interactive window (requires reload of VS Code). This forces the Interactive window to use 'Light +(default light)' and disables matplotlib defaults.",
                    "scope": "resource"
                },
                "jupyter.themeMatplotlibPlots": {
                    "type": "boolean",
                    "default": false,
                    "description": "In the Interactive window and Notebook Editor theme matplotlib outputs to match the VS Code editor theme.",
                    "scope": "resource"
                },
                "jupyter.liveShareConnectionTimeout": {
                    "type": "number",
                    "default": 1000,
                    "description": "Amount of time to wait for guest connections to verify they have the Python extension installed.",
                    "scope": "application"
                },
                "jupyter.decorateCells": {
                    "type": "boolean",
                    "default": true,
                    "description": "Draw a highlight behind the currently active cell.",
                    "scope": "resource"
                },
                "jupyter.enableCellCodeLens": {
                    "type": "boolean",
                    "default": true,
                    "description": "Enables code lens for 'cells' in a python file.",
                    "scope": "resource"
                },
                "jupyter.enableAutoMoveToNextCell": {
                    "type": "boolean",
                    "default": true,
                    "description": "Enables moving to the next cell when clicking on a 'Run Cell' code lens.",
                    "scope": "resource"
                },
                "jupyter.autoPreviewNotebooksInInteractivePane": {
                    "type": "boolean",
                    "deprecationMessage": "No longer supported. Notebooks open directly in their own editor now.",
                    "default": false,
                    "description": "When opening ipynb files, automatically preview the contents in the Interactive window.",
                    "scope": "resource"
                },
                "jupyter.useNotebookEditor": {
                    "type": "boolean",
                    "default": true,
                    "description": "Automatically open .ipynb files in the Notebook Editor.",
                    "scope": "resource"
                },
                "jupyter.allowUnauthorizedRemoteConnection": {
                    "type": "boolean",
                    "default": false,
                    "description": "Allow for connecting the Interactive window to a https Jupyter server that does not have valid certificates. This can be a security risk, so only use for known and trusted servers.",
                    "scope": "resource"
                },
                "jupyter.enablePlotViewer": {
                    "type": "boolean",
                    "default": true,
                    "description": "Modify plot output so that it can be expanded into a plot viewer window.",
                    "scope": "resource"
                },
                "jupyter.codeLenses": {
                    "type": "string",
                    "default": "jupyter.runcell,  jupyter.runallcellsabove, jupyter.debugcell",
                    "description": "Set of commands to put as code lens above a cell. Defaults to 'jupyter.runcell,  jupyter.runallcellsabove, jupyter.debugcell'",
                    "scope": "resource"
                },
                "jupyter.debugCodeLenses": {
                    "type": "string",
                    "default": "jupyter.debugcontinue, jupyter.debugstop, jupyter.debugstepover",
                    "description": "Set of debug commands to put as code lens above a cell while debugging.",
                    "scope": "resource"
                },
                "jupyter.debugpyDistPath": {
                    "type": "string",
                    "default": "",
                    "description": "Path to debugpy bits for debugging cells.",
                    "scope": "resource"
                },
                "jupyter.stopOnFirstLineWhileDebugging": {
                    "type": "boolean",
                    "default": true,
                    "description": "When debugging a cell, stop on the first line.",
                    "scope": "resource"
                },
                "jupyter.remoteDebuggerPort": {
                    "type": "number",
                    "default": -1,
                    "description": "When debugging a cell, open this port on the remote box. If -1 is specified, a random port between 8889 and 9000 will be attempted.",
                    "scope": "resource"
                },
                "jupyter.disableJupyterAutoStart": {
                    "type": "boolean",
                    "default": false,
                    "description": "When true, disables Jupyter from being automatically started for you. You must instead run a cell to start Jupyter.",
                    "scope": "resource"
                },
                "jupyter.textOutputLimit": {
                    "type": "number",
                    "default": 20000,
                    "description": "Limit the amount of text in Interactive cell text output to this value. 0 to allow any amount of characters.",
                    "scope": "resource"
                },
                "jupyter.colorizeInputBox": {
                    "type": "boolean",
                    "default": true,
                    "description": "Whether or not to use the theme's peek color as the background for the input box.",
                    "scope": "resource"
                },
                "jupyter.stopOnError": {
                    "type": "boolean",
                    "default": true,
                    "description": "Stop running cells if a cell throws an exception.",
                    "scope": "resource"
                },
                "jupyter.addGotoCodeLenses": {
                    "type": "boolean",
                    "default": true,
                    "description": "After running a cell, add a 'Goto' code lens on the cell. Note, disabling all code lenses disables this code lens as well.",
                    "scope": "resource"
                },
                "jupyter.variableQueries": {
                    "type": "array",
                    "description": "Language to query mapping for returning the list of active variables in a Jupyter kernel. Used by the Variable Explorer in both the Interactive Window and Notebooks. Example: \n'[\n{\n   \"language\": \"python\",\n   \"query\": \"%who_ls\",\n  \"parseExpr\": \"'(\\\\w+)'\"\n}\n]'",
                    "scope": "machine",
                    "examples": [
                        [
                            {
                                "language": "python",
                                "query": "_rwho_ls = %who_ls\\nprint(_rwho_ls)",
                                "parseExpr": "'(\\w+)'"
                            },
                            {
                                "language": "julia",
                                "query": "whos",
                                "parseExpr": "'(\\w+)'"
                            }
                        ]
                    ]
                },
                "jupyter.interactiveWindowMode": {
                    "type": "string",
                    "enum": [
                        "perFile",
                        "single",
                        "multiple"
                    ],
                    "scope": "resource",
                    "description": "Behavior of the Interactive Window. 'perFile' will create a new interactive window for every file that runs a cell. 'single' allows a single window. 'multiple' allows the creation of multiple.",
                    "default": "multiple"
                },
                "jupyter.magicCommandsAsComments": {
                    "type": "boolean",
                    "default": false,
                    "description": "Uncomment shell assignments (#!), line magic (#!%) and cell magic (#!%%) when parsing code cells.",
                    "scope": "resource"
                },
                "jupyter.runMagicCommands": {
                    "type": "string",
                    "default": "",
                    "deprecationMessage": "This setting has been deprecated in favor of 'runStartupCommands'.",
                    "description": "A series of Python instructions or iPython magic commands separated by '\\n' that will be executed when the interactive window loads.",
                    "scope": "application"
                },
                "jupyter.runStartupCommands": {
                    "type": "array",
                    "default": "",
                    "description": "A series of Python instructions or iPython magic commands. Can be either an array of strings or a single string with commands separated by '\\n'. Commands will be silently executed whenever the interactive window loads. For instance, set this to '%load_ext autoreload\\n%autoreload 2' to automatically reload changes made to imported files without having to restart the interactive session.",
                    "scope": "application"
                },
                "jupyter.debugJustMyCode": {
                    "type": "boolean",
                    "default": true,
                    "description": "When debugging, debug just my code.",
                    "scope": "resource"
                },
                "jupyter.alwaysTrustNotebooks": {
                    "type": "boolean",
                    "default": false,
                    "markdownDescription": "Enabling this setting will automatically trust any opened notebook and therefore display markdown and render code cells. You will no longer be prompted to trust individual notebooks and harmful code could automatically run. \n\n[Learn more.](https://aka.ms/trusted-notebooks)",
                    "scope": "machine"
                },
                "jupyter.insidersChannel": {
                    "type": "string",
                    "default": "off",
                    "description": "Set to \"weekly\" or \"daily\" to automatically download and install the latest Insiders builds of the Jupyter extension, which include upcoming features and bug fixes.",
                    "enum": [
                        "off",
                        "weekly",
                        "daily"
                    ],
                    "scope": "application"
                }
            }
        },
        "languages": [
            {
                "id": "jupyter",
                "aliases": [
                    "Jupyter",
                    "Notebook"
                ],
                "extensions": [
                    ".ipynb"
                ]
            },
            {
                "id": "julia",
                "aliases": [
                    "Julia",
                    "julia"
                ],
                "extensions": [
                    ".jl"
                ]
            }
        ],
        "notebookProvider": [
            {
                "viewType": "jupyter-notebook",
                "displayName": "Jupyter Notebook (preview)",
                "selector": [
                    {
                        "filenamePattern": "*.ipynb"
                    }
                ],
                "priority": "option"
            }
        ],
        "notebookOutputRenderer": [
            {
                "id": "jupyter-ipywidget-renderer",
                "entrypoint": "./out/datascience-ui/ipywidgetsRenderer/ipywidgetsRenderer.js",
                "displayName": "Jupyter IPyWidget Renderer",
                "mimeTypes": [
                    "application/vnd.jupyter.widget-view+json"
                ]
            }
        ],
        "customEditors": [
            {
                "viewType": "jupyter.notebook.ipynb",
                "displayName": "Jupyter Notebook",
                "selector": [
                    {
                        "filenamePattern": "*.ipynb"
                    }
                ],
                "priority": "option"
            }
        ],
        "viewsContainers": {
            "activitybar": [
                {
                    "id": "jupyter",
                    "title": "Jupyter",
                    "icon": "NOICON.svg"
                }
            ]
        },
        "views": {
            "jupyter": [
                {
                    "type": "webview",
                    "id": "jupyterViewVariables",
                    "name": "Variables",
                    "when": "jupyter.nativevariableview"
                }
            ]
        }
    },
    "scripts": {
        "package": "gulp clean && gulp prePublishBundle && vsce package -o ms-toolsai-jupyter-insiders.vsix",
        "compile": "tsc -watch -p ./",
        "compiled": "deemon npm run compile",
        "kill-compiled": "deemon --kill npm run compile",
        "compile-webviews-watch": "gulp compile-ipywidgets && cross-env NODE_OPTIONS=--max_old_space_size=9096 webpack --config ./build/webpack/webpack.datascience-ui.config.js --watch",
        "compile-webviews-watchd": "deemon npm run compile-webviews-watch",
        "kill-compile-webviews-watchd": "deemon --kill npm run compile-webviews-watch",
        "build-ipywidgets": "npm run build-ipywidgets-clean && npm run build-ipywidgets-compile && npm run build-ipywidgets-webpack",
        "build-ipywidgets-clean": "node ./src/ipywidgets/scripts/clean.js",
        "build-ipywidgets-compile": "tsc -p ./src/ipywidgets && rimraf ./out/tsconfig.tsbuildinfo && node ./src/ipywidgets/scripts/copyfiles.js",
        "build-ipywidgets-webpack": "cross-env NODE_OPTIONS=--max_old_space_size=9096 webpack --config ./src/ipywidgets/webpack.config.js",
        "checkDependencies": "gulp checkDependencies",
        "postinstall": "node ./build/ci/postInstall.js",
        "test:unittests": "mocha --config ./build/.mocha.unittests.js.json",
        "test:unittests:cover": "nyc --no-clean --nycrc-path build/.nycrc mocha --config ./build/.mocha.unittests.ts.json",
        "test:functional": "mocha --require source-map-support/register --config ./build/.mocha.functional.json",
        "test:functional:perf": "node --inspect-brk ./node_modules/mocha/bin/_mocha --require source-map-support/register --config ./build/.mocha.functional.perf.json",
        "test:functional:memleak": "node --inspect-brk ./node_modules/mocha/bin/_mocha --require source-map-support/register --config ./build/.mocha.functional.json",
        "test:functional:cover": "npm run test:functional",
        "test:functional:parallel": "cross-env VSC_JUPYTER_CI_TEST_PARALLEL=1 node ./build/ci/scripts/runFunctionalTests.js",
        "test:cover:report": "nyc --nycrc-path build/.nycrc  report --reporter=text --reporter=html --reporter=text-summary --reporter=cobertura",
        "preTestJediLSP": "node ./out/test/languageServers/jedi/lspSetup.js",
        "testJediLSP": "node ./out/test/languageServers/jedi/lspSetup.js && cross-env CODE_TESTS_WORKSPACE=src/test VSC_JUPYTER_CI_TEST_GREP='Language Server:' node ./out/test/testBootstrap.js ./out/test/standardTest.js && node ./out/test/languageServers/jedi/lspTeardown.js",
        "pretestVSCode": "cross-env VSC_JUPYTER_CI_TEST_VSC_CHANNEL=stable node ./out/test/datascience/dsTestSetup.js",
        "testVSCode": "cross-env CODE_TESTS_WORKSPACE=src/test/datascience VSC_JUPYTER_CI_TEST_VSC_CHANNEL=stable TEST_FILES_SUFFIX=vscode.test VSC_JUPYTER_FORCE_LOGGING=1 VSC_JUPYTER_LOAD_EXPERIMENTS_FROM_FILE=true node ./out/test/testBootstrap.js ./out/test/standardTest.js",
        "pretestNativeNotebooksInVSCode": "cross-env VSC_JUPYTER_CI_TEST_VSC_CHANNEL=insiders VSC_JUPYTER_RUN_NB_TEST=true node ./out/test/datascience/dsTestSetup.js",
        "testNativeNotebooksInVSCode": "cross-env CODE_TESTS_WORKSPACE=src/test/datascience VSC_JUPYTER_CI_TEST_VSC_CHANNEL=insiders VSC_JUPYTER_RUN_NB_TEST=true TEST_FILES_SUFFIX=vscode.test VSC_JUPYTER_FORCE_LOGGING=1 VSC_JUPYTER_LOAD_EXPERIMENTS_FROM_FILE=true node ./out/test/testBootstrap.js ./out/test/standardTest.js",
        "testPerformance": "node ./out/test/testBootstrap.js ./out/test/performanceTest.js",
        "testSmoke": "node ./out/test/testBootstrap.js ./out/test/smokeTest.js",
        "testSmokeLogged": "cross-env VSC_JUPYTER_FORCE_LOGGING=true VSC_JUPYTER_LOG_FILE=smoke-test.log node --no-force-async-hooks-checks ./out/test/smokeTest.js",
        "lint-staged": "node gulpfile.js",
        "lint": "tslint src/**/*.ts -t verbose",
        "prettier-fix": "prettier 'src/**/*.ts*' --write && prettier 'build/**/*.js' --write",
        "clean": "gulp clean",
        "updateBuildNumber": "gulp updateBuildNumber",
        "updateLicense": "gulp updateLicense",
        "webpack": "webpack"
    },
    "dependencies": {
        "@enonic/fnv-plus": "^1.3.0",
        "@jupyter-widgets/base": "^2.0.1",
        "@jupyter-widgets/controls": "^1.5.2",
        "@jupyter-widgets/jupyterlab-manager": "^1.0.2",
        "@jupyter-widgets/output": "^2.0.1",
        "@jupyter-widgets/schema": "^0.4.0",
        "@jupyterlab/coreutils": "^3.1.0",
        "@jupyterlab/services": "^4.2.0",
        "@loadable/component": "^5.12.0",
        "@nteract/messaging": "^7.0.0",
        "@nteract/transform-dataresource": "^4.3.5",
        "@nteract/transform-geojson": "^3.2.3",
        "@nteract/transform-model-debug": "^3.2.3",
        "@nteract/transform-plotly": "^6.0.0",
        "@nteract/transform-vega": "^6.0.3",
        "@nteract/transforms": "^4.4.7",
        "@octokit/rest": "^18.0.6",
        "@phosphor/widgets": "^1.9.3",
        "ansi-regex": "^4.1.0",
        "ansi-to-html": "^0.6.7",
        "ansi-to-react": "^6.0.8",
        "arch": "^2.1.0",
        "bootstrap": "^4.3.1",
        "bootstrap-less": "^3.3.8",
        "detect-indent": "^6.0.0",
        "diff-match-patch": "^1.0.0",
        "fast-deep-equal": "^2.0.1",
        "font-awesome": "^4.7.0",
        "fs-extra": "^4.0.3",
        "get-port": "^3.2.0",
        "glob": "^7.1.2",
        "hash.js": "^1.1.7",
        "iconv-lite": "^0.4.21",
        "inversify": "^4.11.1",
        "is-online": "^8.2.1",
        "jsonc-parser": "^2.0.3",
        "lodash": "^4.17.19",
        "log4js": "^6.1.2",
        "md5": "^2.2.1",
        "named-js-regexp": "^1.3.3",
        "node-fetch": "^2.6.1",
        "node-stream-zip": "^1.6.0",
        "onigasm": "^2.2.2",
        "pdfkit": "^0.11.0",
        "plotly.js-dist": "^1.57.1",
        "portfinder": "^1.0.25",
        "react": "^16.5.2",
        "react-data-grid": "^6.0.2-0",
        "react-dom": "^16.5.2",
        "react-draggable": "^4.4.2",
        "react-redux": "^7.1.1",
        "react-svg-pan-zoom": "^3.1.0",
        "react-svgmt": "^1.1.8",
        "react-virtualized": "^9.21.1",
        "redux": "^4.0.4",
        "redux-logger": "^3.0.6",
        "reflect-metadata": "^0.1.12",
        "request": "^2.87.0",
        "request-progress": "^3.0.0",
        "requirejs": "^2.3.6",
        "rxjs": "^6.5.4",
        "rxjs-compat": "^6.5.4",
        "sanitize-filename": "^1.6.3",
        "semver": "^5.5.0",
        "slickgrid": "^2.4.17",
        "stack-trace": "0.0.10",
        "string-argv": "^0.3.1",
        "strip-ansi": "^5.2.0",
        "svg-inline-react": "^3.1.0",
        "svg-to-pdfkit": "^0.1.8",
        "tcp-port-used": "^1.0.1",
        "tmp": "^0.0.29",
        "typescript-char": "^0.0.0",
        "uint64be": "^1.0.1",
        "unicode": "^10.0.0",
        "untildify": "^3.0.2",
        "uuid": "^3.3.2",
        "vscode-debugprotocol": "^1.28.0",
        "vscode-extension-telemetry": "0.1.4",
        "vscode-jsonrpc": "6.0.0-next.5",
        "vscode-languageclient": "7.0.0-next.9",
        "vscode-languageserver": "7.0.0-next.7",
        "vscode-languageserver-protocol": "3.16.0-next.7",
        "vscode-tas-client": "^0.1.4",
        "vsls": "^0.3.1291",
        "winston": "^3.2.1",
        "ws": "^6.0.0",
        "zeromq": "^6.0.0-beta.6"
    },
    "devDependencies": {
        "@babel/cli": "^7.8.4",
        "@babel/core": "^7.4.4",
        "@babel/plugin-transform-runtime": "^7.4.4",
        "@babel/polyfill": "^7.4.4",
        "@babel/preset-env": "^7.1.0",
        "@babel/preset-react": "^7.0.0",
        "@babel/register": "^7.9.0",
        "@istanbuljs/nyc-config-typescript": "^0.1.3",
        "@sinonjs/fake-timers": "^6.0.1",
        "@testing-library/react": "^9.4.0",
        "@types/ansi-regex": "^4.0.0",
        "@types/chai": "^4.1.2",
        "@types/chai-arrays": "^1.0.2",
        "@types/chai-as-promised": "^7.1.0",
        "@types/copy-webpack-plugin": "^6.0.0",
        "@types/cors": "^2.8.6",
        "@types/debug": "^4.1.5",
        "@types/dedent": "^0.7.0",
        "@types/del": "^4.0.0",
        "@types/diff-match-patch": "^1.0.32",
        "@types/download": "^6.2.2",
        "@types/enzyme": "^3.1.14",
        "@types/enzyme-adapter-react-16": "^1.0.3",
        "@types/event-stream": "^3.3.33",
        "@types/fs-extra": "^5.0.1",
        "@types/get-port": "^3.2.0",
        "@types/glob": "^5.0.35",
        "@types/html-webpack-plugin": "^3.2.0",
        "@types/iconv-lite": "^0.0.1",
        "@types/jsdom": "^11.12.0",
        "@types/loadable__component": "^5.10.0",
        "@types/loader-utils": "^1.1.3",
        "@types/lodash": "^4.14.104",
        "@types/md5": "^2.1.32",
        "@types/memoize-one": "^4.1.1",
        "@types/mocha": "^5.2.7",
        "@types/nock": "^10.0.3",
        "@types/node": "^10.14.18",
        "@types/node-fetch": "^2.5.7",
        "@types/pdfkit": "^0.7.36",
        "@types/promisify-node": "^0.4.0",
        "@types/react": "^16.4.14",
        "@types/react-dom": "^16.0.8",
        "@types/react-json-tree": "^0.6.8",
        "@types/react-redux": "^7.1.5",
        "@types/react-virtualized": "^9.21.2",
        "@types/redux-logger": "^3.0.7",
        "@types/request": "^2.47.0",
        "@types/semver": "^5.5.0",
        "@types/shortid": "^0.0.29",
        "@types/sinon": "^7.5.1",
        "@types/sinonjs__fake-timers": "^6.0.1",
        "@types/socket.io": "^2.1.4",
        "@types/stack-trace": "0.0.29",
        "@types/tcp-port-used": "^1.0.0",
        "@types/temp": "^0.8.32",
        "@types/tmp": "0.0.33",
        "@types/untildify": "^3.0.0",
        "@types/uuid": "^3.4.3",
<<<<<<< HEAD
        "@types/vscode": "^1.47.0",
        "@types/vscode-notebook-renderer": "^1.48.0",
=======
        "@types/vscode": "^1.49.0",
>>>>>>> 6b9e4629
        "@types/webpack-bundle-analyzer": "^2.13.0",
        "@types/winreg": "^1.2.30",
        "@types/ws": "^6.0.1",
        "@types/xml2js": "^0.4.2",
        "@typescript-eslint/eslint-plugin": "^3.7.0",
        "@typescript-eslint/parser": "^3.7.0",
        "acorn": "^6.4.1",
        "babel-polyfill": "^6.26.0",
        "cache-loader": "^4.1.0",
        "canvas": "^2.6.0",
        "chai": "^4.1.2",
        "chai-arrays": "^2.0.0",
        "chai-as-promised": "^7.1.1",
        "codecov": "^3.7.1",
        "colors": "^1.2.1",
        "copy-webpack-plugin": "^6.2.1",
        "cors": "^2.8.5",
        "cross-env": "^6.0.3",
        "cross-spawn": "^6.0.5",
        "css-loader": "^1.0.1",
        "dedent": "^0.7.0",
        "deemon": "^1.4.0",
        "del": "^3.0.0",
        "download": "^7.0.0",
        "enzyme": "^3.7.0",
        "enzyme-adapter-react-16": "^1.6.0",
        "eslint": "^7.2.0",
        "eslint-config-airbnb": "^18.2.0",
        "eslint-config-prettier": "^6.9.0",
        "eslint-plugin-import": "^2.22.0",
        "eslint-plugin-jsx-a11y": "^6.3.1",
        "eslint-plugin-prettier": "^3.1.2",
        "eslint-plugin-react": "^7.20.3",
        "eslint-plugin-react-hooks": "^4.0.0",
        "expose-loader": "^0.7.5",
        "express": "^4.17.1",
        "fast-xml-parser": "^3.16.0",
        "file-loader": "^5.1.0",
        "flat": "^4.0.0",
        "fork-ts-checker-webpack-plugin": "^5.2.0",
        "gulp": "^4.0.0",
        "gulp-azure-storage": "^0.11.1",
        "gulp-filter": "^5.1.0",
        "gulp-rename": "^1.4.0",
        "gulp-typescript": "^4.0.1",
        "html-webpack-plugin": "^3.2.0",
        "husky": "^1.1.2",
        "jsdom": "^15.0.0",
        "less": "^3.9.0",
        "less-loader": "^5.0.0",
        "less-plugin-inline-urls": "^1.2.0",
        "lolex": "^5.1.2",
        "mocha": "^8.1.1",
        "mocha-junit-reporter": "^1.17.0",
        "mocha-multi-reporters": "^1.1.7",
        "monaco-editor": "0.18.1",
        "monaco-editor-textmate": "^2.2.1",
        "monaco-editor-webpack-plugin": "^1.7.0",
        "monaco-textmate": "^3.0.1",
        "nocache": "^2.1.0",
        "nock": "^10.0.6",
        "node-has-native-dependencies": "^1.0.2",
        "node-html-parser": "^1.1.13",
        "nyc": "^15.0.0",
        "playwright-chromium": "^1.4.2",
        "postcss": "^7.0.27",
        "postcss-cssnext": "^3.1.0",
        "postcss-import": "^12.0.1",
        "postcss-loader": "^3.0.0",
        "prettier": "^2.0.2",
        "range-inclusive": "^1.0.2",
        "relative": "^3.0.2",
        "remove-files-webpack-plugin": "^1.4.0",
        "rewiremock": "^3.13.0",
        "rimraf": "^3.0.2",
        "sinon": "^8.0.1",
        "socket.io": "^2.3.0",
        "source-map-support": "^0.5.12",
        "style-loader": "^0.23.1",
        "svg-inline-loader": "^0.8.0",
        "terser-webpack-plugin": "^3.1.0",
        "thread-loader": "^2.1.3",
        "transform-loader": "^0.2.4",
        "ts-loader": "^5.3.0",
        "ts-mock-imports": "^1.3.0",
        "ts-mockito": "^2.5.0",
        "ts-node": "^8.3.0",
        "tsconfig-paths-webpack-plugin": "^3.2.0",
        "tslint": "^5.20.1",
        "tslint-config-prettier": "^1.18.0",
        "tslint-eslint-rules": "^5.1.0",
        "tslint-microsoft-contrib": "^5.0.3",
        "tslint-plugin-prettier": "^2.1.0",
        "typemoq": "^2.1.0",
        "typescript": "^4.0.2",
        "typescript-formatter": "^7.1.0",
        "unicode-properties": "^1.3.1",
        "url-loader": "^1.1.2",
        "vsce": "^1.59.0",
        "vscode-test": "^1.2.3",
        "webpack": "^4.37.0",
        "webpack-bundle-analyzer": "^3.6.0",
        "webpack-cli": "^3.1.2",
        "webpack-fix-default-import-plugin": "^1.0.3",
        "why-is-node-running": "^2.0.3",
        "yargs": "^15.4.1",
        "yargs-parser": "^13.1.2"
    }
}<|MERGE_RESOLUTION|>--- conflicted
+++ resolved
@@ -1920,12 +1920,8 @@
         "@types/tmp": "0.0.33",
         "@types/untildify": "^3.0.0",
         "@types/uuid": "^3.4.3",
-<<<<<<< HEAD
-        "@types/vscode": "^1.47.0",
+        "@types/vscode": "^1.49.0",
         "@types/vscode-notebook-renderer": "^1.48.0",
-=======
-        "@types/vscode": "^1.49.0",
->>>>>>> 6b9e4629
         "@types/webpack-bundle-analyzer": "^2.13.0",
         "@types/winreg": "^1.2.30",
         "@types/ws": "^6.0.1",
