--- conflicted
+++ resolved
@@ -6,11 +6,7 @@
 import { IApplicationShell, IWorkspaceService } from '../platform/common/application/types';
 import { Resource, IDisposableRegistry, IConfigurationService } from '../platform/common/types';
 import { CellHashProviderFactory } from '../interactive-window/editor-integration/cellHashProviderFactory';
-<<<<<<< HEAD
-import { INotebookProvider, KernelConnectionMetadata } from './types';
-=======
-import { INotebookProvider, KernelActionSource, KernelConnectionMetadata, NotebookCellRunState } from './types';
->>>>>>> 02148a23
+import { INotebookProvider, KernelActionSource, KernelConnectionMetadata } from './types';
 import { BaseKernel } from './kernel.base';
 import { CellOutputDisplayIdTracker } from '../notebooks/execution/cellDisplayIdTracker';
 import { IStatusProvider } from '../platform/progress/types';
@@ -37,11 +33,8 @@
         outputTracker: CellOutputDisplayIdTracker,
         cellHashProviderFactory: CellHashProviderFactory,
         workspaceService: IWorkspaceService,
-<<<<<<< HEAD
-        statusProvider: IStatusProvider
-=======
+        statusProvider: IStatusProvider,
         creator: KernelActionSource
->>>>>>> 02148a23
     ) {
         super(
             id,
@@ -55,14 +48,10 @@
             controller,
             configService,
             workspaceService,
-<<<<<<< HEAD
             outputTracker,
             cellHashProviderFactory,
-            statusProvider
-=======
-            cellHashProviderFactory,
+            statusProvider,
             creator
->>>>>>> 02148a23
         );
     }
 
