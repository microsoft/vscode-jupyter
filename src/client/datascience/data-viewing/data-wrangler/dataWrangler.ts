--- conflicted
+++ resolved
@@ -26,11 +26,6 @@
     IJupyterVariableDataProvider,
     IJupyterVariableDataProviderFactory,
     IJupyterVariables,
-<<<<<<< HEAD
-    INotebook,
-    INotebookEditorProvider,
-=======
->>>>>>> cf591328
     IThemeFinder
 } from '../../types';
 import { updateCellCode } from '../../notebook/helpers/executionHelpers';
@@ -129,6 +124,7 @@
         this.commands.set(DataWranglerCommands.FillNa, this.fillNa.bind(this));
         this.commands.set(DataWranglerCommands.GetHistoryItem, this.getHistoryItem.bind(this));
         this.commands.set(DataWranglerCommands.PyplotHistogram, this.plotHistogram.bind(this));
+        this.commands.set(DataWranglerCommands.ExportToCsv, this.exportToCsv.bind(this));
     }
 
     public async showData(
@@ -276,25 +272,18 @@
         return this.historyList.map((item) => item.code).join('\n');
     }
 
-<<<<<<< HEAD
-    private getImportCode() {
-        const code = DataScience.dataWranglerImportCode().format(this.sourceFile ?? '');
-        return code;
-    }
-
-    private async exportToCsv(variableName: string, notebook?: INotebook) {
+    private async exportToCsv(_req: undefined, currentVariableName: string) {
+        const notebook = (this.dataProvider as IJupyterVariableDataProvider).notebook;
         const fileInfo = await this.applicationShell.showSaveDialog({
             saveLabel: 'Save CSV',
             filters: { CSV: ['csv'] }
         });
         if (fileInfo) {
-            const code = `${variableName}.to_csv(path_or_buf=r'${fileInfo.fsPath}', index=False)`;
+            const code = `${currentVariableName}.to_csv(path_or_buf=r'${fileInfo.fsPath}', index=False)`;
             await notebook?.execute(code, '', 0, uuid(), undefined, false);
         }
     }
 
-=======
->>>>>>> cf591328
     private async generatePythonCode() {
         var dataCleanCode = this.getCode();
 
@@ -335,38 +324,6 @@
         let code = '';
         const currentVariableName = (await this.dataFrameInfoPromise)!.name ?? '';
         let newVariableName = currentVariableName ?? '';
-<<<<<<< HEAD
-        const matchingNotebookEditor = this.notebookEditorProvider.editors.find(
-            (editor) => editor.notebook?.identity.fsPath === notebook?.identity.fsPath
-        );
-        let refreshRequired = true;
-
-        switch (payload.command) {
-            case DataWranglerCommands.ExportToCsv:
-                await this.exportToCsv(currentVariableName, notebook);
-                break;
-
-            case DataWranglerCommands.ExportToPythonScript:
-                await this.generatePythonCode();
-                break;
-
-            case DataWranglerCommands.ExportToNotebook:
-                await this.generateNotebook();
-                break;
-
-            case DataWranglerCommands.RenameColumn:
-                historyItem = this.renameColumn(currentVariableName, payload.args as IRenameColumnsRequest);
-                code = historyItem.code;
-                newVariableName = historyItem.variableName;
-                break;
-
-            case DataWranglerCommands.Drop:
-                historyItem = this.drop(currentVariableName, payload.args as IDropRequest);
-                code = historyItem.code;
-                newVariableName = historyItem.variableName;
-                break;
-=======
->>>>>>> cf591328
 
         // Get and run data wrangler command
         const cmd = this.commands.get(payload.command as DataWranglerCommands);
