// Copyright (c) Microsoft Corporation.
// Licensed under the MIT License.

import {
    ConfigurationChangeEvent,
    ConfigurationTarget,
    Disposable,
    Event,
    EventEmitter,
    Uri,
    WorkspaceConfiguration,
    workspace
} from 'vscode';
import { LogLevel } from '../logging/types';
import { isTestExecution } from './constants';
import {
    IExperiments,
    ILoggingSettings,
    InteractiveWindowMode,
    InteractiveWindowViewColumn,
    IWatchableJupyterSettings,
    LoggingLevelSettingType,
    Resource,
    WidgetCDNs
} from './types';
import { ISystemVariables, ISystemVariablesConstructor } from './variables/types';
import { ConfigMigration } from './configMigration';
import { noop } from './utils/misc';
import { debounce } from './decorators';

/* eslint-disable @typescript-eslint/no-require-imports, @typescript-eslint/no-var-requires */

// eslint-disable-next-line
/**
 * Typesafe representation of the settings in the jupyter extension.
 */
export class JupyterSettings implements IWatchableJupyterSettings {
    public get onDidChange(): Event<void> {
        return this._changeEmitter.event;
    }

    private static jupyterSettings: Map<string, JupyterSettings> = new Map<string, JupyterSettings>();
    public experiments!: IExperiments;
    public logging: ILoggingSettings = { level: 'error' };
    public allowUnauthorizedRemoteConnection: boolean = false;
    public jupyterInterruptTimeout: number = 10_000;
    public jupyterLaunchTimeout: number = 60_000;
    public jupyterLaunchRetries: number = 3;
    public notebookFileRoot: string = '';
    public useDefaultConfigForJupyter: boolean = false;
    public sendSelectionToInteractiveWindow: boolean = false;
    public normalizeSelectionForInteractiveWindow: boolean = true;
    public splitRunFileIntoCells: boolean = true;
    public markdownRegularExpression: string = '';
    public codeRegularExpression: string = '';
    public errorBackgroundColor: string = '';
    public variableExplorerExclude: string = '';
    public decorateCells: 'currentCell' | 'allCells' | 'disabled' = 'currentCell';
    public enableCellCodeLens: boolean = false;
    public askForLargeDataFrames: boolean = false;
    public enableAutoMoveToNextCell: boolean = false;
    public askForKernelRestart: boolean = false;
    public codeLenses: string = '';
    public debugCodeLenses: string = '';
    public debugpyDistPath: string = '';
    public stopOnFirstLineWhileDebugging: boolean = false;
    public magicCommandsAsComments: boolean = false;
    public pythonExportMethod: 'direct' | 'commentMagics' | 'nbconvert' = 'direct';
    public stopOnError: boolean = false;
    public addGotoCodeLenses: boolean = false;
    public runStartupCommands: string | string[] = [];
    public debugJustMyCode: boolean = false;
    public defaultCellMarker: string = '';
    public themeMatplotlibPlots: boolean = false;
    public disableJupyterAutoStart: boolean = false;
    public enablePythonKernelLogging: boolean = false;
    public jupyterCommandLineArguments: string[] = [];
    public widgetScriptSources: WidgetCDNs[] = [];
    public interactiveWindowMode: InteractiveWindowMode = 'multiple';
    public pythonCellFolding: boolean = true;
    public interactiveWindowViewColumn: InteractiveWindowViewColumn = 'secondGroup';
    // Hidden settings not surfaced in package.json
    public disableZMQSupport: boolean = false;
    // Hidden settings not surfaced in package.json
    public forceIPyKernelDebugger: boolean = false;
    public verboseLogging: boolean = false;
    public showVariableViewWhenDebugging: boolean = true;
    public newCellOnRunLast: boolean = true;
    public logKernelOutputSeparately: boolean = false;
    public development: boolean = false;
    public poetryPath: string = '';
    public excludeUserSitePackages: boolean = false;
<<<<<<< HEAD
    public enableExtendedPythonKernelCompletions: boolean = false;
    public useOldKernelResolve: boolean = false;
=======
    public enableExtendedKernelCompletions: boolean = false;
>>>>>>> 2ae691dd
    public formatStackTraces: boolean = false;
    // Privates should start with _ so that they are not read from the settings.json
    private _changeEmitter = new EventEmitter<void>();
    private _workspaceRoot: Resource;
    private _disposables: Disposable[] = [];

    constructor(
        workspaceFolder: Resource,
        private _systemVariablesCtor: ISystemVariablesConstructor, // Note: All properties not set with '_' are destroyed on update.
        private _type: 'node' | 'web'
    ) {
        this._workspaceRoot = workspaceFolder;
        this.initialize();
        // Disable auto start in untrusted workspaces.
        if (workspace.isTrusted === false) {
            this.disableJupyterAutoStart = true;
        }
    }

    public static getInstance(
        resource: Uri | undefined,
        systemVariablesCtor: ISystemVariablesConstructor,
        type: 'node' | 'web'
    ): JupyterSettings {
        const workspaceFolderUri = JupyterSettings.getSettingsUriAndTarget(resource).uri;
        const workspaceFolderKey = workspaceFolderUri ? workspaceFolderUri.path : '';

        let settings = JupyterSettings.jupyterSettings.get(workspaceFolderKey);
        if (!settings) {
            settings = new JupyterSettings(workspaceFolderUri, systemVariablesCtor, type);
            JupyterSettings.jupyterSettings.set(workspaceFolderKey, settings);
        } else if (settings._type === 'web' && type === 'node') {
            // Update to a node system variables if anybody every asks for a node one after
            // asking for a web one.
            settings._systemVariablesCtor = systemVariablesCtor;
            settings._type = type;
        }
        return settings;
    }

    public static getSettingsUriAndTarget(resource: Uri | undefined): {
        uri: Uri | undefined;
        target: ConfigurationTarget;
    } {
        const workspaceFolder = resource ? workspace.getWorkspaceFolder(resource) : undefined;
        let workspaceFolderUri: Uri | undefined = workspaceFolder ? workspaceFolder.uri : undefined;

        if (!workspaceFolderUri && Array.isArray(workspace.workspaceFolders) && workspace.workspaceFolders.length > 0) {
            workspaceFolderUri = workspace.workspaceFolders[0].uri;
        }

        const target = workspaceFolderUri ? ConfigurationTarget.WorkspaceFolder : ConfigurationTarget.Global;
        return { uri: workspaceFolderUri, target };
    }

    public static dispose() {
        if (!isTestExecution()) {
            throw new Error('Dispose can only be called from unit tests');
        }
        JupyterSettings.jupyterSettings.forEach((item) => item && item.dispose());
        JupyterSettings.jupyterSettings.clear();
    }
    public dispose() {
        this._disposables.forEach((disposable) => disposable && disposable.dispose());
        this._disposables = [];
    }

    public createSystemVariables(resource: Resource): ISystemVariables {
        return new this._systemVariablesCtor(resource, this._workspaceRoot);
    }

    public toJSON() {
        // Override this so settings can be turned into JSON without a circular problem

        // eslint-disable-next-line @typescript-eslint/no-explicit-any
        const result: any = {};
        const allowedKeys = this.getSerializableKeys();
        // eslint-disable-next-line @typescript-eslint/no-explicit-any
        allowedKeys.forEach((k) => (result[k] = (<any>this)[k]));
        return result;
    }

    private update(jupyterConfig: WorkspaceConfiguration, pythonConfig: WorkspaceConfiguration | undefined) {
        const systemVariables = this.createSystemVariables(undefined);

        // eslint-disable-next-line @typescript-eslint/no-explicit-any
        const loggingSettings = systemVariables.resolveAny(jupyterConfig.get<any>('logging'))!;
        if (loggingSettings) {
            loggingSettings.level = convertSettingTypeToLogLevel(loggingSettings.level);
            if (this.logging) {
                Object.assign<ILoggingSettings, ILoggingSettings>(this.logging, loggingSettings);
            } else {
                this.logging = loggingSettings;
            }
        }

        const experiments = systemVariables.resolveAny(jupyterConfig.get<IExperiments>('experiments'))!;
        if (this.experiments) {
            Object.assign<IExperiments, IExperiments>(this.experiments, experiments);
        } else {
            this.experiments = experiments;
        }
        this.experiments = this.experiments
            ? this.experiments
            : {
                  enabled: true,
                  optInto: [],
                  optOutFrom: []
              };

        // The rest are all the same.
        const replacer = (k: string, config: WorkspaceConfiguration) => {
            const newKey = ConfigMigration.fullSettingIds[k];
            // Configuration migration is asyncronous, so check the old configuration key if the new one isn't set
            const configValue = newKey && config.get(newKey) !== undefined ? config.get(newKey) : config.get(k);
            const val = systemVariables.resolveAny(configValue);
            if (val !== undefined) {
                // eslint-disable-next-line @typescript-eslint/no-explicit-any
                (<any>this)[k] = val;
            }
        };
        const keys = this.getSerializableKeys().filter(
            (f) => f !== 'experiments' && f !== 'logging' && f !== 'kernelPickerType'
        );
        keys.forEach((k) => replacer(k, jupyterConfig));

        // Special case poetryPath. It actually comes from the python settings
        if (pythonConfig) {
            replacer('poetryPath', pythonConfig);
        }
    }

    private onWorkspaceFoldersChanged() {
        //If an activated workspace folder was removed, delete its key
        const workspaceKeys = (workspace.workspaceFolders || []).map((workspaceFolder) => workspaceFolder.uri.path);
        const activatedWkspcKeys = Array.from(JupyterSettings.jupyterSettings.keys());
        const activatedWkspcFoldersRemoved = activatedWkspcKeys.filter((item) => workspaceKeys.indexOf(item) < 0);
        if (activatedWkspcFoldersRemoved.length > 0) {
            for (const folder of activatedWkspcFoldersRemoved) {
                JupyterSettings.jupyterSettings.delete(folder);
            }
        }
    }

    private initialize(): void {
        const onDidChange = () => {
            const currentConfig = workspace.getConfiguration('jupyter', this._workspaceRoot);
            const pythonConfig = workspace.getConfiguration('python', this._workspaceRoot);
            this.update(currentConfig, pythonConfig);

            // If workspace config changes, then we could have a cascading effect of on change events.
            // Let's defer the change notification.
            this.debounceChangeNotification();
        };
        this._disposables.push(workspace.onDidChangeWorkspaceFolders(this.onWorkspaceFoldersChanged, this));
        this._disposables.push(
            workspace.onDidChangeConfiguration((event: ConfigurationChangeEvent) => {
                if (event.affectsConfiguration('jupyter')) {
                    onDidChange();
                }
                if (event.affectsConfiguration('python.poetryPath')) {
                    onDidChange();
                }
            })
        );

        const initialConfig = workspace.getConfiguration('jupyter', this._workspaceRoot);
        const pythonConfig = workspace.getConfiguration('python', this._workspaceRoot);
        if (initialConfig) {
            this.update(initialConfig, pythonConfig);
            this.migrateSettings(initialConfig).catch(noop);
        }
    }

    private async migrateSettings(config: WorkspaceConfiguration) {
        const configMigration = new ConfigMigration(config);
        await configMigration.migrateSettings();
    }

    @debounce(1)
    private debounceChangeNotification() {
        this._changeEmitter.fire();
    }

    protected fireChangeNotification() {
        this._changeEmitter.fire();
    }

    private getSerializableKeys() {
        // Get the keys that are allowed.
        return Object.getOwnPropertyNames(this).filter((f) => !f.startsWith('_'));
    }
}

function convertSettingTypeToLogLevel(setting: LoggingLevelSettingType | undefined): LogLevel | 'off' {
    switch (setting) {
        case 'info': {
            return LogLevel.Info;
        }
        case 'warn': {
            return LogLevel.Warn;
        }
        case 'off': {
            return 'off';
        }
        case 'debug': {
            return LogLevel.Debug;
        }
        case 'verbose': {
            return LogLevel.Trace;
        }
        default: {
            return LogLevel.Error;
        }
    }
}<|MERGE_RESOLUTION|>--- conflicted
+++ resolved
@@ -90,12 +90,7 @@
     public development: boolean = false;
     public poetryPath: string = '';
     public excludeUserSitePackages: boolean = false;
-<<<<<<< HEAD
-    public enableExtendedPythonKernelCompletions: boolean = false;
-    public useOldKernelResolve: boolean = false;
-=======
     public enableExtendedKernelCompletions: boolean = false;
->>>>>>> 2ae691dd
     public formatStackTraces: boolean = false;
     // Privates should start with _ so that they are not read from the settings.json
     private _changeEmitter = new EventEmitter<void>();
