--- conflicted
+++ resolved
@@ -102,11 +102,8 @@
     private isRunByLine = false;
     private runByLineThreadId: number = 1;
     private runByLineSeq: number = 0;
-<<<<<<< HEAD
-=======
     private readonly disposables: IDisposable[] = [];
 
->>>>>>> 27a2bf48
     onDidSendMessage: Event<DebugProtocolMessage> = this.sendMessage.event;
 
     constructor(
@@ -125,13 +122,10 @@
             const content = msg.content as any;
             if (content.event === 'stopped') {
                 if (this.isRunByLine) {
-<<<<<<< HEAD
                     // We want to get the variables for the variable view every time we stop
                     // This call starts that
                     this.runByLineStackTrace();
 
-=======
->>>>>>> 27a2bf48
                     this.runByLineThreadId = content.body.threadId;
                     this.runByLineSeq = content.seq;
                 }
