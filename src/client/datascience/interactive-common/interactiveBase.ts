--- conflicted
+++ resolved
@@ -81,12 +81,8 @@
     ICell,
     ICodeCssGenerator,
     IDataScienceErrorHandler,
-<<<<<<< HEAD
     IExternalCommandFromWebview,
     IExternalWebviewCellButton,
-    IFileSystem,
-=======
->>>>>>> 47e7f570
     IInteractiveBase,
     IInteractiveWindowInfo,
     IInteractiveWindowListener,
