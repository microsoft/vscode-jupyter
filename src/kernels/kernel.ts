--- conflicted
+++ resolved
@@ -47,18 +47,11 @@
     IJupyterSession,
     INotebookProvider,
     IStatusProvider,
-<<<<<<< HEAD
-    InterruptResult
+    InterruptResult,
+    IDisplayOptions
 } from '../platform/datascience/types';
 import { calculateWorkingDirectory } from '../platform/datascience/utils';
 import { sendTelemetryEvent } from '../telemetry';
-=======
-    InterruptResult,
-    IDisplayOptions
-} from '../client/datascience/types';
-import { calculateWorkingDirectory } from '../client/datascience/utils';
-import { sendTelemetryEvent } from '../client/telemetry';
->>>>>>> 7b5cd3c1
 import { concatMultilineString } from '../datascience-ui/common';
 import { Telemetry, Identifiers, CodeSnippets } from '../datascience-ui/common/constants';
 import { sleep } from '../test/core';
@@ -79,7 +72,7 @@
 } from './types';
 import { KernelExecution } from '../notebooks/execution/kernelExecution';
 import { traceCellMessage } from '../notebooks/helpers';
-import { Cancellation } from '../client/common/cancellation';
+import { Cancellation } from '../platform/common/cancellation';
 
 export class Kernel implements IKernel {
     /**
