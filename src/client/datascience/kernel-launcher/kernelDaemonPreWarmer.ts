--- conflicted
+++ resolved
@@ -4,12 +4,7 @@
 'use strict';
 
 import { inject, injectable } from 'inversify';
-<<<<<<< HEAD
-import { NotebookDocument } from 'vscode';
-=======
-import { NotebookCell, NotebookDocument } from '../../../../types/vscode-proposed';
-import { IExtensionActivationService } from '../../activation/types';
->>>>>>> a223f04a
+import { NotebookCell, NotebookDocument } from 'vscode';
 import { IVSCodeNotebook } from '../../common/application/types';
 import { PYTHON_LANGUAGE } from '../../common/constants';
 import '../../common/extensions';
