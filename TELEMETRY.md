--- conflicted
+++ resolved
@@ -4942,10173 +4942,3 @@
             - `true`  
             - `false`  
 
-<<<<<<< HEAD
-
- Telemetry event sent when user adds a cell below the current cell for IW.
-
-## Properties
-
-
-No properties for event
-
-
-## Locations Used
-
-[src/interactive-window/commands/commandRegistry.ts](https://github.com/microsoft/vscode-jupyter/tree/main/src/interactive-window/commands/commandRegistry.ts)
-```typescript
-        }
-    }
-
-    @captureTelemetry(Telemetry.AddCellBelow)
-    private async addCellBelow(): Promise<void> {
-        await this.getCurrentCodeWatcher()?.addEmptyCellToBottom();
-    }
-```
-
-</details>
-<details>
-  <summary>DATASCIENCE.CLICKED_EXPORT_NOTEBOOK_AS_QUICK_PICK</summary>
-
-## Description
-
-
-
-
- User exports the IW or Notebook to a specific format.
-
-## Properties
-
-
-No properties for event
-
-
-## Locations Used
-
-[src/standalone/import-export/exportCommands.ts](https://github.com/microsoft/vscode-jupyter/tree/main/src/standalone/import-export/exportCommands.ts)
-```typescript
-            if (pickedItem !== undefined) {
-                pickedItem.handler();
-            } else {
-                sendTelemetryEvent(Telemetry.ClickedExportNotebookAsQuickPick);
-            }
-        }
-    }
-```
-
-
-[src/standalone/import-export/exportCommands.ts](https://github.com/microsoft/vscode-jupyter/tree/main/src/standalone/import-export/exportCommands.ts)
-```typescript
-                label: DataScience.exportPythonQuickPickLabel(),
-                picked: true,
-                handler: () => {
-                    sendTelemetryEvent(Telemetry.ClickedExportNotebookAsQuickPick, undefined, {
-                        format: ExportFormat.python
-                    });
-                    this.commandManager
-```
-
-
-[src/standalone/import-export/exportCommands.ts](https://github.com/microsoft/vscode-jupyter/tree/main/src/standalone/import-export/exportCommands.ts)
-```typescript
-                    label: DataScience.exportHTMLQuickPickLabel(),
-                    picked: false,
-                    handler: () => {
-                        sendTelemetryEvent(Telemetry.ClickedExportNotebookAsQuickPick, undefined, {
-                            format: ExportFormat.html
-                        });
-                        this.commandManager
-```
-
-
-[src/standalone/import-export/exportCommands.ts](https://github.com/microsoft/vscode-jupyter/tree/main/src/standalone/import-export/exportCommands.ts)
-```typescript
-                    label: DataScience.exportPDFQuickPickLabel(),
-                    picked: false,
-                    handler: () => {
-                        sendTelemetryEvent(Telemetry.ClickedExportNotebookAsQuickPick, undefined, {
-                            format: ExportFormat.pdf
-                        });
-                        this.commandManager
-```
-
-</details>
-<details>
-  <summary>DATASCIENCE.COLLAPSE_ALL</summary>
-
-## Description
-
-
-No description provided
-
-## Properties
-
-
-No properties for event
-
-
-## Locations Used
-
-Event can be removed. Not referenced anywhere
-
-</details>
-<details>
-  <summary>DATASCIENCE.COPY_SOURCE</summary>
-
-## Description
-
-
-No description provided
-
-## Properties
-
-
-No properties for event
-
-
-## Locations Used
-
-Event can be removed. Not referenced anywhere
-
-</details>
-<details>
-  <summary>DATASCIENCE.CREATE_NEW_INTERACTIVE</summary>
-
-## Description
-
-
-No description provided
-
-## Properties
-
-
-No properties for event
-
-
-## Locations Used
-
-[src/interactive-window/commands/commandRegistry.ts](https://github.com/microsoft/vscode-jupyter/tree/main/src/interactive-window/commands/commandRegistry.ts)
-```typescript
-        }
-    }
-
-    @captureTelemetry(Telemetry.CreateNewInteractive, undefined, false)
-    private async createNewInteractiveWindow(connection?: KernelConnectionMetadata): Promise<void> {
-        await this.interactiveWindowProvider?.getOrCreate(undefined, connection);
-    }
-```
-
-</details>
-<details>
-  <summary>DATASCIENCE.DATA_VIEWER_DATA_DIMENSIONALITY</summary>
-
-## Description
-
-
-
-
- Telemetry event sent when a slice is first applied in a
- data viewer instance to a sliceable Python variable.
-
-## Properties
-
-
-No properties for event
-
-
-## Locations Used
-
-[src/webviews/extension-side/dataviewer/dataViewer.ts](https://github.com/microsoft/vscode-jupyter/tree/main/src/webviews/extension-side/dataviewer/dataViewer.ts)
-```typescript
-
-    private maybeSendSliceDataDimensionalityTelemetry(numberOfDimensions: number) {
-        if (!this.sentDataViewerSliceDimensionalityTelemetry) {
-            sendTelemetryEvent(Telemetry.DataViewerDataDimensionality, undefined, { numberOfDimensions });
-            this.sentDataViewerSliceDimensionalityTelemetry = true;
-        }
-    }
-```
-
-</details>
-<details>
-  <summary>DATASCIENCE.DATA_VIEWER_SLICE_ENABLEMENT_STATE_CHANGED</summary>
-
-## Description
-
-
-
-
- Telemetry event sent whenever the user toggles the checkbox
- controlling whether a slice is currently being applied to an
- n-dimensional variable.
-
-## Properties
-
-
-No properties for event
-
-
-## Locations Used
-
-[src/webviews/extension-side/dataviewer/dataViewer.ts](https://github.com/microsoft/vscode-jupyter/tree/main/src/webviews/extension-side/dataviewer/dataViewer.ts)
-```typescript
-                break;
-
-            case DataViewerMessages.SliceEnablementStateChanged:
-                void sendTelemetryEvent(Telemetry.DataViewerSliceEnablementStateChanged, undefined, {
-                    newState: payload.newState ? CheckboxState.Checked : CheckboxState.Unchecked
-                });
-                break;
-```
-
-</details>
-<details>
-  <summary>DATASCIENCE.DATA_VIEWER_SLICE_OPERATION</summary>
-
-## Description
-
-
-
-
- Telemetry event sent whenever the user applies a valid slice
- to a sliceable Python variable in the data viewer.
-
-## Properties
-
-
-No properties for event
-
-
-## Locations Used
-
-[src/webviews/extension-side/dataviewer/dataViewer.ts](https://github.com/microsoft/vscode-jupyter/tree/main/src/webviews/extension-side/dataviewer/dataViewer.ts)
-```typescript
-                if (payload.shape?.length) {
-                    this.maybeSendSliceDataDimensionalityTelemetry(payload.shape.length);
-                }
-                sendTelemetryEvent(Telemetry.DataViewerSliceOperation, undefined, { source: request.source });
-                return this.postMessage(DataViewerMessages.InitializeData, payload);
-            }
-        });
-```
-
-</details>
-<details>
-  <summary>DATASCIENCE.DEBUG_CONTINUE</summary>
-
-## Description
-
-
-
-
- Telemetry event sent when user hits the `continue` button while debugging IW
-
-## Properties
-
-
-No properties for event
-
-
-## Locations Used
-
-[src/interactive-window/commands/commandRegistry.ts](https://github.com/microsoft/vscode-jupyter/tree/main/src/interactive-window/commands/commandRegistry.ts)
-```typescript
-        }
-    }
-
-    @captureTelemetry(Telemetry.DebugContinue)
-    private async debugContinue(): Promise<void> {
-        // Make sure that we are in debug mode
-        if (this.debugService?.activeDebugSession) {
-```
-
-</details>
-<details>
-  <summary>DATASCIENCE.DEBUG_CURRENT_CELL</summary>
-
-## Description
-
-
-
-
- Telemetry event sent when user debugs the cell in the IW
-
-## Properties
-
-
-No properties for event
-
-
-## Locations Used
-
-[src/interactive-window/editor-integration/codewatcher.ts](https://github.com/microsoft/vscode-jupyter/tree/main/src/interactive-window/editor-integration/codewatcher.ts)
-```typescript
-        return this.codeLenses;
-    }
-
-    @captureTelemetry(Telemetry.DebugCurrentCell)
-    public async debugCurrentCell() {
-        if (!this.documentManager.activeTextEditor || !this.documentManager.activeTextEditor.document) {
-            return;
-```
-
-
-[src/interactive-window/editor-integration/codewatcher.ts](https://github.com/microsoft/vscode-jupyter/tree/main/src/interactive-window/editor-integration/codewatcher.ts)
-```typescript
-        return this.runMatchingCell(range, advance);
-    }
-
-    @captureTelemetry(Telemetry.DebugCurrentCell)
-    public async debugCell(range: Range): Promise<void> {
-        if (!this.documentManager.activeTextEditor || !this.documentManager.activeTextEditor.document) {
-            return;
-```
-
-</details>
-<details>
-  <summary>DATASCIENCE.DEBUG_FILE_INTERACTIVE</summary>
-
-## Description
-
-
-
-
- Telemetry event sent when user debugs the file in the IW
-
-## Properties
-
-
-No properties for event
-
-
-## Locations Used
-
-[src/interactive-window/editor-integration/codewatcher.ts](https://github.com/microsoft/vscode-jupyter/tree/main/src/interactive-window/editor-integration/codewatcher.ts)
-```typescript
-        return this.runFileInteractiveInternal(false);
-    }
-
-    @captureTelemetry(Telemetry.DebugFileInteractive)
-    public async debugFileInteractive() {
-        return this.runFileInteractiveInternal(true);
-    }
-```
-
-</details>
-<details>
-  <summary>DATASCIENCE.DEBUG_STEP_OVER</summary>
-
-## Description
-
-
-
-
- Telemetry event sent when user hits the `step over` button while debugging IW
-
-## Properties
-
-
-No properties for event
-
-
-## Locations Used
-
-[src/interactive-window/commands/commandRegistry.ts](https://github.com/microsoft/vscode-jupyter/tree/main/src/interactive-window/commands/commandRegistry.ts)
-```typescript
-        }
-    }
-
-    @captureTelemetry(Telemetry.DebugStepOver)
-    private async debugStepOver(): Promise<void> {
-        // Make sure that we are in debug mode
-        if (this.debugService?.activeDebugSession) {
-```
-
-</details>
-<details>
-  <summary>DATASCIENCE.DEBUG_STOP</summary>
-
-## Description
-
-
-
-
- Telemetry event sent when user hits the `stop` button while debugging IW
-
-## Properties
-
-
-No properties for event
-
-
-## Locations Used
-
-[src/interactive-window/commands/commandRegistry.ts](https://github.com/microsoft/vscode-jupyter/tree/main/src/interactive-window/commands/commandRegistry.ts)
-```typescript
-        }
-    }
-
-    @captureTelemetry(Telemetry.DebugStop)
-    private async debugStop(uri: Uri): Promise<void> {
-        // Make sure that we are in debug mode
-        if (this.debugService?.activeDebugSession && this.interactiveWindowProvider) {
-```
-
-</details>
-<details>
-  <summary>DATASCIENCE.DEBUGGING.CLICKED_ON_SETUP</summary>
-
-## Description
-
-
-No description provided
-
-## Properties
-
-
-No properties for event
-
-
-## Locations Used
-
-[src/notebooks/debugger/debuggingManagerBase.ts](https://github.com/microsoft/vscode-jupyter/tree/main/src/notebooks/debugger/debuggingManagerBase.ts)
-```typescript
-        );
-
-        if (response === DataScience.setup()) {
-            sendTelemetryEvent(DebuggingTelemetry.clickedOnSetup);
-            this.appShell.openUrl(
-                'https://github.com/microsoft/vscode-jupyter/wiki/Setting-Up-Run-by-Line-and-Debugging-for-Notebooks'
-            );
-```
-
-</details>
-<details>
-  <summary>DATASCIENCE.DEBUGGING.CLICKED_RUN_AND_DEBUG_CELL</summary>
-
-## Description
-
-
-No description provided
-
-## Properties
-
-
-No properties for event
-
-
-## Locations Used
-
-[src/notebooks/debugger/debuggingManager.ts](https://github.com/microsoft/vscode-jupyter/tree/main/src/notebooks/debugger/debuggingManager.ts)
-```typescript
-            }),
-
-            this.commandManager.registerCommand(DSCommands.RunAndDebugCell, async (cell: NotebookCell | undefined) => {
-                sendTelemetryEvent(DebuggingTelemetry.clickedRunAndDebugCell);
-                const editor = this.vscNotebook.activeNotebookEditor;
-                if (!cell) {
-                    const range = editor?.selections[0];
-```
-
-</details>
-<details>
-  <summary>DATASCIENCE.DEBUGGING.CLICKED_RUNBYLINE</summary>
-
-## Description
-
-
-No description provided
-
-## Properties
-
-
-No properties for event
-
-
-## Locations Used
-
-[src/notebooks/debugger/debuggingManager.ts](https://github.com/microsoft/vscode-jupyter/tree/main/src/notebooks/debugger/debuggingManager.ts)
-```typescript
-            }),
-
-            this.commandManager.registerCommand(DSCommands.RunByLine, async (cell: NotebookCell | undefined) => {
-                sendTelemetryEvent(DebuggingTelemetry.clickedRunByLine);
-                const editor = this.vscNotebook.activeNotebookEditor;
-                if (!cell) {
-                    const range = editor?.selections[0];
-```
-
-</details>
-<details>
-  <summary>DATASCIENCE.DEBUGGING.CLOSED_MODAL</summary>
-
-## Description
-
-
-No description provided
-
-## Properties
-
-
-No properties for event
-
-
-## Locations Used
-
-[src/notebooks/debugger/debuggingManagerBase.ts](https://github.com/microsoft/vscode-jupyter/tree/main/src/notebooks/debugger/debuggingManagerBase.ts)
-```typescript
-                'https://github.com/microsoft/vscode-jupyter/wiki/Setting-Up-Run-by-Line-and-Debugging-for-Notebooks'
-            );
-        } else {
-            sendTelemetryEvent(DebuggingTelemetry.closedModal);
-        }
-    }
-}
-```
-
-</details>
-<details>
-  <summary>DATASCIENCE.DEBUGGING.ENDED_SESSION</summary>
-
-## Description
-
-
-No description provided
-
-## Properties
-
-- 
-        reason: 'normally' | 'onKernelDisposed' | 'onAnInterrupt' | 'onARestart' | 'withKeybinding';
-
-## Locations Used
-
-[src/notebooks/debugger/kernelDebugAdapterBase.ts](https://github.com/microsoft/vscode-jupyter/tree/main/src/notebooks/debugger/kernelDebugAdapterBase.ts)
-```typescript
-                    if (!this.disconnected) {
-                        debug.stopDebugging(this.session).then(noop, noop);
-                        this.disconnect().ignoreErrors();
-                        sendTelemetryEvent(DebuggingTelemetry.endedSession, undefined, { reason: 'onKernelDisposed' });
-                    }
-                })
-            );
-```
-
-
-[src/notebooks/debugger/kernelDebugAdapterBase.ts](https://github.com/microsoft/vscode-jupyter/tree/main/src/notebooks/debugger/kernelDebugAdapterBase.ts)
-```typescript
-                        cellStateChange.state === NotebookCellExecutionState.Idle &&
-                        !this.disconnected
-                    ) {
-                        sendTelemetryEvent(DebuggingTelemetry.endedSession, undefined, { reason: 'normally' });
-                        this.disconnect().ignoreErrors();
-                    }
-                },
-```
-
-
-[src/notebooks/debugger/debuggingManager.ts](https://github.com/microsoft/vscode-jupyter/tree/main/src/notebooks/debugger/debuggingManager.ts)
-```typescript
-                if (editor) {
-                    const controller = this.notebookToRunByLineController.get(editor.notebook);
-                    if (controller) {
-                        sendTelemetryEvent(DebuggingTelemetry.endedSession, undefined, {
-                            reason: 'withKeybinding'
-                        });
-                        controller.stop();
-```
-
-</details>
-<details>
-  <summary>DATASCIENCE.DEBUGGING.IPYKERNEL6_STATUS</summary>
-
-## Description
-
-
-No description provided
-
-## Properties
-
-- 
-        status: 'installed' | 'notInstalled';
-
-## Locations Used
-
-[src/notebooks/debugger/debuggingManagerBase.ts](https://github.com/microsoft/vscode-jupyter/tree/main/src/notebooks/debugger/debuggingManagerBase.ts)
-```typescript
-            }
-
-            const result = await isUsingIpykernel6OrLater(kernel);
-            sendTelemetryEvent(DebuggingTelemetry.ipykernel6Status, undefined, {
-                status: result === IpykernelCheckResult.Ok ? 'installed' : 'notInstalled'
-            });
-            return result;
-```
-
-</details>
-<details>
-  <summary>DATASCIENCE.DEBUGGING.SUCCESSFULLY_STARTED_IW_JUPYTER</summary>
-
-## Description
-
-
-
-
- Telemetry sent when we have managed to successfully start the Interactive Window debugger using the Jupyter protocol.
-
-## Properties
-
-
-No properties for event
-
-
-## Locations Used
-
-Event can be removed. Not referenced anywhere
-
-</details>
-<details>
-  <summary>DATASCIENCE.DEBUGGING.SUCCESSFULLY_STARTED_RUN_AND_DEBUG_CELL</summary>
-
-## Description
-
-
-No description provided
-
-## Properties
-
-
-No properties for event
-
-
-## Locations Used
-
-[src/notebooks/debugger/debugCellControllers.ts](https://github.com/microsoft/vscode-jupyter/tree/main/src/notebooks/debugger/debugCellControllers.ts)
-```typescript
-        private readonly kernel: IKernel,
-        private readonly commandManager: ICommandManager
-    ) {
-        sendTelemetryEvent(DebuggingTelemetry.successfullyStartedRunAndDebugCell);
-    }
-
-    public async willSendEvent(_msg: DebugProtocolMessage): Promise<boolean> {
-```
-
-
-[src/interactive-window/debugger/jupyter/debugCellControllers.ts](https://github.com/microsoft/vscode-jupyter/tree/main/src/interactive-window/debugger/jupyter/debugCellControllers.ts)
-```typescript
-        public readonly debugCell: NotebookCell,
-        private readonly kernel: IKernel
-    ) {
-        sendTelemetryEvent(DebuggingTelemetry.successfullyStartedRunAndDebugCell);
-    }
-
-    public async willSendEvent(_msg: DebugProtocolMessage): Promise<boolean> {
-```
-
-</details>
-<details>
-  <summary>DATASCIENCE.DEBUGGING.SUCCESSFULLY_STARTED_RUNBYLINE</summary>
-
-## Description
-
-
-No description provided
-
-## Properties
-
-
-No properties for event
-
-
-## Locations Used
-
-[src/notebooks/debugger/runByLineController.ts](https://github.com/microsoft/vscode-jupyter/tree/main/src/notebooks/debugger/runByLineController.ts)
-```typescript
-        private readonly kernel: IKernel,
-        private readonly settings: IConfigurationService
-    ) {
-        sendTelemetryEvent(DebuggingTelemetry.successfullyStartedRunByLine);
-    }
-
-    public continue(): void {
-```
-
-</details>
-<details>
-  <summary>DATASCIENCE.DEBUGPY_INSTALL_CANCELLED</summary>
-
-## Description
-
-
-No description provided
-
-## Properties
-
-
-No properties for event
-
-
-## Locations Used
-
-Event can be removed. Not referenced anywhere
-
-</details>
-<details>
-  <summary>DATASCIENCE.DEBUGPY_INSTALL_FAILED</summary>
-
-## Description
-
-
-No description provided
-
-## Properties
-
-
-No properties for event
-
-
-## Locations Used
-
-Event can be removed. Not referenced anywhere
-
-</details>
-<details>
-  <summary>DATASCIENCE.DEBUGPY_PROMPT_TO_INSTALL</summary>
-
-## Description
-
-
-No description provided
-
-## Properties
-
-
-No properties for event
-
-
-## Locations Used
-
-Event can be removed. Not referenced anywhere
-
-</details>
-<details>
-  <summary>DATASCIENCE.DEBUGPY_SUCCESSFULLY_INSTALLED</summary>
-
-## Description
-
-
-No description provided
-
-## Properties
-
-
-No properties for event
-
-
-## Locations Used
-
-Event can be removed. Not referenced anywhere
-
-</details>
-<details>
-  <summary>DATASCIENCE.DELETE_ALL_CELLS</summary>
-
-## Description
-
-
-No description provided
-
-## Properties
-
-
-No properties for event
-
-
-## Locations Used
-
-Event can be removed. Not referenced anywhere
-
-</details>
-<details>
-  <summary>DATASCIENCE.DELETE_CELL</summary>
-
-## Description
-
-
-No description provided
-
-## Properties
-
-
-No properties for event
-
-
-## Locations Used
-
-Event can be removed. Not referenced anywhere
-
-</details>
-<details>
-  <summary>DATASCIENCE.DISABLE_INTERACTIVE_SHIFT_ENTER</summary>
-
-## Description
-
-
-
-
- Disables using Shift+Enter to run code in IW (this is in response to the prompt recommending users to enable this to use the IW)
-
-## Properties
-
-
-No properties for event
-
-
-## Locations Used
-
-[src/interactive-window/shiftEnterBanner.ts](https://github.com/microsoft/vscode-jupyter/tree/main/src/interactive-window/shiftEnterBanner.ts)
-```typescript
-        );
-    }
-
-    @captureTelemetry(Telemetry.DisableInteractiveShiftEnter)
-    public async disableInteractiveShiftEnter(): Promise<void> {
-        await this.configuration.updateSetting(
-            'sendSelectionToInteractiveWindow',
-```
-
-
-[src/test/datascience/shiftEnterBanner.unit.test.ts](https://github.com/microsoft/vscode-jupyter/tree/main/src/test/datascience/shiftEnterBanner.unit.test.ts)
-```typescript
-
-        expect(Reporter.eventNames).to.deep.equal([
-            Telemetry.ShiftEnterBannerShown,
-            Telemetry.DisableInteractiveShiftEnter
-        ]);
-    });
-});
-```
-
-</details>
-<details>
-  <summary>DATASCIENCE.ENABLE_INTERACTIVE_SHIFT_ENTER</summary>
-
-## Description
-
-
-
-
- Disables using Shift+Enter to run code in IW (this is in response to the prompt recommending users to enable this to use the IW)
-
-## Properties
-
-
-No properties for event
-
-
-## Locations Used
-
-[src/interactive-window/shiftEnterBanner.ts](https://github.com/microsoft/vscode-jupyter/tree/main/src/interactive-window/shiftEnterBanner.ts)
-```typescript
-        await this.disableBanner();
-    }
-
-    @captureTelemetry(Telemetry.EnableInteractiveShiftEnter)
-    public async enableInteractiveShiftEnter(): Promise<void> {
-        await this.configuration.updateSetting(
-            'sendSelectionToInteractiveWindow',
-```
-
-
-[src/test/datascience/shiftEnterBanner.unit.test.ts](https://github.com/microsoft/vscode-jupyter/tree/main/src/test/datascience/shiftEnterBanner.unit.test.ts)
-```typescript
-
-        expect(Reporter.eventNames).to.deep.equal([
-            Telemetry.ShiftEnterBannerShown,
-            Telemetry.EnableInteractiveShiftEnter
-        ]);
-    });
-
-```
-
-</details>
-<details>
-  <summary>DATASCIENCE.ENTER_JUPYTER_URI</summary>
-
-## Description
-
-
-
-
- Captures the telemetry when the Uri is manually entered by the user as part of the workflow when selecting a Kernel.
-
-## Properties
-
-
-No properties for event
-
-
-## Locations Used
-
-[src/kernels/jupyter/serverSelector.ts](https://github.com/microsoft/vscode-jupyter/tree/main/src/kernels/jupyter/serverSelector.ts)
-```typescript
-        await this.serverUriStorage.setUriToLocal();
-    }
-
-    @captureTelemetry(Telemetry.EnterJupyterURI)
-    @traceDecoratorError('Failed to enter Jupyter Uri')
-    public async setJupyterURIToRemote(userURI: string | undefined, ignoreValidation?: boolean): Promise<void> {
-        // Double check this server can be connected to. Might need a password, might need a allowUnauthorized
-```
-
-</details>
-<details>
-  <summary>DATASCIENCE.EXECUTE_CELL</summary>
-
-## Description
-
-
-
-
- Executes a cell, applies to IW and Notebook.
- Check the `resourceType` to determine whether its a Jupyter Notebook or IW.
-
-## Properties
-
-
-No properties for event
-
-
-## Locations Used
-
-[src/kernels/telemetry/sendKernelTelemetryEvent.ts](https://github.com/microsoft/vscode-jupyter/tree/main/src/kernels/telemetry/sendKernelTelemetryEvent.ts)
-```typescript
-    properties?: P[E] & { waitBeforeSending?: Promise<void> },
-    ex?: Error
-) {
-    if (eventName === Telemetry.ExecuteCell) {
-        setSharedProperty('userExecutedCell', 'true');
-    }
-
-```
-
-
-[src/kernels/telemetry/sendKernelTelemetryEvent.ts](https://github.com/microsoft/vscode-jupyter/tree/main/src/kernels/telemetry/sendKernelTelemetryEvent.ts)
-```typescript
-    handleError: boolean,
-    properties?: P[E] & { [waitBeforeSending]?: Promise<void> }
-) {
-    if (eventName === Telemetry.ExecuteCell) {
-        setSharedProperty('userExecutedCell', 'true');
-    }
-    // eslint-disable-next-line @typescript-eslint/no-explicit-any
-```
-
-
-[src/kernels/kernel.ts](https://github.com/microsoft/vscode-jupyter/tree/main/src/kernels/kernel.ts)
-```typescript
-    }
-    public async executeCell(cell: NotebookCell, codeOverride?: string): Promise<NotebookCellRunState> {
-        traceCellMessage(cell, `kernel.executeCell, ${getDisplayPath(cell.notebook.uri)}`);
-        sendKernelTelemetryEvent(this.resourceUri, Telemetry.ExecuteCell);
-        const stopWatch = new StopWatch();
-        const sessionPromise = this.startJupyterSession();
-        const promise = this.kernelExecution.executeCell(sessionPromise, cell, codeOverride);
-```
-
-
-[src/notebooks/controllers/vscodeNotebookController.ts](https://github.com/microsoft/vscode-jupyter/tree/main/src/notebooks/controllers/vscodeNotebookController.ts)
-```typescript
-            return;
-        }
-        initializeInteractiveOrNotebookTelemetryBasedOnUserAction(notebook.uri, this.connection);
-        sendKernelTelemetryEvent(notebook.uri, Telemetry.ExecuteCell);
-        // Notebook is trusted. Continue to execute cells
-        await Promise.all(cells.map((cell) => this.executeCell(notebook, cell)));
-    }
-```
-
-
-[src/test/datascience/telemetry.vscode.test.ts](https://github.com/microsoft/vscode-jupyter/tree/main/src/test/datascience/telemetry.vscode.test.ts)
-```typescript
-        };
-
-        // Right now this is the guaranteed list. Might want to expand this.
-        assertEvent(Telemetry.ExecuteCell);
-        assertEvent(Telemetry.OpenNotebookAll);
-        assertEvent(Telemetry.NotebookStart);
-    });
-```
-
-</details>
-<details>
-  <summary>DATASCIENCE.EXECUTE_CELL_TIME</summary>
-
-## Description
-
-
-No description provided
-
-## Properties
-
-
-No properties for event
-
-
-## Locations Used
-
-Event can be removed. Not referenced anywhere
-
-</details>
-<details>
-  <summary>DATASCIENCE.EXPAND_ALL</summary>
-
-## Description
-
-
-No description provided
-
-## Properties
-
-
-No properties for event
-
-
-## Locations Used
-
-Event can be removed. Not referenced anywhere
-
-</details>
-<details>
-  <summary>DATASCIENCE.EXPORT_NOTEBOOK</summary>
-
-## Description
-
-
-No description provided
-
-## Properties
-
-
-No properties for event
-
-
-## Locations Used
-
-Event can be removed. Not referenced anywhere
-
-</details>
-<details>
-  <summary>DATASCIENCE.EXPORT_NOTEBOOK_AS</summary>
-
-## Description
-
-
-
-
- Called when user imports a Jupyter Notebook into a Python file.
- Command is `Jupyter: Import Jupyter Notebook`
- Basically user is exporting some jupyter notebook into a Python file or other.
-
-## Properties
-
-
-No properties for event
-
-
-## Locations Used
-
-[src/notebooks/export/exportFileOpener.ts](https://github.com/microsoft/vscode-jupyter/tree/main/src/notebooks/export/exportFileOpener.ts)
-```typescript
-    public async openFile(format: ExportFormat, uri: Uri, openDirectly: boolean = false) {
-        if (format === ExportFormat.python) {
-            await this.openPythonFile(uri, openDirectly);
-            sendTelemetryEvent(Telemetry.ExportNotebookAs, undefined, {
-                format: format,
-                successful: true,
-                opened: true
-```
-
-
-[src/notebooks/export/exportFileOpener.ts](https://github.com/microsoft/vscode-jupyter/tree/main/src/notebooks/export/exportFileOpener.ts)
-```typescript
-            });
-        } else {
-            const opened = await this.askOpenFile(uri, openDirectly);
-            sendTelemetryEvent(Telemetry.ExportNotebookAs, undefined, {
-                format: format,
-                successful: true,
-                opened: opened
-```
-
-
-[src/notebooks/export/fileConverter.ts](https://github.com/microsoft/vscode-jupyter/tree/main/src/notebooks/export/fileConverter.ts)
-```typescript
-        }
-
-        if (reporter.token.isCancellationRequested) {
-            sendTelemetryEvent(Telemetry.ExportNotebookAs, undefined, { format: format, cancelled: true });
-            return;
-        }
-    }
-```
-
-</details>
-<details>
-  <summary>DATASCIENCE.EXPORT_NOTEBOOK_AS_COMMAND</summary>
-
-## Description
-
-
-
-
- Called when user exports a Jupyter Notebook or IW into a Python file, HTML, PDF, etc.
- Command is `Jupyter: Export to Python Script` or `Jupyter: Export to HTML`
- Basically user is exporting some jupyter notebook or IW into a Python file or other.
-
-## Properties
-
-
-No properties for event
-
-
-## Locations Used
-
-[src/standalone/import-export/exportCommands.ts](https://github.com/microsoft/vscode-jupyter/tree/main/src/standalone/import-export/exportCommands.ts)
-```typescript
-                this.controllerSelection.getSelected(sourceDocument)?.connection.interpreter ||
-                this.controllerPreferred.getPreferred(sourceDocument)?.connection.interpreter;
-            if (exportMethod) {
-                sendTelemetryEvent(Telemetry.ExportNotebookAsCommand, undefined, { format: exportMethod });
-            }
-        }
-
-```
-
-</details>
-<details>
-  <summary>DATASCIENCE.EXPORT_NOTEBOOK_AS_FAILED</summary>
-
-## Description
-
-
-
-
- Export fails
-
-## Properties
-
-
-No properties for event
-
-
-## Locations Used
-
-[src/notebooks/export/fileConverter.ts](https://github.com/microsoft/vscode-jupyter/tree/main/src/notebooks/export/fileConverter.ts)
-```typescript
-            await this.performExport(format, sourceDocument, target, token, candidateInterpreter);
-        } catch (e) {
-            traceError('Export failed', e);
-            sendTelemetryEvent(Telemetry.ExportNotebookAsFailed, undefined, { format: format });
-
-            if (format === ExportFormat.pdf) {
-                traceError(localize.DataScience.exportToPDFDependencyMessage());
-```
-
-</details>
-<details>
-  <summary>DATASCIENCE.EXPORT_PYTHON_FILE</summary>
-
-## Description
-
-
-
-
- User exports a .py file with cells as a Jupyter Notebook.
-
-## Properties
-
-
-No properties for event
-
-
-## Locations Used
-
-[src/interactive-window/commands/commandRegistry.ts](https://github.com/microsoft/vscode-jupyter/tree/main/src/interactive-window/commands/commandRegistry.ts)
-```typescript
-        return result;
-    }
-
-    @captureTelemetry(Telemetry.ExportPythonFileInteractive, undefined, false)
-    private async exportFile(file: Uri): Promise<void> {
-        const filePath = getFilePath(file);
-        if (filePath && filePath.length > 0 && this.jupyterExporter) {
-```
-
-</details>
-<details>
-  <summary>DATASCIENCE.EXPORT_PYTHON_FILE_AND_OUTPUT</summary>
-
-## Description
-
-
-
-
- User exports a .py file with cells along with the outputs from the current IW as a Jupyter Notebook.
-
-## Properties
-
-
-No properties for event
-
-
-## Locations Used
-
-[src/interactive-window/commands/commandRegistry.ts](https://github.com/microsoft/vscode-jupyter/tree/main/src/interactive-window/commands/commandRegistry.ts)
-```typescript
-        }
-    }
-
-    @captureTelemetry(Telemetry.ExportPythonFileAndOutputInteractive, undefined, false)
-    private async exportFileAndOutput(file: Uri): Promise<Uri | undefined> {
-        const filePath = getFilePath(file);
-        if (
-```
-
-</details>
-<details>
-  <summary>DATASCIENCE.FAILED_SHOW_DATA_EXPLORER</summary>
-
-## Description
-
-
-No description provided
-
-## Properties
-
-
-No properties for event
-
-
-## Locations Used
-
-[src/webviews/extension-side/variablesView/variableView.ts](https://github.com/microsoft/vscode-jupyter/tree/main/src/webviews/extension-side/variablesView/variableView.ts)
-```typescript
-            }
-        } catch (e) {
-            traceError(e);
-            sendTelemetryEvent(Telemetry.FailedShowDataViewer);
-            this.appShell.showErrorMessage(localize.DataScience.showDataViewerFail()).then(noop, noop);
-        }
-    }
-```
-
-</details>
-<details>
-  <summary>DATASCIENCE.FAILED_TO_CREATE_CONTROLLER</summary>
-
-## Description
-
-
-
- Telemetry sent when we fail to create a Notebook Controller (an entry for the UI kernel list in Native Notebooks).
-
-## Properties
-
-
-No properties for event
-
-
-## Locations Used
-
-[src/notebooks/controllers/controllerRegistration.ts](https://github.com/microsoft/vscode-jupyter/tree/main/src/notebooks/controllers/controllerRegistration.ts)
-```typescript
-            }
-            // We know that this fails when we have xeus kernels installed (untill that's resolved thats one instance when we can have duplicates).
-            sendTelemetryEvent(
-                Telemetry.FailedToCreateNotebookController,
-                undefined,
-                { kind: metadata.kind },
-                // eslint-disable-next-line @typescript-eslint/no-explicit-any
-```
-
-</details>
-<details>
-  <summary>DATASCIENCE.FAILED_TO_FIND_INTERPRETER_KERNEL_CONNECTION_FOR_INTERACTIVE</summary>
-
-## Description
-
-
-
-
- Telemetry sent when we're unable to find a KernelSpec connection for Interactive window that can be started usig Python interpreter.
-
-## Properties
-
-
-No properties for event
-
-
-## Locations Used
-
-Event can be removed. Not referenced anywhere
-
-</details>
-<details>
-  <summary>DATASCIENCE.FAILED_TO_INSTALL_PANDAS</summary>
-
-## Description
-
-
-No description provided
-
-## Properties
-
-
-No properties for event
-
-
-## Locations Used
-
-Event can be removed. Not referenced anywhere
-
-</details>
-<details>
-  <summary>DATASCIENCE.FETCH_CONTROLLERS</summary>
-
-## Description
-
-
-
-
- Telemetry sent when we have loaded some controllers.
-
-## Properties
-
-
-No properties for event
-
-
-## Locations Used
-
-Event can be removed. Not referenced anywhere
-
-</details>
-<details>
-  <summary>DATASCIENCE.GET_PASSWORD_ATTEMPT</summary>
-
-## Description
-
-
-No description provided
-
-## Properties
-
-
-No properties for event
-
-
-## Locations Used
-
-[src/kernels/jupyter/launcher/jupyterPasswordConnect.ts](https://github.com/microsoft/vscode-jupyter/tree/main/src/kernels/jupyter/launcher/jupyterPasswordConnect.ts)
-```typescript
-        this.serverUriStorage.onDidRemoveUris(this.onDidRemoveUris, this, this.disposables);
-    }
-
-    @captureTelemetry(Telemetry.GetPasswordAttempt)
-    public getPasswordConnectionInfo(url: string): Promise<IJupyterPasswordConnectInfo | undefined> {
-        if (!url || url.length < 1) {
-            return Promise.resolve(undefined);
-```
-
-</details>
-<details>
-  <summary>DATASCIENCE.GOTO_NEXT_CELL_IN_FILE</summary>
-
-## Description
-
-
-No description provided
-
-## Properties
-
-
-No properties for event
-
-
-## Locations Used
-
-[src/interactive-window/editor-integration/codewatcher.ts](https://github.com/microsoft/vscode-jupyter/tree/main/src/interactive-window/editor-integration/codewatcher.ts)
-```typescript
-        });
-    }
-
-    @captureTelemetry(Telemetry.GotoNextCellInFile)
-    public gotoNextCell() {
-        const editor = this.documentManager.activeTextEditor;
-        if (!editor || !editor.selection) {
-```
-
-</details>
-<details>
-  <summary>DATASCIENCE.GOTO_PREV_CELL_IN_FILE</summary>
-
-## Description
-
-
-No description provided
-
-## Properties
-
-
-No properties for event
-
-
-## Locations Used
-
-[src/interactive-window/editor-integration/codewatcher.ts](https://github.com/microsoft/vscode-jupyter/tree/main/src/interactive-window/editor-integration/codewatcher.ts)
-```typescript
-        }
-    }
-
-    @captureTelemetry(Telemetry.GotoPrevCellInFile)
-    public gotoPreviousCell() {
-        const editor = this.documentManager.activeTextEditor;
-        if (!editor || !editor.selection) {
-```
-
-</details>
-<details>
-  <summary>DATASCIENCE.GOTO_SOURCE</summary>
-
-## Description
-
-
-No description provided
-
-## Properties
-
-
-No properties for event
-
-
-## Locations Used
-
-Event can be removed. Not referenced anywhere
-
-</details>
-<details>
-  <summary>DATASCIENCE.IMPORT_NOTEBOOK</summary>
-
-## Description
-
-
-
-
- Called when user imports a Jupyter Notebook into a Python file.
- Command is `Jupyter: Import Jupyter Notebook`
- Basically user is exporting some jupyter notebook into a Python file.
-
-## Properties
-
-
-No properties for event
-
-
-## Locations Used
-
-[src/telemetry.ts](https://github.com/microsoft/vscode-jupyter/tree/main/src/telemetry.ts)
-```typescript
-    [Telemetry.GetPasswordSuccess]: never | undefined;
-    [Telemetry.GotoSourceCode]: never | undefined;
-    [Telemetry.HiddenCellTime]: never | undefined;
-    [Telemetry.ImportNotebook]: { scope: 'command' | 'file' };
-    /**
-     * User interrupts a cell
-     * Identical to `Telemetry.InterruptJupyterTime`
-```
-
-
-[src/interactive-window/commands/commandRegistry.ts](https://github.com/microsoft/vscode-jupyter/tree/main/src/interactive-window/commands/commandRegistry.ts)
-```typescript
-        return this.statusProvider.waitWithStatus(promise, message, undefined, canceled);
-    }
-
-    @captureTelemetry(Telemetry.ImportNotebook, { scope: 'command' }, false)
-    private async importNotebook(): Promise<void> {
-        const filtersKey = DataScience.importDialogFilter();
-        const filtersObject: { [name: string]: string[] } = {};
-```
-
-
-[src/interactive-window/commands/commandRegistry.ts](https://github.com/microsoft/vscode-jupyter/tree/main/src/interactive-window/commands/commandRegistry.ts)
-```typescript
-        }
-    }
-
-    @captureTelemetry(Telemetry.ImportNotebook, { scope: 'file' }, false)
-    private async importNotebookOnFile(file: Uri): Promise<void> {
-        const filepath = getFilePath(file);
-        if (filepath && filepath.length > 0) {
-```
-
-</details>
-<details>
-  <summary>DATASCIENCE.IMPORT_NOTEBOOK</summary>
-
-## Description
-
-
-No description provided
-
-## Properties
-
--  scope: 'command' | 'file'
-
-## Locations Used
-
-[src/telemetry.ts](https://github.com/microsoft/vscode-jupyter/tree/main/src/telemetry.ts)
-```typescript
-     * Command is `Jupyter: Import Jupyter Notebook`
-     * Basically user is exporting some jupyter notebook into a Python file.
-     */
-    [Telemetry.ImportNotebook]: { scope: 'command' | 'file' };
-    /**
-     * Called when user exports a Jupyter Notebook or IW into a Python file, HTML, PDF, etc.
-     * Command is `Jupyter: Export to Python Script` or `Jupyter: Export to HTML`
-```
-
-
-[src/interactive-window/commands/commandRegistry.ts](https://github.com/microsoft/vscode-jupyter/tree/main/src/interactive-window/commands/commandRegistry.ts)
-```typescript
-        return this.statusProvider.waitWithStatus(promise, message, undefined, canceled);
-    }
-
-    @captureTelemetry(Telemetry.ImportNotebook, { scope: 'command' }, false)
-    private async importNotebook(): Promise<void> {
-        const filtersKey = DataScience.importDialogFilter();
-        const filtersObject: { [name: string]: string[] } = {};
-```
-
-
-[src/interactive-window/commands/commandRegistry.ts](https://github.com/microsoft/vscode-jupyter/tree/main/src/interactive-window/commands/commandRegistry.ts)
-```typescript
-        }
-    }
-
-    @captureTelemetry(Telemetry.ImportNotebook, { scope: 'file' }, false)
-    private async importNotebookOnFile(file: Uri): Promise<void> {
-        const filepath = getFilePath(file);
-        if (filepath && filepath.length > 0) {
-```
-
-</details>
-<details>
-  <summary>DATASCIENCE.INTERACTIVE_WINDOW_DEBUG_SETUP_CODE_FAILURE</summary>
-
-## Description
-
-
-No description provided
-
-## Properties
-
-- 
-        ename: string;
-- 
-        evalue: string;
-
-## Locations Used
-
-[src/interactive-window/debugger/interactiveWindowDebugger.node.ts](https://github.com/microsoft/vscode-jupyter/tree/main/src/interactive-window/debugger/interactiveWindowDebugger.node.ts)
-```typescript
-        executeSilently(kernel.session, this.tracingEnableCode, {
-            traceErrors: true,
-            traceErrorsMessage: 'Execute_request failure enabling tracing code for IW',
-            telemetryName: Telemetry.InteractiveWindowDebugSetupCodeFailure
-        }).ignoreErrors();
-    }
-
-```
-
-
-[src/interactive-window/debugger/interactiveWindowDebugger.node.ts](https://github.com/microsoft/vscode-jupyter/tree/main/src/interactive-window/debugger/interactiveWindowDebugger.node.ts)
-```typescript
-        executeSilently(kernel.session, this.tracingDisableCode, {
-            traceErrors: true,
-            traceErrorsMessage: 'Execute_request failure disabling tracing code for IW',
-            telemetryName: Telemetry.InteractiveWindowDebugSetupCodeFailure
-        }).ignoreErrors();
-    }
-
-```
-
-
-[src/interactive-window/debugger/interactiveWindowDebugger.node.ts](https://github.com/microsoft/vscode-jupyter/tree/main/src/interactive-window/debugger/interactiveWindowDebugger.node.ts)
-```typescript
-                const importResults = await executeSilently(kernel.session, this.waitForDebugClientCode, {
-                    traceErrors: true,
-                    traceErrorsMessage: 'Execute_request failure starting debug session for IW',
-                    telemetryName: Telemetry.InteractiveWindowDebugSetupCodeFailure
-                });
-                if (importResults.some((item) => item.output_type === 'error')) {
-                    traceWarning(`${this.debuggerPackage} not found in path.`);
-```
-
-
-[src/interactive-window/debugger/interactiveWindowDebugger.node.ts](https://github.com/microsoft/vscode-jupyter/tree/main/src/interactive-window/debugger/interactiveWindowDebugger.node.ts)
-```typescript
-                      {
-                          traceErrors: true,
-                          traceErrorsMessage: 'Execute_request failure appending debugger paths for IW',
-                          telemetryName: Telemetry.InteractiveWindowDebugSetupCodeFailure
-                      }
-                  )
-                : [];
-```
-
-
-[src/interactive-window/debugger/interactiveWindowDebugger.node.ts](https://github.com/microsoft/vscode-jupyter/tree/main/src/interactive-window/debugger/interactiveWindowDebugger.node.ts)
-```typescript
-            ? await executeSilently(kernel.session, this.enableDebuggerCode, {
-                  traceErrors: true,
-                  traceErrorsMessage: 'Execute_request failure enabling debugging for IW',
-                  telemetryName: Telemetry.InteractiveWindowDebugSetupCodeFailure
-              })
-            : [];
-
-```
-
-</details>
-<details>
-  <summary>DATASCIENCE.INTERRUPT</summary>
-
-## Description
-
-
-
-
- User interrupts a cell
- Identical to `Telemetry.InterruptJupyterTime`
-
-## Properties
-
-
-No properties for event
-
-
-## Locations Used
-
-[src/kernels/execution/kernelExecution.ts](https://github.com/microsoft/vscode-jupyter/tree/main/src/kernels/execution/kernelExecution.ts)
-```typescript
-        traceInfoIfCI(`Dispose KernelExecution`);
-        this.disposables.forEach((d) => d.dispose());
-    }
-    @captureTelemetry(Telemetry.Interrupt)
-    @captureTelemetry(Telemetry.InterruptJupyterTime)
-    private async interruptExecution(
-        session: IKernelConnectionSession,
-```
-
-</details>
-<details>
-  <summary>DATASCIENCE.JUPYTER_COMMAND_SEARCH</summary>
-
-## Description
-
-
-No description provided
-
-## Properties
-
-- 
-        where: 'activeInterpreter' | 'otherInterpreter' | 'path' | 'nowhere';
-- 
-        command: JupyterCommands;
-
-## Locations Used
-
-Event can be removed. Not referenced anywhere
-
-</details>
-<details>
-  <summary>DATASCIENCE.JUPYTER_KERNEL_API_ACCESS</summary>
-
-## Description
-
-
-No description provided
-
-## Properties
-
-- 
-        extensionId: string;
-- 
-        allowed: 'yes' | 'no';
-
-## Locations Used
-
-[src/standalone/api/apiAccessService.ts](https://github.com/microsoft/vscode-jupyter/tree/main/src/standalone/api/apiAccessService.ts)
-```typescript
-        const extensionPermissions = this.globalState.get<ApiExtensionInfo | undefined>(API_ACCESS_GLOBAL_KEY);
-        const extensionPermission = extensionPermissions?.find((item) => item.extensionId === info.extensionId);
-        if (extensionPermission) {
-            sendTelemetryEvent(Telemetry.JupyterKernelApiAccess, undefined, {
-                extensionId: info.extensionId,
-                allowed: extensionPermission.allowed
-            });
-```
-
-
-[src/standalone/api/apiAccessService.ts](https://github.com/microsoft/vscode-jupyter/tree/main/src/standalone/api/apiAccessService.ts)
-```typescript
-                    return this.globalState.update(API_ACCESS_GLOBAL_KEY, extensionPermissions);
-                })
-                .then(noop, noop);
-            sendTelemetryEvent(Telemetry.JupyterKernelApiAccess, undefined, {
-                extensionId: info.extensionId,
-                allowed: allow ? 'yes' : 'no'
-            });
-```
-
-</details>
-<details>
-  <summary>DATASCIENCE.JUPYTER_KERNEL_API_USAGE</summary>
-
-## Description
-
-
-No description provided
-
-## Properties
-
-- 
-        extensionId: string;
-- 
-        pemUsed: keyof IExportedKernelService;
-
-## Locations Used
-
-[src/standalone/api/kernelApi.ts](https://github.com/microsoft/vscode-jupyter/tree/main/src/standalone/api/kernelApi.ts)
-```typescript
-        KernelConnectionMetadata
-    >();
-    public get onDidChangeKernelSpecifications(): Event<void> {
-        sendTelemetryEvent(Telemetry.JupyterKernelApiUsage, undefined, {
-            extensionId: this.callingExtensionId,
-            pemUsed: 'onDidChangeKernelSpecifications'
-        });
-```
-
-
-[src/standalone/api/kernelApi.ts](https://github.com/microsoft/vscode-jupyter/tree/main/src/standalone/api/kernelApi.ts)
-```typescript
-        return this._onDidChangeKernelSpecifications.event;
-    }
-    public get onDidChangeKernels(): Event<void> {
-        sendTelemetryEvent(Telemetry.JupyterKernelApiUsage, undefined, {
-            extensionId: this.callingExtensionId,
-            pemUsed: 'onDidChangeKernels'
-        });
-```
-
-
-[src/standalone/api/kernelApi.ts](https://github.com/microsoft/vscode-jupyter/tree/main/src/standalone/api/kernelApi.ts)
-```typescript
-        this.controllerLoader.refreshed(() => this._onDidChangeKernelSpecifications.fire(), this, disposables);
-    }
-    async getKernelSpecifications(refresh?: boolean): Promise<KernelConnectionMetadata[]> {
-        sendTelemetryEvent(Telemetry.JupyterKernelApiUsage, undefined, {
-            extensionId: this.callingExtensionId,
-            pemUsed: 'getKernelSpecifications'
-        });
-```
-
-
-[src/standalone/api/kernelApi.ts](https://github.com/microsoft/vscode-jupyter/tree/main/src/standalone/api/kernelApi.ts)
-```typescript
-        return items.map((item) => this.translateKernelConnectionMetadataToExportedType(item.connection));
-    }
-    getActiveKernels(): { metadata: KernelConnectionMetadata; uri: Uri | undefined }[] {
-        sendTelemetryEvent(Telemetry.JupyterKernelApiUsage, undefined, {
-            extensionId: this.callingExtensionId,
-            pemUsed: 'getActiveKernels'
-        });
-```
-
-
-[src/standalone/api/kernelApi.ts](https://github.com/microsoft/vscode-jupyter/tree/main/src/standalone/api/kernelApi.ts)
-```typescript
-        return kernels;
-    }
-    getKernel(uri: Uri): { metadata: KernelConnectionMetadata; connection: IKernelConnectionInfo } | undefined {
-        sendTelemetryEvent(Telemetry.JupyterKernelApiUsage, undefined, {
-            extensionId: this.callingExtensionId,
-            pemUsed: 'getKernel'
-        });
-```
-
-
-[src/standalone/api/kernelApi.ts](https://github.com/microsoft/vscode-jupyter/tree/main/src/standalone/api/kernelApi.ts)
-```typescript
-        }
-    }
-    async startKernel(spec: KernelConnectionMetadata, uri: Uri): Promise<IKernelConnectionInfo> {
-        sendTelemetryEvent(Telemetry.JupyterKernelApiUsage, undefined, {
-            extensionId: this.callingExtensionId,
-            pemUsed: 'startKernel'
-        });
-```
-
-
-[src/standalone/api/kernelApi.ts](https://github.com/microsoft/vscode-jupyter/tree/main/src/standalone/api/kernelApi.ts)
-```typescript
-        return this.startOrConnect(spec, uri);
-    }
-    async connect(spec: ActiveKernel, uri: Uri): Promise<IKernelConnectionInfo> {
-        sendTelemetryEvent(Telemetry.JupyterKernelApiUsage, undefined, {
-            extensionId: this.callingExtensionId,
-            pemUsed: 'connect'
-        });
-```
-
-</details>
-<details>
-  <summary>DATASCIENCE.JUPYTER_KERNEL_FILTER_USED</summary>
-
-## Description
-
-
-No description provided
-
-## Properties
-
-
-No properties for event
-
-
-## Locations Used
-
-[src/notebooks/controllers/kernelFilter/kernelFilterUI.ts](https://github.com/microsoft/vscode-jupyter/tree/main/src/notebooks/controllers/kernelFilter/kernelFilterUI.ts)
-```typescript
-                    .map((item) => item.connection)
-                    .filter((item) => !selectedItems.has(item));
-                this.kernelFilter.storeHiddenKernels(hiddenConnections.map((item) => item)).then(noop, noop);
-                sendTelemetryEvent(Telemetry.JupyterKernelFilterUsed);
-            },
-            this,
-            disposables
-```
-
-</details>
-<details>
-  <summary>DATASCIENCE.JUPYTER_KERNEL_HIDDEN_VIA_FILTER</summary>
-
-## Description
-
-
-No description provided
-
-## Properties
-
-
-No properties for event
-
-
-## Locations Used
-
-[src/notebooks/controllers/kernelFilter/kernelFilterService.ts](https://github.com/microsoft/vscode-jupyter/tree/main/src/notebooks/controllers/kernelFilter/kernelFilterService.ts)
-```typescript
-        });
-
-        if (hidden) {
-            sendTelemetryEvent(Telemetry.JupyterKernelHiddenViaFilter);
-        }
-        return hidden;
-    }
-```
-
-</details>
-<details>
-  <summary>DATASCIENCE.JUPYTER_NOT_INSTALLED_ERROR_SHOWN</summary>
-
-## Description
-
-
-No description provided
-
-## Properties
-
-
-No properties for event
-
-
-## Locations Used
-
-[src/kernels/jupyter/interpreter/jupyterInterpreterDependencyService.node.ts](https://github.com/microsoft/vscode-jupyter/tree/main/src/kernels/jupyter/interpreter/jupyterInterpreterDependencyService.node.ts)
-```typescript
-                moduleName: ProductNames.get(Product.jupyter)!,
-                pythonEnvType: interpreter.envType
-            });
-            sendTelemetryEvent(Telemetry.JupyterNotInstalledErrorShown);
-            const selection = await this.applicationShell.showErrorMessage(
-                message,
-                { modal: true },
-```
-
-</details>
-<details>
-  <summary>DATASCIENCE.KERNEL_CRASH</summary>
-
-## Description
-
-
-No description provided
-
-## Properties
-
-
-No properties for event
-
-
-## Locations Used
-
-[src/kernels/kernelCrashMonitor.ts](https://github.com/microsoft/vscode-jupyter/tree/main/src/kernels/kernelCrashMonitor.ts)
-```typescript
-    }
-    private async endCellAndDisplayErrorsInCell(kernel: IKernel) {
-        const lastExecutedCell = this.lastExecutedCellPerKernel.get(kernel);
-        sendKernelTelemetryEvent(kernel.resourceUri, Telemetry.KernelCrash);
-        if (!lastExecutedCell) {
-            return;
-        }
-```
-
-
-[src/kernels/kernelAutoReConnectFailedMonitor.ts](https://github.com/microsoft/vscode-jupyter/tree/main/src/kernels/kernelAutoReConnectFailedMonitor.ts)
-```typescript
-        if (kernel.disposed || kernel.disposing) {
-            return;
-        }
-        sendKernelTelemetryEvent(kernel.resourceUri, Telemetry.KernelCrash);
-
-        const message = isLocalConnection(kernel.kernelConnectionMetadata)
-            ? DataScience.kernelDisconnected().format(
-```
-
-</details>
-<details>
-  <summary>DATASCIENCE.KERNEL_SPEC_LANGUAGE</summary>
-
-## Description
-
-
-No description provided
-
-## Properties
-
-- 
-        /**
-         * Language of the kernelSpec.
-         */
-        language: string;
-- 
-        /**
-         * Whether this is a local or remote kernel.
-         */
-        kind: 'local' | 'remote';
-- 
-        /**
-         * Whether shell is used to start the kernel. E.g. `"/bin/sh"` is used in the argv of the kernelSpec.
-         * OCaml is one such kernel.
-         */
-        usesShell?: boolean;
-
-## Locations Used
-
-[src/kernels/raw/finder/helper.ts](https://github.com/microsoft/vscode-jupyter/tree/main/src/kernels/raw/finder/helper.ts)
-```typescript
-        arg = arg.toLowerCase();
-        return shellScripts.some((shell) => arg.includes(shell));
-    });
-    sendTelemetryEvent(Telemetry.KernelSpecLanguage, undefined, {
-        language: getTelemetrySafeLanguage(kernelSpec.language),
-        kind,
-        usesShell
-```
-
-</details>
-<details>
-  <summary>DATASCIENCE.KERNEL_STARTUP_CODE_FAILURE</summary>
-
-## Description
-
-
-No description provided
-
-## Properties
-
-- 
-        ename: string;
-- 
-        evalue: string;
-
-## Locations Used
-
-[src/kernels/kernel.ts](https://github.com/microsoft/vscode-jupyter/tree/main/src/kernels/kernel.ts)
-```typescript
-        await this.executeSilently(session, startupCode, {
-            traceErrors: true,
-            traceErrorsMessage: 'Error executing jupyter extension internal startup code',
-            telemetryName: Telemetry.KernelStartupCodeFailure
-        });
-        if (this.kernelConnectionMetadata.kind !== 'connectToLiveRemoteKernel') {
-            // Run user specified startup commands
-```
-
-</details>
-<details>
-  <summary>DATASCIENCE.NATIVE.CONVERT_NOTEBOOK_TO_PYTHON</summary>
-
-## Description
-
-
-No description provided
-
-## Properties
-
-
-No properties for event
-
-
-## Locations Used
-
-Event can be removed. Not referenced anywhere
-
-</details>
-<details>
-  <summary>DATASCIENCE.NATIVE.CREATE_NEW_NOTEBOOK</summary>
-
-## Description
-
-
-No description provided
-
-## Properties
-
-
-No properties for event
-
-
-## Locations Used
-
-[src/notebooks/notebookEditorProvider.ts](https://github.com/microsoft/vscode-jupyter/tree/main/src/notebooks/notebookEditorProvider.ts)
-```typescript
-export class NotebookEditorProvider implements INotebookEditorProvider {
-    private providers: Set<IEmbedNotebookEditorProvider> = new Set();
-    constructor(@inject(IVSCodeNotebook) private readonly vscodeNotebook: IVSCodeNotebook) {}
-    @captureTelemetry(Telemetry.CreateNewNotebook, undefined, false)
-    public async createNew(options?: { contents?: string; defaultCellLanguage: string }): Promise<void> {
-        // contents will be ignored
-        const language = options?.defaultCellLanguage ?? PYTHON_LANGUAGE;
-```
-
-</details>
-<details>
-  <summary>DATASCIENCE.NATIVE.KEYBOARD.ARROW_DOWN</summary>
-
-## Description
-
-
-No description provided
-
-## Properties
-
-
-No properties for event
-
-
-## Locations Used
-
-Event can be removed. Not referenced anywhere
-
-</details>
-<details>
-  <summary>DATASCIENCE.NATIVE.KEYBOARD.ARROW_UP</summary>
-
-## Description
-
-
-No description provided
-
-## Properties
-
-
-No properties for event
-
-
-## Locations Used
-
-Event can be removed. Not referenced anywhere
-
-</details>
-<details>
-  <summary>DATASCIENCE.NATIVE.KEYBOARD.CHANGE_TO_CODE</summary>
-
-## Description
-
-
-No description provided
-
-## Properties
-
-
-No properties for event
-
-
-## Locations Used
-
-Event can be removed. Not referenced anywhere
-
-</details>
-<details>
-  <summary>DATASCIENCE.NATIVE.KEYBOARD.CHANGE_TO_MARKDOWN</summary>
-
-## Description
-
-
-No description provided
-
-## Properties
-
-
-No properties for event
-
-
-## Locations Used
-
-Event can be removed. Not referenced anywhere
-
-</details>
-<details>
-  <summary>DATASCIENCE.NATIVE.KEYBOARD.DELETE_CELL</summary>
-
-## Description
-
-
-No description provided
-
-## Properties
-
-
-No properties for event
-
-
-## Locations Used
-
-Event can be removed. Not referenced anywhere
-
-</details>
-<details>
-  <summary>DATASCIENCE.NATIVE.KEYBOARD.INSERT_ABOVE</summary>
-
-## Description
-
-
-No description provided
-
-## Properties
-
-
-No properties for event
-
-
-## Locations Used
-
-Event can be removed. Not referenced anywhere
-
-</details>
-<details>
-  <summary>DATASCIENCE.NATIVE.KEYBOARD.INSERT_BELOW</summary>
-
-## Description
-
-
-No description provided
-
-## Properties
-
-
-No properties for event
-
-
-## Locations Used
-
-Event can be removed. Not referenced anywhere
-
-</details>
-<details>
-  <summary>DATASCIENCE.NATIVE.KEYBOARD.REDO</summary>
-
-## Description
-
-
-No description provided
-
-## Properties
-
-
-No properties for event
-
-
-## Locations Used
-
-Event can be removed. Not referenced anywhere
-
-</details>
-<details>
-  <summary>DATASCIENCE.NATIVE.KEYBOARD.RUN</summary>
-
-## Description
-
-
-No description provided
-
-## Properties
-
-
-No properties for event
-
-
-## Locations Used
-
-Event can be removed. Not referenced anywhere
-
-</details>
-<details>
-  <summary>DATASCIENCE.NATIVE.KEYBOARD.RUN_AND_ADD</summary>
-
-## Description
-
-
-No description provided
-
-## Properties
-
-
-No properties for event
-
-
-## Locations Used
-
-Event can be removed. Not referenced anywhere
-
-</details>
-<details>
-  <summary>DATASCIENCE.NATIVE.KEYBOARD.RUN_AND_MOVE</summary>
-
-## Description
-
-
-No description provided
-
-## Properties
-
-
-No properties for event
-
-
-## Locations Used
-
-Event can be removed. Not referenced anywhere
-
-</details>
-<details>
-  <summary>DATASCIENCE.NATIVE.KEYBOARD.SAVE</summary>
-
-## Description
-
-
-No description provided
-
-## Properties
-
-
-No properties for event
-
-
-## Locations Used
-
-Event can be removed. Not referenced anywhere
-
-</details>
-<details>
-  <summary>DATASCIENCE.NATIVE.KEYBOARD.TOGGLE_LINE_NUMBERS</summary>
-
-## Description
-
-
-No description provided
-
-## Properties
-
-
-No properties for event
-
-
-## Locations Used
-
-Event can be removed. Not referenced anywhere
-
-</details>
-<details>
-  <summary>DATASCIENCE.NATIVE.KEYBOARD.TOGGLE_OUTPUT</summary>
-
-## Description
-
-
-No description provided
-
-## Properties
-
-
-No properties for event
-
-
-## Locations Used
-
-Event can be removed. Not referenced anywhere
-
-</details>
-<details>
-  <summary>DATASCIENCE.NATIVE.KEYBOARD.UNDO</summary>
-
-## Description
-
-
-No description provided
-
-## Properties
-
-
-No properties for event
-
-
-## Locations Used
-
-Event can be removed. Not referenced anywhere
-
-</details>
-<details>
-  <summary>DATASCIENCE.NATIVE.KEYBOARD.UNFOCUS</summary>
-
-## Description
-
-
-No description provided
-
-## Properties
-
-
-No properties for event
-
-
-## Locations Used
-
-Event can be removed. Not referenced anywhere
-
-</details>
-<details>
-  <summary>DATASCIENCE.NATIVE.MOUSE.ADD_TO_END</summary>
-
-## Description
-
-
-No description provided
-
-## Properties
-
-
-No properties for event
-
-
-## Locations Used
-
-Event can be removed. Not referenced anywhere
-
-</details>
-<details>
-  <summary>DATASCIENCE.NATIVE.MOUSE.CHANGE_TO_CODE</summary>
-
-## Description
-
-
-No description provided
-
-## Properties
-
-
-No properties for event
-
-
-## Locations Used
-
-Event can be removed. Not referenced anywhere
-
-</details>
-<details>
-  <summary>DATASCIENCE.NATIVE.MOUSE.CHANGE_TO_MARKDOWN</summary>
-
-## Description
-
-
-No description provided
-
-## Properties
-
-
-No properties for event
-
-
-## Locations Used
-
-Event can be removed. Not referenced anywhere
-
-</details>
-<details>
-  <summary>DATASCIENCE.NATIVE.MOUSE.DELETE_CELL</summary>
-
-## Description
-
-
-No description provided
-
-## Properties
-
-
-No properties for event
-
-
-## Locations Used
-
-Event can be removed. Not referenced anywhere
-
-</details>
-<details>
-  <summary>DATASCIENCE.NATIVE.MOUSE.INSERT_BELOW</summary>
-
-## Description
-
-
-No description provided
-
-## Properties
-
-
-No properties for event
-
-
-## Locations Used
-
-Event can be removed. Not referenced anywhere
-
-</details>
-<details>
-  <summary>DATASCIENCE.NATIVE.MOUSE.MOVE_CELL_DOWN</summary>
-
-## Description
-
-
-No description provided
-
-## Properties
-
-
-No properties for event
-
-
-## Locations Used
-
-Event can be removed. Not referenced anywhere
-
-</details>
-<details>
-  <summary>DATASCIENCE.NATIVE.MOUSE.MOVE_CELL_UP</summary>
-
-## Description
-
-
-No description provided
-
-## Properties
-
-
-No properties for event
-
-
-## Locations Used
-
-Event can be removed. Not referenced anywhere
-
-</details>
-<details>
-  <summary>DATASCIENCE.NATIVE.MOUSE.RUN</summary>
-
-## Description
-
-
-No description provided
-
-## Properties
-
-
-No properties for event
-
-
-## Locations Used
-
-Event can be removed. Not referenced anywhere
-
-</details>
-<details>
-  <summary>DATASCIENCE.NATIVE.MOUSE.RUN_ABOVE</summary>
-
-## Description
-
-
-No description provided
-
-## Properties
-
-
-No properties for event
-
-
-## Locations Used
-
-Event can be removed. Not referenced anywhere
-
-</details>
-<details>
-  <summary>DATASCIENCE.NATIVE.MOUSE.RUN_ALL</summary>
-
-## Description
-
-
-No description provided
-
-## Properties
-
-
-No properties for event
-
-
-## Locations Used
-
-Event can be removed. Not referenced anywhere
-
-</details>
-<details>
-  <summary>DATASCIENCE.NATIVE.MOUSE.RUN_BELOW</summary>
-
-## Description
-
-
-No description provided
-
-## Properties
-
-
-No properties for event
-
-
-## Locations Used
-
-Event can be removed. Not referenced anywhere
-
-</details>
-<details>
-  <summary>DATASCIENCE.NATIVE.MOUSE.SAVE</summary>
-
-## Description
-
-
-No description provided
-
-## Properties
-
-
-No properties for event
-
-
-## Locations Used
-
-Event can be removed. Not referenced anywhere
-
-</details>
-<details>
-  <summary>DATASCIENCE.NATIVE.MOUSE.SELECT_KERNEL</summary>
-
-## Description
-
-
-No description provided
-
-## Properties
-
-
-No properties for event
-
-
-## Locations Used
-
-Event can be removed. Not referenced anywhere
-
-</details>
-<details>
-  <summary>DATASCIENCE.NATIVE.MOUSE.SELECT_SERVER</summary>
-
-## Description
-
-
-No description provided
-
-## Properties
-
-
-No properties for event
-
-
-## Locations Used
-
-Event can be removed. Not referenced anywhere
-
-</details>
-<details>
-  <summary>DATASCIENCE.NATIVE.MOUSE.TOGGLE_VARIABLE_EXPLORER</summary>
-
-## Description
-
-
-No description provided
-
-## Properties
-
-
-No properties for event
-
-
-## Locations Used
-
-Event can be removed. Not referenced anywhere
-
-</details>
-<details>
-  <summary>DATASCIENCE.NATIVE.OPEN_NOTEBOOK</summary>
-
-## Description
-
-
-No description provided
-
-## Properties
-
--  scope: 'command' | 'file'
-
-## Locations Used
-
-Event can be removed. Not referenced anywhere
-
-</details>
-<details>
-  <summary>DATASCIENCE.NATIVE.OPEN_NOTEBOOK_ALL</summary>
-
-## Description
-
-
-No description provided
-
-## Properties
-
-
-No properties for event
-
-
-## Locations Used
-
-[src/kernels/activation.node.ts](https://github.com/microsoft/vscode-jupyter/tree/main/src/kernels/activation.node.ts)
-```typescript
-        }
-        this.notebookOpened = true;
-        this.PreWarmDaemonPool().ignoreErrors();
-        sendTelemetryEvent(Telemetry.OpenNotebookAll);
-
-        if (!this.rawSupported.isSupported && this.extensionChecker.isPythonExtensionInstalled) {
-            // Warm up our selected interpreter for the extension
-```
-
-
-[src/test/datascience/telemetry.vscode.test.ts](https://github.com/microsoft/vscode-jupyter/tree/main/src/test/datascience/telemetry.vscode.test.ts)
-```typescript
-
-        // Right now this is the guaranteed list. Might want to expand this.
-        assertEvent(Telemetry.ExecuteCell);
-        assertEvent(Telemetry.OpenNotebookAll);
-        assertEvent(Telemetry.NotebookStart);
-    });
-    test('Run interactive window', async () => {
-```
-
-</details>
-<details>
-  <summary>DATASCIENCE.NATIVE.OPEN_NOTEBOOK_SELECTION</summary>
-
-## Description
-
-
-
-
- Telemetry sent with details of the selection of the quick pick for when user creates new notebook.
- This only applies with other extensions like .NET registers with us.
-
-## Properties
-
-
-No properties for event
-
-
-## Locations Used
-
-Event can be removed. Not referenced anywhere
-
-</details>
-<details>
-  <summary>DATASCIENCE.NATIVE.OPEN_NOTEBOOK_SELECTION_REGISTERED</summary>
-
-## Description
-
-
-No description provided
-
-## Properties
-
-- 
-        /**
-         * The id of the extension registering with us to be displayed the dropdown list for notebook creation.
-         */
-        extensionId: string;
-
-## Locations Used
-
-Event can be removed. Not referenced anywhere
-
-</details>
-<details>
-  <summary>DATASCIENCE.NO_ACTIVE_KERNEL_SESSION</summary>
-
-## Description
-
-
-
-
- Useful when we need an active kernel session in order to execute commands silently.
- Used by the dataViewerDependencyService.
-
-## Properties
-
-
-No properties for event
-
-
-## Locations Used
-
-[src/webviews/extension-side/dataviewer/kernelDataViewerDependencyImplementation.ts](https://github.com/microsoft/vscode-jupyter/tree/main/src/webviews/extension-side/dataviewer/kernelDataViewerDependencyImplementation.ts)
-```typescript
-        sendTelemetryEvent(Telemetry.DataViewerUsingKernel);
-
-        if (!kernelHasSession(kernel)) {
-            sendTelemetryEvent(Telemetry.NoActiveKernelSession);
-            throw new Error('No no active kernel session.');
-        }
-
-```
-
-</details>
-<details>
-  <summary>DATASCIENCE.NOTEBOOK_INTERRUPT</summary>
-
-## Description
-
-
-
-
- Total time taken to interrupt a kernel
- Check the `resourceType` to determine whether its a Jupyter Notebook or IW.
-
-## Properties
-
-
-No properties for event
-
-
-## Locations Used
-
-[src/kernels/telemetry/sendKernelTelemetryEvent.ts](https://github.com/microsoft/vscode-jupyter/tree/main/src/kernels/telemetry/sendKernelTelemetryEvent.ts)
-```typescript
-// eslint-disable-next-line @typescript-eslint/no-explicit-any
-function resetData(resource: Resource, eventName: string, properties: any) {
-    // Once we have successfully interrupted, clear the interrupt counter.
-    if (eventName === Telemetry.NotebookInterrupt) {
-        let kv: Pick<IEventNamePropertyMapping, Telemetry.NotebookInterrupt>;
-        const data: undefined | typeof kv[Telemetry.NotebookInterrupt] = properties;
-        // Check result to determine if success.
-```
-
-
-[src/kernels/telemetry/sendKernelTelemetryEvent.ts](https://github.com/microsoft/vscode-jupyter/tree/main/src/kernels/telemetry/sendKernelTelemetryEvent.ts)
-```typescript
-function resetData(resource: Resource, eventName: string, properties: any) {
-    // Once we have successfully interrupted, clear the interrupt counter.
-    if (eventName === Telemetry.NotebookInterrupt) {
-        let kv: Pick<IEventNamePropertyMapping, Telemetry.NotebookInterrupt>;
-        const data: undefined | typeof kv[Telemetry.NotebookInterrupt] = properties;
-        // Check result to determine if success.
-        if (data && 'result' in data && data.result === InterruptResult.Success) {
-```
-
-
-[src/kernels/telemetry/sendKernelTelemetryEvent.ts](https://github.com/microsoft/vscode-jupyter/tree/main/src/kernels/telemetry/sendKernelTelemetryEvent.ts)
-```typescript
-    // Once we have successfully interrupted, clear the interrupt counter.
-    if (eventName === Telemetry.NotebookInterrupt) {
-        let kv: Pick<IEventNamePropertyMapping, Telemetry.NotebookInterrupt>;
-        const data: undefined | typeof kv[Telemetry.NotebookInterrupt] = properties;
-        // Check result to determine if success.
-        if (data && 'result' in data && data.result === InterruptResult.Success) {
-            clearInterruptCounter(resource);
-```
-
-
-[src/kernels/execution/kernelExecution.ts](https://github.com/microsoft/vscode-jupyter/tree/main/src/kernels/execution/kernelExecution.ts)
-```typescript
-                // Otherwise a real error occurred.
-                sendKernelTelemetryEvent(
-                    this.kernel.resourceUri,
-                    Telemetry.NotebookInterrupt,
-                    stopWatch.elapsedTime,
-                    undefined,
-                    exc
-```
-
-
-[src/kernels/execution/kernelExecution.ts](https://github.com/microsoft/vscode-jupyter/tree/main/src/kernels/execution/kernelExecution.ts)
-```typescript
-        })();
-
-        return promise.then((result) => {
-            sendKernelTelemetryEvent(this.kernel.resourceUri, Telemetry.NotebookInterrupt, stopWatch.elapsedTime, {
-                result
-            });
-            return result;
-```
-
-</details>
-<details>
-  <summary>DATASCIENCE.NOTEBOOK_LANGUAGE</summary>
-
-## Description
-
-
-
-
- Telemetry event sent to indicate the language used in a notebook
-
- @type { language: string }
- @memberof IEventNamePropertyMapping
-
-## Properties
-
-
-No properties for event
-
-
-## Locations Used
-
-[src/notebooks/telemetry/notebookOrKernelLanguageTelemetry.ts](https://github.com/microsoft/vscode-jupyter/tree/main/src/notebooks/telemetry/notebookOrKernelLanguageTelemetry.ts)
-```typescript
-import { getTelemetrySafeLanguage } from '../../platform/telemetry/helpers';
-
-export function sendNotebookOrKernelLanguageTelemetry(
-    telemetryEvent: Telemetry.SwitchToExistingKernel | Telemetry.NotebookLanguage,
-    language?: string
-) {
-    language = getTelemetrySafeLanguage(language);
-```
-
-</details>
-<details>
-  <summary>DATASCIENCE.NOTEBOOK_RESTART</summary>
-
-## Description
-
-
-
-
- Restarts the Kernel.
- Check the `resourceType` to determine whether its a Jupyter Notebook or IW.
-
-## Properties
-
-
-No properties for event
-
-
-## Locations Used
-
-[src/kernels/telemetry/sendKernelTelemetryEvent.ts](https://github.com/microsoft/vscode-jupyter/tree/main/src/kernels/telemetry/sendKernelTelemetryEvent.ts)
-```typescript
-        }
-    }
-    // Once we have successfully restarted, clear the interrupt counter.
-    if (eventName === Telemetry.NotebookRestart) {
-        let kv: Pick<IEventNamePropertyMapping, Telemetry.NotebookRestart>;
-        const data: undefined | typeof kv[Telemetry.NotebookRestart] = properties;
-        // For restart to be successful, we should not have `failed`
-```
-
-
-[src/kernels/telemetry/sendKernelTelemetryEvent.ts](https://github.com/microsoft/vscode-jupyter/tree/main/src/kernels/telemetry/sendKernelTelemetryEvent.ts)
-```typescript
-    }
-    // Once we have successfully restarted, clear the interrupt counter.
-    if (eventName === Telemetry.NotebookRestart) {
-        let kv: Pick<IEventNamePropertyMapping, Telemetry.NotebookRestart>;
-        const data: undefined | typeof kv[Telemetry.NotebookRestart] = properties;
-        // For restart to be successful, we should not have `failed`
-        const failed = data && 'failed' in data ? data.failed : false;
-```
-
-
-[src/kernels/telemetry/sendKernelTelemetryEvent.ts](https://github.com/microsoft/vscode-jupyter/tree/main/src/kernels/telemetry/sendKernelTelemetryEvent.ts)
-```typescript
-    // Once we have successfully restarted, clear the interrupt counter.
-    if (eventName === Telemetry.NotebookRestart) {
-        let kv: Pick<IEventNamePropertyMapping, Telemetry.NotebookRestart>;
-        const data: undefined | typeof kv[Telemetry.NotebookRestart] = properties;
-        // For restart to be successful, we should not have `failed`
-        const failed = data && 'failed' in data ? data.failed : false;
-        if (!failed) {
-```
-
-
-[src/kernels/common/baseJupyterSession.ts](https://github.com/microsoft/vscode-jupyter/tree/main/src/kernels/common/baseJupyterSession.ts)
-```typescript
-        if (this.session?.isRemoteSession && this.session.kernel) {
-            const stopWatch = new StopWatch();
-            await this.session.kernel.restart();
-            sendKernelTelemetryEvent(this.resource, Telemetry.NotebookRestart, stopWatch.elapsedTime, {
-                startTimeOnly: true
-            });
-            this.setSession(this.session, true);
-```
-
-
-[src/kernels/raw/session/rawJupyterSession.node.ts](https://github.com/microsoft/vscode-jupyter/tree/main/src/kernels/raw/session/rawJupyterSession.node.ts)
-```typescript
-            () => this.postStartRawSession(options, process)
-        );
-        if (options.purpose === 'restart') {
-            sendKernelTelemetryWhenDone(this.resource, Telemetry.NotebookRestart, promise, false, {
-                startTimeOnly: true
-            });
-        }
-```
-
-
-[src/kernels/jupyter/session/jupyterSession.ts](https://github.com/microsoft/vscode-jupyter/tree/main/src/kernels/jupyter/session/jupyterSession.ts)
-```typescript
-            const stopWatch = new StopWatch();
-            result = await this.createSession({ token: cancelToken, ui });
-            await this.waitForIdleOnSession(result, this.idleTimeout, cancelToken);
-            sendKernelTelemetryEvent(this.resource, Telemetry.NotebookRestart, stopWatch.elapsedTime, {
-                startTimeOnly: true
-            });
-            return result;
-```
-
-
-[src/kernels/kernel.ts](https://github.com/microsoft/vscode-jupyter/tree/main/src/kernels/kernel.ts)
-```typescript
-            await (this._jupyterSessionPromise
-                ? this.kernelExecution.restart(this._jupyterSessionPromise)
-                : this.start(new DisplayOptions(false)));
-            sendKernelTelemetryEvent(this.resourceUri, Telemetry.NotebookRestart, stopWatch.elapsedTime);
-        } catch (ex) {
-            traceError(`Restart failed ${getDisplayPath(this.uri)}`, ex);
-            this._ignoreJupyterSessionDisposedErrors = true;
-```
-
-
-[src/kernels/kernel.ts](https://github.com/microsoft/vscode-jupyter/tree/main/src/kernels/kernel.ts)
-```typescript
-            this._jupyterSessionPromise = undefined;
-            // If we get a kernel promise failure, then restarting timed out. Just shutdown and restart the entire server.
-            // Note, this code might not be necessary, as such an error is thrown only when interrupting a kernel times out.
-            sendKernelTelemetryEvent(this.resourceUri, Telemetry.NotebookRestart, stopWatch.elapsedTime, undefined, ex);
-            await session?.dispose().catch(noop);
-            this._ignoreJupyterSessionDisposedErrors = false;
-            throw ex;
-```
-
-</details>
-<details>
-  <summary>DATASCIENCE.NOTEBOOK_START</summary>
-
-## Description
-
-
-
-
- Starts a kernel, applies to IW and Notebook.
- Check the `resourceType` to determine whether its a Jupyter Notebook or IW.
-
-## Properties
-
-
-No properties for event
-
-
-## Locations Used
-
-[src/kernels/telemetry/sendKernelTelemetryEvent.ts](https://github.com/microsoft/vscode-jupyter/tree/main/src/kernels/telemetry/sendKernelTelemetryEvent.ts)
-```typescript
-
-// eslint-disable-next-line @typescript-eslint/no-explicit-any
-function incrementStartFailureCount(resource: Resource, eventName: any, properties: any) {
-    if (eventName === Telemetry.NotebookStart) {
-        let kv: Pick<IEventNamePropertyMapping, Telemetry.NotebookStart>;
-        const data: undefined | typeof kv[Telemetry.NotebookStart] = properties;
-        // Check start failed.
-```
-
-
-[src/kernels/telemetry/sendKernelTelemetryEvent.ts](https://github.com/microsoft/vscode-jupyter/tree/main/src/kernels/telemetry/sendKernelTelemetryEvent.ts)
-```typescript
-// eslint-disable-next-line @typescript-eslint/no-explicit-any
-function incrementStartFailureCount(resource: Resource, eventName: any, properties: any) {
-    if (eventName === Telemetry.NotebookStart) {
-        let kv: Pick<IEventNamePropertyMapping, Telemetry.NotebookStart>;
-        const data: undefined | typeof kv[Telemetry.NotebookStart] = properties;
-        // Check start failed.
-        if (data && 'failed' in data && data.failed) {
-```
-
-
-[src/kernels/telemetry/sendKernelTelemetryEvent.ts](https://github.com/microsoft/vscode-jupyter/tree/main/src/kernels/telemetry/sendKernelTelemetryEvent.ts)
-```typescript
-function incrementStartFailureCount(resource: Resource, eventName: any, properties: any) {
-    if (eventName === Telemetry.NotebookStart) {
-        let kv: Pick<IEventNamePropertyMapping, Telemetry.NotebookStart>;
-        const data: undefined | typeof kv[Telemetry.NotebookStart] = properties;
-        // Check start failed.
-        if (data && 'failed' in data && data.failed) {
-            trackKernelResourceInformation(resource, { startFailed: true });
-```
-
-
-[src/kernels/errors/kernelErrorHandler.ts](https://github.com/microsoft/vscode-jupyter/tree/main/src/kernels/errors/kernelErrorHandler.ts)
-```typescript
-        }
-        this.handledKernelErrors.add(err);
-        if (errorContext === 'start') {
-            sendKernelTelemetryWhenDone(resource, Telemetry.NotebookStart, Promise.reject(err), true, {
-                disableUI: false,
-                failureCategory
-            });
-```
-
-
-[src/kernels/jupyter/launcher/notebookProvider.ts](https://github.com/microsoft/vscode-jupyter/tree/main/src/kernels/jupyter/launcher/notebookProvider.ts)
-```typescript
-
-        sendKernelTelemetryWhenDone(
-            options.resource,
-            Telemetry.NotebookStart,
-            promise || Promise.resolve(undefined),
-            false, // Error telemetry will be sent further up the chain, after we have analyzed the error, such as if dependencies are installed or not.
-            {
-```
-
-
-[src/test/datascience/telemetry.vscode.test.ts](https://github.com/microsoft/vscode-jupyter/tree/main/src/test/datascience/telemetry.vscode.test.ts)
-```typescript
-        // Right now this is the guaranteed list. Might want to expand this.
-        assertEvent(Telemetry.ExecuteCell);
-        assertEvent(Telemetry.OpenNotebookAll);
-        assertEvent(Telemetry.NotebookStart);
-    });
-    test('Run interactive window', async () => {
-        const { activeInteractiveWindow } = await runNewPythonFile(
-```
-
-</details>
-<details>
-  <summary>DATASCIENCE.OPEN_PLOT_VIEWER</summary>
-
-## Description
-
-
-No description provided
-
-## Properties
-
-
-No properties for event
-
-
-## Locations Used
-
-[src/webviews/extension-side/plotting/plotViewerProvider.ts](https://github.com/microsoft/vscode-jupyter/tree/main/src/webviews/extension-side/plotting/plotViewerProvider.ts)
-```typescript
-            this.currentViewer = this.serviceContainer.get<IPlotViewer>(IPlotViewer);
-            this.currentViewerClosed = this.currentViewer.closed(this.closedViewer);
-            this.currentViewer.removed(this.removedPlot);
-            sendTelemetryEvent(Telemetry.OpenPlotViewer);
-            await this.currentViewer.show();
-        }
-
-```
-
-</details>
-<details>
-  <summary>DATASCIENCE.OPENED_INTERACTIVE</summary>
-
-## Description
-
-
-No description provided
-
-## Properties
-
-
-No properties for event
-
-
-## Locations Used
-
-Event can be removed. Not referenced anywhere
-
-</details>
-<details>
-  <summary>DATASCIENCE.PYTHON_VARIABLE_FETCHING_CODE_FAILURE</summary>
-
-## Description
-
-
-No description provided
-
-## Properties
-
-- 
-        ename: string;
-- 
-        evalue: string;
-
-## Locations Used
-
-[src/kernels/variables/pythonVariableRequester.ts](https://github.com/microsoft/vscode-jupyter/tree/main/src/kernels/variables/pythonVariableRequester.ts)
-```typescript
-            {
-                traceErrors: true,
-                traceErrorsMessage: 'Failure in execute_request for getDataFrameInfo',
-                telemetryName: Telemetry.PythonVariableFetchingCodeFailure
-            }
-        );
-
-```
-
-
-[src/kernels/variables/pythonVariableRequester.ts](https://github.com/microsoft/vscode-jupyter/tree/main/src/kernels/variables/pythonVariableRequester.ts)
-```typescript
-            {
-                traceErrors: true,
-                traceErrorsMessage: 'Failure in execute_request for getDataFrameRows',
-                telemetryName: Telemetry.PythonVariableFetchingCodeFailure
-            }
-        );
-
-```
-
-
-[src/kernels/variables/pythonVariableRequester.ts](https://github.com/microsoft/vscode-jupyter/tree/main/src/kernels/variables/pythonVariableRequester.ts)
-```typescript
-                    {
-                        traceErrors: true,
-                        traceErrorsMessage: 'Failure in execute_request for getVariableProperties',
-                        telemetryName: Telemetry.PythonVariableFetchingCodeFailure
-                    }
-                );
-                result = { ...result, ...this.deserializeJupyterResult(attributes) };
-```
-
-
-[src/kernels/variables/pythonVariableRequester.ts](https://github.com/microsoft/vscode-jupyter/tree/main/src/kernels/variables/pythonVariableRequester.ts)
-```typescript
-                {
-                    traceErrors: true,
-                    traceErrorsMessage: 'Failure in execute_request for getVariableNamesAndTypesFromKernel',
-                    telemetryName: Telemetry.PythonVariableFetchingCodeFailure
-                }
-            );
-
-```
-
-
-[src/kernels/variables/pythonVariableRequester.ts](https://github.com/microsoft/vscode-jupyter/tree/main/src/kernels/variables/pythonVariableRequester.ts)
-```typescript
-            {
-                traceErrors: true,
-                traceErrorsMessage: 'Failure in execute_request for getFullVariable',
-                telemetryName: Telemetry.PythonVariableFetchingCodeFailure
-            }
-        );
-
-```
-
-</details>
-<details>
-  <summary>DATASCIENCE.RECOMMENT_EXTENSION</summary>
-
-## Description
-
-
-
- Telemetry sent when we recommend installing an extension.
-
-## Properties
-
-- 
-        /**
-         * Extension we recommended the user to install.
-         */
-        extensionId: string;
-- 
-        /**
-         * `displayed` - If prompt was displayed
-         * `dismissed` - If prompt was displayed & dismissed by the user
-         * `ok` - If prompt was displayed & ok clicked by the user
-         * `cancel` - If prompt was displayed & cancel clicked by the user
-         * `doNotShowAgain` - If prompt was displayed & doNotShowAgain clicked by the user
-         */
-        action: 'displayed' | 'dismissed' | 'ok' | 'cancel' | 'doNotShowAgain';
-
-## Locations Used
-
-[src/standalone/recommendation/extensionRecommendation.node.ts](https://github.com/microsoft/vscode-jupyter/tree/main/src/standalone/recommendation/extensionRecommendation.node.ts)
-```typescript
-            `[${extensionInfo.displayName}](${extensionInfo.extensionLink})`,
-            language
-        );
-        sendTelemetryEvent(Telemetry.RecommendExtension, undefined, { extensionId, action: 'displayed' });
-        const selection = await this.appShell.showInformationMessage(
-            message,
-            Common.bannerLabelYes(),
-```
-
-
-[src/standalone/recommendation/extensionRecommendation.node.ts](https://github.com/microsoft/vscode-jupyter/tree/main/src/standalone/recommendation/extensionRecommendation.node.ts)
-```typescript
-        );
-        switch (selection) {
-            case Common.bannerLabelYes(): {
-                sendTelemetryEvent(Telemetry.RecommendExtension, undefined, { extensionId, action: 'ok' });
-                this.commandManager.executeCommand('extension.open', extensionId).then(noop, noop);
-                break;
-            }
-```
-
-
-[src/standalone/recommendation/extensionRecommendation.node.ts](https://github.com/microsoft/vscode-jupyter/tree/main/src/standalone/recommendation/extensionRecommendation.node.ts)
-```typescript
-                break;
-            }
-            case Common.bannerLabelNo(): {
-                sendTelemetryEvent(Telemetry.RecommendExtension, undefined, { extensionId, action: 'cancel' });
-                break;
-            }
-            case Common.doNotShowAgain(): {
-```
-
-
-[src/standalone/recommendation/extensionRecommendation.node.ts](https://github.com/microsoft/vscode-jupyter/tree/main/src/standalone/recommendation/extensionRecommendation.node.ts)
-```typescript
-                break;
-            }
-            case Common.doNotShowAgain(): {
-                sendTelemetryEvent(Telemetry.RecommendExtension, undefined, { extensionId, action: 'doNotShowAgain' });
-                const list = this.globalMemento.get<string[]>(mementoKeyToNeverPromptExtensionAgain, []);
-                if (!list.includes(extensionId)) {
-                    list.push(extensionId);
-```
-
-
-[src/standalone/recommendation/extensionRecommendation.node.ts](https://github.com/microsoft/vscode-jupyter/tree/main/src/standalone/recommendation/extensionRecommendation.node.ts)
-```typescript
-                break;
-            }
-            default:
-                sendTelemetryEvent(Telemetry.RecommendExtension, undefined, { extensionId, action: 'dismissed' });
-        }
-    }
-}
-```
-
-</details>
-<details>
-  <summary>DATASCIENCE.REDO</summary>
-
-## Description
-
-
-No description provided
-
-## Properties
-
-
-No properties for event
-
-
-## Locations Used
-
-Event can be removed. Not referenced anywhere
-
-</details>
-<details>
-  <summary>DATASCIENCE.REFRESH_DATA_VIEWER</summary>
-
-## Description
-
-
-
-
- Sent when the jupyter.refreshDataViewer command is invoked
-
-## Properties
-
-
-No properties for event
-
-
-## Locations Used
-
-[src/webviews/extension-side/dataviewer/dataViewer.ts](https://github.com/microsoft/vscode-jupyter/tree/main/src/webviews/extension-side/dataviewer/dataViewer.ts)
-```typescript
-
-            case DataViewerMessages.RefreshDataViewer:
-                this.refreshData().ignoreErrors();
-                void sendTelemetryEvent(Telemetry.RefreshDataViewer);
-                break;
-
-            case DataViewerMessages.SliceEnablementStateChanged:
-```
-
-</details>
-<details>
-  <summary>DATASCIENCE.RESTART_KERNEL_COMMAND</summary>
-
-## Description
-
-
-
-
- Telemetry event sent when IW or Notebook is restarted.
-
-## Properties
-
-
-No properties for event
-
-
-## Locations Used
-
-[src/notebooks/notebookCommandListener.ts](https://github.com/microsoft/vscode-jupyter/tree/main/src/notebooks/notebookCommandListener.ts)
-```typescript
-            return;
-        }
-
-        sendTelemetryEvent(Telemetry.RestartKernelCommand);
-        const kernel = this.kernelProvider.get(document);
-
-        if (kernel) {
-```
-
-</details>
-<details>
-  <summary>DATASCIENCE.RUN_ADD_EMPTY_CELL_TO_BOTTOM</summary>
-
-## Description
-
-
-
-
- Misc
-
-## Properties
-
-
-No properties for event
-
-
-## Locations Used
-
-Event can be removed. Not referenced anywhere
-
-</details>
-<details>
-  <summary>DATASCIENCE.RUN_ALL_CELLS</summary>
-
-## Description
-
-
-
-
- Run all Cell Commands in Interactive Python
-
-## Properties
-
-
-No properties for event
-
-
-## Locations Used
-
-[src/interactive-window/editor-integration/codewatcher.ts](https://github.com/microsoft/vscode-jupyter/tree/main/src/interactive-window/editor-integration/codewatcher.ts)
-```typescript
-        this.closeDocumentDisposable?.dispose(); // NOSONAR
-        this.updateRequiredDisposable?.dispose(); // NOSONAR
-    }
-    @captureTelemetry(Telemetry.RunAllCells)
-    public async runAllCells() {
-        const iw = await this.getActiveInteractiveWindow();
-        const runCellCommands = this.codeLenses.filter(
-```
-
-</details>
-<details>
-  <summary>DATASCIENCE.RUN_ALL_CELLS_ABOVE</summary>
-
-## Description
-
-
-
-
- Run all the above cells in Interactive Python
-
-## Properties
-
-
-No properties for event
-
-
-## Locations Used
-
-[src/interactive-window/editor-integration/codewatcher.ts](https://github.com/microsoft/vscode-jupyter/tree/main/src/interactive-window/editor-integration/codewatcher.ts)
-```typescript
-    }
-
-    // Run all cells up to the cell containing this start line and character
-    @captureTelemetry(Telemetry.RunAllCellsAbove)
-    public async runAllCellsAbove(stopLine: number, stopCharacter: number) {
-        const iw = await this.getActiveInteractiveWindow();
-        const runCellCommands = this.codeLenses.filter((c) => c.command && c.command.command === Commands.RunCell);
-```
-
-</details>
-<details>
-  <summary>DATASCIENCE.RUN_BY_LINE</summary>
-
-## Description
-
-
-
- Run by line events
-
-## Properties
-
-
-No properties for event
-
-
-## Locations Used
-
-Event can be removed. Not referenced anywhere
-
-</details>
-<details>
-  <summary>DATASCIENCE.RUN_BY_LINE_STEP</summary>
-
-## Description
-
-
-No description provided
-
-## Properties
-
-
-No properties for event
-
-
-## Locations Used
-
-Event can be removed. Not referenced anywhere
-
-</details>
-<details>
-  <summary>DATASCIENCE.RUN_BY_LINE_STOP</summary>
-
-## Description
-
-
-No description provided
-
-## Properties
-
-
-No properties for event
-
-
-## Locations Used
-
-Event can be removed. Not referenced anywhere
-
-</details>
-<details>
-  <summary>DATASCIENCE.RUN_BY_LINE_VARIABLE_HOVER</summary>
-
-## Description
-
-
-No description provided
-
-## Properties
-
-
-No properties for event
-
-
-## Locations Used
-
-[src/notebooks/debugger/debuggerVariables.ts](https://github.com/microsoft/vscode-jupyter/tree/main/src/notebooks/debugger/debuggerVariables.ts)
-```typescript
-            // Note, full variable results isn't necessary for this call. It only really needs the variable value.
-            const result = this.lastKnownVariables.find((v) => v.name === name);
-            if (result && kernel?.resourceUri && uriPath.extname(kernel?.resourceUri).toLowerCase() === '.ipynb') {
-                sendTelemetryEvent(Telemetry.RunByLineVariableHover);
-            }
-            return result;
-        }
-```
-
-</details>
-<details>
-  <summary>DATASCIENCE.RUN_CELL</summary>
-
-## Description
-
-
-
-
- Run a Cell in Interactive Python
-
-## Properties
-
-
-No properties for event
-
-
-## Locations Used
-
-Event can be removed. Not referenced anywhere
-
-</details>
-<details>
-  <summary>DATASCIENCE.RUN_CELL_AND_ALL_BELOW</summary>
-
-## Description
-
-
-
-
- Run current cell and all below in Interactive Python
-
-## Properties
-
-
-No properties for event
-
-
-## Locations Used
-
-[src/interactive-window/editor-integration/codewatcher.ts](https://github.com/microsoft/vscode-jupyter/tree/main/src/interactive-window/editor-integration/codewatcher.ts)
-```typescript
-        await finished;
-    }
-
-    @captureTelemetry(Telemetry.RunCellAndAllBelow)
-    public async runCellAndAllBelow(startLine: number, startCharacter: number) {
-        const iw = await this.getActiveInteractiveWindow();
-        const runCellCommands = this.codeLenses.filter((c) => c.command && c.command.command === Commands.RunCell);
-```
-
-</details>
-<details>
-  <summary>DATASCIENCE.RUN_CHANGE_CELL_TO_CODE</summary>
-
-## Description
-
-
-No description provided
-
-## Properties
-
-
-No properties for event
-
-
-## Locations Used
-
-[src/interactive-window/editor-integration/codewatcher.ts](https://github.com/microsoft/vscode-jupyter/tree/main/src/interactive-window/editor-integration/codewatcher.ts)
-```typescript
-        });
-    }
-
-    @captureTelemetry(Telemetry.ChangeCellToCode)
-    public changeCellToCode() {
-        this.applyToCells((editor, cell, _) => {
-            return this.changeCellTo(editor, cell, 'code');
-```
-
-</details>
-<details>
-  <summary>DATASCIENCE.RUN_CHANGE_CELL_TO_MARKDOWN</summary>
-
-## Description
-
-
-No description provided
-
-## Properties
-
-
-No properties for event
-
-
-## Locations Used
-
-[src/interactive-window/editor-integration/codewatcher.ts](https://github.com/microsoft/vscode-jupyter/tree/main/src/interactive-window/editor-integration/codewatcher.ts)
-```typescript
-        await this.moveCellsDirection(false);
-    }
-
-    @captureTelemetry(Telemetry.ChangeCellToMarkdown)
-    public changeCellToMarkdown() {
-        this.applyToCells((editor, cell, _) => {
-            return this.changeCellTo(editor, cell, 'markdown');
-```
-
-</details>
-<details>
-  <summary>DATASCIENCE.RUN_CURRENT_CELL</summary>
-
-## Description
-
-
-
-
- Run the current Cell in Interactive Python
-
-## Properties
-
-
-No properties for event
-
-
-## Locations Used
-
-[src/interactive-window/editor-integration/codewatcher.ts](https://github.com/microsoft/vscode-jupyter/tree/main/src/interactive-window/editor-integration/codewatcher.ts)
-```typescript
-        return this.runMatchingCell(range, false, true);
-    }
-
-    @captureTelemetry(Telemetry.RunCurrentCell)
-    public async runCurrentCell(): Promise<void> {
-        if (!this.documentManager.activeTextEditor || !this.documentManager.activeTextEditor.document) {
-            return;
-```
-
-</details>
-<details>
-  <summary>DATASCIENCE.RUN_CURRENT_CELL_AND_ADD_BELOW</summary>
-
-## Description
-
-
-No description provided
-
-## Properties
-
-
-No properties for event
-
-
-## Locations Used
-
-[src/interactive-window/editor-integration/codewatcher.ts](https://github.com/microsoft/vscode-jupyter/tree/main/src/interactive-window/editor-integration/codewatcher.ts)
-```typescript
-        }
-    }
-
-    @captureTelemetry(Telemetry.RunCurrentCellAndAddBelow)
-    public async runCurrentCellAndAddBelow(): Promise<void> {
-        if (!this.documentManager.activeTextEditor || !this.documentManager.activeTextEditor.document) {
-            return;
-```
-
-</details>
-<details>
-  <summary>DATASCIENCE.RUN_CURRENT_CELL_AND_ADVANCE</summary>
-
-## Description
-
-
-
-
- Run current cell and advance cursor in Interactive Python
-
-## Properties
-
-
-No properties for event
-
-
-## Locations Used
-
-[src/interactive-window/editor-integration/codewatcher.ts](https://github.com/microsoft/vscode-jupyter/tree/main/src/interactive-window/editor-integration/codewatcher.ts)
-```typescript
-        return this.runMatchingCell(this.documentManager.activeTextEditor.selection, false);
-    }
-
-    @captureTelemetry(Telemetry.RunCurrentCellAndAdvance)
-    public async runCurrentCellAndAdvance() {
-        if (!this.documentManager.activeTextEditor || !this.documentManager.activeTextEditor.document) {
-            return;
-```
-
-</details>
-<details>
-  <summary>DATASCIENCE.RUN_DELETE_CELLS</summary>
-
-## Description
-
-
-No description provided
-
-## Properties
-
-
-No properties for event
-
-
-## Locations Used
-
-[src/interactive-window/editor-integration/codewatcher.ts](https://github.com/microsoft/vscode-jupyter/tree/main/src/interactive-window/editor-integration/codewatcher.ts)
-```typescript
-        }
-    }
-
-    @captureTelemetry(Telemetry.DeleteCells)
-    public deleteCells() {
-        const editor = this.documentManager.activeTextEditor;
-        if (!editor || !editor.selection) {
-```
-
-</details>
-<details>
-  <summary>DATASCIENCE.RUN_EXTEND_SELECTION_BY_CELL_ABOVE</summary>
-
-## Description
-
-
-No description provided
-
-## Properties
-
-
-No properties for event
-
-
-## Locations Used
-
-[src/interactive-window/editor-integration/codewatcher.ts](https://github.com/microsoft/vscode-jupyter/tree/main/src/interactive-window/editor-integration/codewatcher.ts)
-```typescript
-        editor.selections = selections;
-    }
-
-    @captureTelemetry(Telemetry.ExtendSelectionByCellAbove)
-    public extendSelectionByCellAbove() {
-        // This behaves similarly to excel "Extend Selection by One Cell Above".
-        // The direction of the selection matters (i.e. where the active cursor)
-```
-
-</details>
-<details>
-  <summary>DATASCIENCE.RUN_EXTEND_SELECTION_BY_CELL_BELOW</summary>
-
-## Description
-
-
-No description provided
-
-## Properties
-
-
-No properties for event
-
-
-## Locations Used
-
-[src/interactive-window/editor-integration/codewatcher.ts](https://github.com/microsoft/vscode-jupyter/tree/main/src/interactive-window/editor-integration/codewatcher.ts)
-```typescript
-        }
-    }
-
-    @captureTelemetry(Telemetry.ExtendSelectionByCellBelow)
-    public extendSelectionByCellBelow() {
-        // This behaves similarly to excel "Extend Selection by One Cell Above".
-        // The direction of the selection matters (i.e. where the active cursor)
-```
-
-</details>
-<details>
-  <summary>DATASCIENCE.RUN_FILE_INTERACTIVE</summary>
-
-## Description
-
-
-
-
- Run file in Interactive Python
-
-## Properties
-
-
-No properties for event
-
-
-## Locations Used
-
-[src/interactive-window/editor-integration/codewatcher.ts](https://github.com/microsoft/vscode-jupyter/tree/main/src/interactive-window/editor-integration/codewatcher.ts)
-```typescript
-        }
-    }
-
-    @captureTelemetry(Telemetry.RunFileInteractive)
-    public async runFileInteractive() {
-        return this.runFileInteractiveInternal(false);
-    }
-```
-
-
-[src/test/datascience/telemetry.vscode.test.ts](https://github.com/microsoft/vscode-jupyter/tree/main/src/test/datascience/telemetry.vscode.test.ts)
-```typescript
-        };
-
-        // Right now this is the guaranteed list. Might want to expand this.
-        assertEvent(Telemetry.RunFileInteractive);
-        assertEvent(Telemetry.ExecuteCellPerceivedWarm);
-        assertEvent(Telemetry.SwitchKernel);
-    });
-```
-
-</details>
-<details>
-  <summary>DATASCIENCE.RUN_FROM_LINE</summary>
-
-## Description
-
-
-No description provided
-
-## Properties
-
-
-No properties for event
-
-
-## Locations Used
-
-[src/interactive-window/editor-integration/codewatcher.ts](https://github.com/microsoft/vscode-jupyter/tree/main/src/interactive-window/editor-integration/codewatcher.ts)
-```typescript
-        }
-    }
-
-    @captureTelemetry(Telemetry.RunFromLine)
-    public async runFromLine(targetLine: number) {
-        if (this.document && targetLine < this.document.lineCount) {
-            const iw = await this.getActiveInteractiveWindow();
-```
-
-</details>
-<details>
-  <summary>DATASCIENCE.RUN_INSERT_CELL_ABOVE</summary>
-
-## Description
-
-
-No description provided
-
-## Properties
-
-
-No properties for event
-
-
-## Locations Used
-
-[src/interactive-window/editor-integration/codewatcher.ts](https://github.com/microsoft/vscode-jupyter/tree/main/src/interactive-window/editor-integration/codewatcher.ts)
-```typescript
-        }
-    }
-
-    @captureTelemetry(Telemetry.InsertCellAbove)
-    public insertCellAbove() {
-        const editor = this.documentManager.activeTextEditor;
-        if (editor && editor.selection) {
-```
-
-</details>
-<details>
-  <summary>DATASCIENCE.RUN_INSERT_CELL_BELOW</summary>
-
-## Description
-
-
-No description provided
-
-## Properties
-
-
-No properties for event
-
-
-## Locations Used
-
-[src/interactive-window/editor-integration/codewatcher.ts](https://github.com/microsoft/vscode-jupyter/tree/main/src/interactive-window/editor-integration/codewatcher.ts)
-```typescript
-        }
-    }
-
-    @captureTelemetry(Telemetry.InsertCellBelow)
-    public insertCellBelow() {
-        const editor = this.documentManager.activeTextEditor;
-        if (editor && editor.selection) {
-```
-
-</details>
-<details>
-  <summary>DATASCIENCE.RUN_INSERT_CELL_BELOW_POSITION</summary>
-
-## Description
-
-
-
-
- Cell Edit Commands in Interactive Python
-
-## Properties
-
-
-No properties for event
-
-
-## Locations Used
-
-[src/interactive-window/editor-integration/codewatcher.ts](https://github.com/microsoft/vscode-jupyter/tree/main/src/interactive-window/editor-integration/codewatcher.ts)
-```typescript
-        );
-    }
-
-    @captureTelemetry(Telemetry.InsertCellBelowPosition)
-    public insertCellBelowPosition() {
-        const editor = this.documentManager.activeTextEditor;
-        if (editor && editor.selection) {
-```
-
-</details>
-<details>
-  <summary>DATASCIENCE.RUN_MOVE_CELLS_DOWN</summary>
-
-## Description
-
-
-No description provided
-
-## Properties
-
-
-No properties for event
-
-
-## Locations Used
-
-[src/interactive-window/editor-integration/codewatcher.ts](https://github.com/microsoft/vscode-jupyter/tree/main/src/interactive-window/editor-integration/codewatcher.ts)
-```typescript
-        await this.moveCellsDirection(true);
-    }
-
-    @captureTelemetry(Telemetry.MoveCellsDown)
-    public async moveCellsDown(): Promise<void> {
-        await this.moveCellsDirection(false);
-    }
-```
-
-</details>
-<details>
-  <summary>DATASCIENCE.RUN_MOVE_CELLS_UP</summary>
-
-## Description
-
-
-No description provided
-
-## Properties
-
-
-No properties for event
-
-
-## Locations Used
-
-[src/interactive-window/editor-integration/codewatcher.ts](https://github.com/microsoft/vscode-jupyter/tree/main/src/interactive-window/editor-integration/codewatcher.ts)
-```typescript
-        }
-    }
-
-    @captureTelemetry(Telemetry.MoveCellsUp)
-    public async moveCellsUp(): Promise<void> {
-        await this.moveCellsDirection(true);
-    }
-```
-
-</details>
-<details>
-  <summary>DATASCIENCE.RUN_SELECT_CELL</summary>
-
-## Description
-
-
-No description provided
-
-## Properties
-
-
-No properties for event
-
-
-## Locations Used
-
-[src/interactive-window/editor-integration/codewatcher.ts](https://github.com/microsoft/vscode-jupyter/tree/main/src/interactive-window/editor-integration/codewatcher.ts)
-```typescript
-            .then(noop, noop);
-    }
-
-    @captureTelemetry(Telemetry.SelectCell)
-    public selectCell() {
-        const editor = this.documentManager.activeTextEditor;
-        if (editor && editor.selection) {
-```
-
-</details>
-<details>
-  <summary>DATASCIENCE.RUN_SELECT_CELL_CONTENTS</summary>
-
-## Description
-
-
-No description provided
-
-## Properties
-
-
-No properties for event
-
-
-## Locations Used
-
-[src/interactive-window/editor-integration/codewatcher.ts](https://github.com/microsoft/vscode-jupyter/tree/main/src/interactive-window/editor-integration/codewatcher.ts)
-```typescript
-        }
-    }
-
-    @captureTelemetry(Telemetry.SelectCellContents)
-    public selectCellContents() {
-        const editor = this.documentManager.activeTextEditor;
-        if (!editor || !editor.selection) {
-```
-
-</details>
-<details>
-  <summary>DATASCIENCE.RUN_SELECTION_OR_LINE</summary>
-
-## Description
-
-
-
-
- Run a Selection or Line in Interactive Python
-
-## Properties
-
-
-No properties for event
-
-
-## Locations Used
-
-[src/interactive-window/editor-integration/codewatcher.ts](https://github.com/microsoft/vscode-jupyter/tree/main/src/interactive-window/editor-integration/codewatcher.ts)
-```typescript
-        await finished;
-    }
-
-    @captureTelemetry(Telemetry.RunSelectionOrLine)
-    public async runSelectionOrLine(activeEditor: TextEditor | undefined, text?: string | Uri) {
-        if (this.document && activeEditor && urlPath.isEqual(activeEditor.document.uri, this.document.uri)) {
-            const iw = await this.getActiveInteractiveWindow();
-```
-
-</details>
-<details>
-  <summary>DATASCIENCE.RUN_TO_LINE</summary>
-
-## Description
-
-
-No description provided
-
-## Properties
-
-
-No properties for event
-
-
-## Locations Used
-
-[src/interactive-window/editor-integration/codewatcher.ts](https://github.com/microsoft/vscode-jupyter/tree/main/src/interactive-window/editor-integration/codewatcher.ts)
-```typescript
-        }
-    }
-
-    @captureTelemetry(Telemetry.RunToLine)
-    public async runToLine(targetLine: number) {
-        if (this.document && targetLine > 0) {
-            const iw = await this.getActiveInteractiveWindow();
-```
-
-</details>
-<details>
-  <summary>DATASCIENCE.SAVE</summary>
-
-## Description
-
-
-No description provided
-
-## Properties
-
-
-No properties for event
-
-
-## Locations Used
-
-Event can be removed. Not referenced anywhere
-
-</details>
-<details>
-  <summary>DATASCIENCE.SCROLLED_TO_CELL</summary>
-
-## Description
-
-
-No description provided
-
-## Properties
-
-
-No properties for event
-
-
-## Locations Used
-
-Event can be removed. Not referenced anywhere
-
-</details>
-<details>
-  <summary>DATASCIENCE.SELECT_JUPYTER_INTERPRETER_Command</summary>
-
-## Description
-
-
-
-
- Telemetry sent when user selects an interpreter to start jupyter server.
-
- @type {(never | undefined)}
- @memberof IEventNamePropertyMapping
-
-## Properties
-
-
-No properties for event
-
-
-## Locations Used
-
-[src/kernels/jupyter/interpreter/jupyterInterpreterSelectionCommand.node.ts](https://github.com/microsoft/vscode-jupyter/tree/main/src/kernels/jupyter/interpreter/jupyterInterpreterSelectionCommand.node.ts)
-```typescript
-    public async activate(): Promise<void> {
-        this.disposables.push(
-            this.cmdManager.registerCommand('jupyter.selectJupyterInterpreter', () => {
-                sendTelemetryEvent(Telemetry.SelectJupyterInterpreterCommand);
-                this.service.selectInterpreter().ignoreErrors();
-            })
-        );
-```
-
-</details>
-<details>
-  <summary>DATASCIENCE.SELECT_JUPYTER_URI</summary>
-
-## Description
-
-
-No description provided
-
-## Properties
-
-
-No properties for event
-
-
-## Locations Used
-
-[src/kernels/jupyter/serverSelector.ts](https://github.com/microsoft/vscode-jupyter/tree/main/src/kernels/jupyter/serverSelector.ts)
-```typescript
-        private readonly isWebExtension: boolean
-    ) {}
-
-    @captureTelemetry(Telemetry.SelectJupyterURI)
-    public selectJupyterURI(
-        commandSource: SelectJupyterUriCommandSource = 'nonUser',
-        existingMultiStep?: IMultiStepInput<{}>
-```
-
-
-[src/kernels/jupyter/serverSelector.ts](https://github.com/microsoft/vscode-jupyter/tree/main/src/kernels/jupyter/serverSelector.ts)
-```typescript
-        @inject(IsWebExtension) private readonly isWebExtension: boolean
-    ) {}
-
-    @captureTelemetry(Telemetry.SelectJupyterURI)
-    @traceDecoratorError('Failed to select Jupyter Uri')
-    public selectJupyterURI(
-        commandSource: SelectJupyterUriCommandSource = 'nonUser'
-```
-
-
-[src/kernels/jupyter/launcher/commandLineSelector.ts](https://github.com/microsoft/vscode-jupyter/tree/main/src/kernels/jupyter/launcher/commandLineSelector.ts)
-```typescript
-        workspaceService.onDidChangeConfiguration(this.onDidChangeConfiguration.bind(this));
-    }
-
-    @captureTelemetry(Telemetry.SelectJupyterURI)
-    public async selectJupyterCommandLine(file: Uri): Promise<void> {
-        const multiStep = this.multiStepFactory.create<{}>();
-        await multiStep.run(this.startSelectingCommandLine.bind(this, file), {});
-```
-
-</details>
-<details>
-  <summary>DATASCIENCE.SELECT_LOCAL_JUPYTER_KERNEL</summary>
-
-## Description
-
-
-No description provided
-
-## Properties
-
-
-No properties for event
-
-
-## Locations Used
-
-[src/notebooks/controllers/vscodeNotebookController.ts](https://github.com/microsoft/vscode-jupyter/tree/main/src/notebooks/controllers/vscodeNotebookController.ts)
-```typescript
-        // Else VSC is just setting a kernel for a notebook after it has opened.
-        if (existingKernel) {
-            const telemetryEvent = isLocalConnection(this.kernelConnection)
-                ? Telemetry.SelectLocalJupyterKernel
-                : Telemetry.SelectRemoteJupyterKernel;
-            sendKernelTelemetryEvent(document.uri, telemetryEvent);
-            this.notebookApi.notebookEditors
-```
-
-</details>
-<details>
-  <summary>DATASCIENCE.SELECT_REMOTE_JUPYTER_KERNEL</summary>
-
-## Description
-
-
-No description provided
-
-## Properties
-
-
-No properties for event
-
-
-## Locations Used
-
-[src/notebooks/controllers/vscodeNotebookController.ts](https://github.com/microsoft/vscode-jupyter/tree/main/src/notebooks/controllers/vscodeNotebookController.ts)
-```typescript
-        if (existingKernel) {
-            const telemetryEvent = isLocalConnection(this.kernelConnection)
-                ? Telemetry.SelectLocalJupyterKernel
-                : Telemetry.SelectRemoteJupyterKernel;
-            sendKernelTelemetryEvent(document.uri, telemetryEvent);
-            this.notebookApi.notebookEditors
-                .filter((editor) => editor.notebook === document)
-```
-
-</details>
-<details>
-  <summary>DATASCIENCE.SELFCERTSMESSAGECLOSE</summary>
-
-## Description
-
-
-No description provided
-
-## Properties
-
-
-No properties for event
-
-
-## Locations Used
-
-[src/kernels/jupyter/jupyterUtils.ts](https://github.com/microsoft/vscode-jupyter/tree/main/src/kernels/jupyter/jupyterUtils.ts)
-```typescript
-        await config.updateSetting('allowUnauthorizedRemoteConnection', true, undefined, ConfigurationTarget.Workspace);
-        return true;
-    } else if (value === closeOption) {
-        sendTelemetryEvent(Telemetry.SelfCertsMessageClose);
-    }
-    return false;
-}
-```
-
-
-[src/kernels/jupyter/jupyterUtils.ts](https://github.com/microsoft/vscode-jupyter/tree/main/src/kernels/jupyter/jupyterUtils.ts)
-```typescript
-        await config.updateSetting('allowUnauthorizedRemoteConnection', true, undefined, ConfigurationTarget.Workspace);
-        return true;
-    } else if (value === closeOption) {
-        sendTelemetryEvent(Telemetry.SelfCertsMessageClose);
-    }
-    return false;
-}
-```
-
-
-[src/kernels/errors/kernelErrorHandler.ts](https://github.com/microsoft/vscode-jupyter/tree/main/src/kernels/errors/kernelErrorHandler.ts)
-```typescript
-                            )
-                            .catch(noop);
-                    } else if (value === closeOption) {
-                        sendTelemetryEvent(Telemetry.SelfCertsMessageClose);
-                    }
-                })
-                .then(noop, noop);
-```
-
-
-[src/kernels/jupyter/launcher/jupyterPasswordConnect.ts](https://github.com/microsoft/vscode-jupyter/tree/main/src/kernels/jupyter/launcher/jupyterPasswordConnect.ts)
-```typescript
-                    );
-                    return this.requestCreator.getFetchMethod()(url, this.addAllowUnauthorized(url, true, options));
-                } else if (value === closeOption) {
-                    sendTelemetryEvent(Telemetry.SelfCertsMessageClose);
-                }
-            }
-            throw e;
-```
-
-</details>
-<details>
-  <summary>DATASCIENCE.SELFCERTSMESSAGEENABLED</summary>
-
-## Description
-
-
-No description provided
-
-## Properties
-
-
-No properties for event
-
-
-## Locations Used
-
-[src/kernels/jupyter/jupyterUtils.ts](https://github.com/microsoft/vscode-jupyter/tree/main/src/kernels/jupyter/jupyterUtils.ts)
-```typescript
-        closeOption
-    );
-    if (value === enableOption) {
-        sendTelemetryEvent(Telemetry.SelfCertsMessageEnabled);
-        await config.updateSetting('allowUnauthorizedRemoteConnection', true, undefined, ConfigurationTarget.Workspace);
-        return true;
-    } else if (value === closeOption) {
-```
-
-
-[src/kernels/jupyter/jupyterUtils.ts](https://github.com/microsoft/vscode-jupyter/tree/main/src/kernels/jupyter/jupyterUtils.ts)
-```typescript
-        closeOption
-    );
-    if (value === enableOption) {
-        sendTelemetryEvent(Telemetry.SelfCertsMessageEnabled);
-        await config.updateSetting('allowUnauthorizedRemoteConnection', true, undefined, ConfigurationTarget.Workspace);
-        return true;
-    } else if (value === closeOption) {
-```
-
-
-[src/kernels/errors/kernelErrorHandler.ts](https://github.com/microsoft/vscode-jupyter/tree/main/src/kernels/errors/kernelErrorHandler.ts)
-```typescript
-                .showErrorMessage(DataScience.jupyterSelfCertFail().format(err.message), enableOption, closeOption)
-                .then((value) => {
-                    if (value === enableOption) {
-                        sendTelemetryEvent(Telemetry.SelfCertsMessageEnabled);
-                        this.configuration
-                            .updateSetting(
-                                'allowUnauthorizedRemoteConnection',
-```
-
-
-[src/kernels/jupyter/launcher/jupyterPasswordConnect.ts](https://github.com/microsoft/vscode-jupyter/tree/main/src/kernels/jupyter/launcher/jupyterPasswordConnect.ts)
-```typescript
-                    closeOption
-                );
-                if (value === enableOption) {
-                    sendTelemetryEvent(Telemetry.SelfCertsMessageEnabled);
-                    await this.configService.updateSetting(
-                        'allowUnauthorizedRemoteConnection',
-                        true,
-```
-
-</details>
-<details>
-  <summary>DATASCIENCE.SET_JUPYTER_URI_LOCAL</summary>
-
-## Description
-
-
-No description provided
-
-## Properties
-
-
-No properties for event
-
-
-## Locations Used
-
-[src/kernels/jupyter/serverSelector.ts](https://github.com/microsoft/vscode-jupyter/tree/main/src/kernels/jupyter/serverSelector.ts)
-```typescript
-        }
-    }
-
-    @captureTelemetry(Telemetry.SetJupyterURIToLocal)
-    public async setJupyterURIToLocal(): Promise<void> {
-        await this.serverUriStorage.setUriToLocal();
-    }
-```
-
-
-[src/kernels/jupyter/serverSelector.ts](https://github.com/microsoft/vscode-jupyter/tree/main/src/kernels/jupyter/serverSelector.ts)
-```typescript
-        return multiStep.run(this.startSelectingURI.bind(this, allowLocal), {});
-    }
-
-    @captureTelemetry(Telemetry.SetJupyterURIToLocal)
-    public async setJupyterURIToLocal(): Promise<void> {
-        await this.serverUriStorage.setUriToLocal();
-    }
-```
-
-</details>
-<details>
-  <summary>DATASCIENCE.SET_JUPYTER_URI_UI_DISPLAYED</summary>
-
-## Description
-
-
-
-
- This telemetry tracks the display of the Picker for Jupyter Remote servers.
-
-## Properties
-
-
-No properties for event
-
-
-## Locations Used
-
-[src/kernels/jupyter/serverSelector.ts](https://github.com/microsoft/vscode-jupyter/tree/main/src/kernels/jupyter/serverSelector.ts)
-```typescript
-        commandSource: SelectJupyterUriCommandSource = 'nonUser',
-        existingMultiStep?: IMultiStepInput<{}>
-    ): Promise<InputFlowAction | undefined | InputStep<{}> | void> {
-        sendTelemetryEvent(Telemetry.SetJupyterURIUIDisplayed, undefined, {
-            commandSource
-        });
-        if (existingMultiStep) {
-```
-
-
-[src/kernels/jupyter/serverSelector.ts](https://github.com/microsoft/vscode-jupyter/tree/main/src/kernels/jupyter/serverSelector.ts)
-```typescript
-        commandSource: SelectJupyterUriCommandSource = 'nonUser'
-    ): Promise<InputFlowAction | undefined | InputStep<{}> | void> {
-        const allowLocal = commandSource !== 'nonUser';
-        sendTelemetryEvent(Telemetry.SetJupyterURIUIDisplayed, undefined, {
-            commandSource
-        });
-        const multiStep = this.multiStepFactory.create<{}>();
-```
-
-</details>
-<details>
-  <summary>DATASCIENCE.SET_JUPYTER_URI_USER_SPECIFIED</summary>
-
-## Description
-
-
-No description provided
-
-## Properties
-
-- 
-        azure: boolean;
-
-## Locations Used
-
-[src/kernels/jupyter/serverSelector.ts](https://github.com/microsoft/vscode-jupyter/tree/main/src/kernels/jupyter/serverSelector.ts)
-```typescript
-            await this.serverUriStorage.setUriToRemote(userURI, connection.displayName);
-
-            // Indicate setting a jupyter URI to a remote setting. Check if an azure remote or not
-            sendTelemetryEvent(Telemetry.SetJupyterURIToUserSpecified, undefined, {
-                azure: userURI.toLowerCase().includes('azure')
-            });
-        } else {
-```
-
-
-[src/kernels/jupyter/serverSelector.ts](https://github.com/microsoft/vscode-jupyter/tree/main/src/kernels/jupyter/serverSelector.ts)
-```typescript
-        await this.serverUriStorage.setUriToRemote(userURI, connection.displayName);
-
-        // Indicate setting a jupyter URI to a remote setting. Check if an azure remote or not
-        sendTelemetryEvent(Telemetry.SetJupyterURIToUserSpecified, undefined, {
-            azure: userURI.toLowerCase().includes('azure')
-        });
-    }
-```
-
-</details>
-<details>
-  <summary>DATASCIENCE.SHOW_DATA_EXPLORER</summary>
-
-## Description
-
-
-No description provided
-
-## Properties
-
--  rows: number | undefined;
--  columns: number | undefined
-
-## Locations Used
-
-[src/webviews/extension-side/dataviewer/dataViewer.ts](https://github.com/microsoft/vscode-jupyter/tree/main/src/webviews/extension-side/dataviewer/dataViewer.ts)
-```typescript
-
-        // Log telemetry about number of rows
-        try {
-            sendTelemetryEvent(Telemetry.ShowDataViewer, 0, {
-                rows: output.rowCount ? output.rowCount : 0,
-                columns: output.columns ? output.columns.length : 0
-            });
-```
-
-
-[src/webviews/extension-side/dataviewer/dataViewer.ts](https://github.com/microsoft/vscode-jupyter/tree/main/src/webviews/extension-side/dataviewer/dataViewer.ts)
-```typescript
-
-    private sendElapsedTimeTelemetry() {
-        if (this.rowsTimer && this.pendingRowsCount === 0) {
-            sendTelemetryEvent(Telemetry.ShowDataViewer, this.rowsTimer.elapsedTime);
-        }
-    }
-
-```
-
-</details>
-<details>
-  <summary>DATASCIENCE.START_SHOW_DATA_EXPLORER</summary>
-
-## Description
-
-
-No description provided
-
-## Properties
-
-
-No properties for event
-
-
-## Locations Used
-
-[src/webviews/extension-side/dataviewer/dataViewerFactory.ts](https://github.com/microsoft/vscode-jupyter/tree/main/src/webviews/extension-side/dataviewer/dataViewerFactory.ts)
-```typescript
-        }
-    }
-
-    @captureTelemetry(Telemetry.StartShowDataViewer)
-    public async create(dataProvider: IDataViewerDataProvider, title: string): Promise<IDataViewer> {
-        let result: IDataViewer | undefined;
-
-```
-
-</details>
-<details>
-  <summary>DATASCIENCE.SUBMITCELLFROMREPL</summary>
-
-## Description
-
-
-No description provided
-
-## Properties
-
-
-No properties for event
-
-
-## Locations Used
-
-Event can be removed. Not referenced anywhere
-
-</details>
-<details>
-  <summary>DATASCIENCE.UNDO</summary>
-
-## Description
-
-
-No description provided
-
-## Properties
-
-
-No properties for event
-
-
-## Locations Used
-
-Event can be removed. Not referenced anywhere
-
-</details>
-<details>
-  <summary>DATASCIENCE.USER_DID_NOT_INSTALL_JUPYTER</summary>
-
-## Description
-
-
-No description provided
-
-## Properties
-
-
-No properties for event
-
-
-## Locations Used
-
-[src/kernels/jupyter/interpreter/jupyterInterpreterDependencyService.node.ts](https://github.com/microsoft/vscode-jupyter/tree/main/src/kernels/jupyter/interpreter/jupyterInterpreterDependencyService.node.ts)
-```typescript
-                }
-
-                case DataScience.selectDifferentJupyterInterpreter(): {
-                    sendTelemetryEvent(Telemetry.UserDidNotInstallJupyter);
-                    return JupyterInterpreterDependencyResponse.selectAnotherInterpreter;
-                }
-
-```
-
-
-[src/kernels/jupyter/interpreter/jupyterInterpreterDependencyService.node.ts](https://github.com/microsoft/vscode-jupyter/tree/main/src/kernels/jupyter/interpreter/jupyterInterpreterDependencyService.node.ts)
-```typescript
-
-                case DataScience.pythonInteractiveHelpLink(): {
-                    this.applicationShell.openUrl(HelpLinks.PythonInteractiveHelpLink);
-                    sendTelemetryEvent(Telemetry.UserDidNotInstallJupyter);
-                    return JupyterInterpreterDependencyResponse.cancel;
-                }
-
-```
-
-
-[src/kernels/jupyter/interpreter/jupyterInterpreterDependencyService.node.ts](https://github.com/microsoft/vscode-jupyter/tree/main/src/kernels/jupyter/interpreter/jupyterInterpreterDependencyService.node.ts)
-```typescript
-                }
-
-                default:
-                    sendTelemetryEvent(Telemetry.UserDidNotInstallJupyter);
-                    return JupyterInterpreterDependencyResponse.cancel;
-            }
-        } finally {
-```
-
-</details>
-<details>
-  <summary>DATASCIENCE.USER_DID_NOT_INSTALL_PANDAS</summary>
-
-## Description
-
-
-No description provided
-
-## Properties
-
-
-No properties for event
-
-
-## Locations Used
-
-[src/webviews/extension-side/dataviewer/baseDataViewerDependencyImplementation.ts](https://github.com/microsoft/vscode-jupyter/tree/main/src/webviews/extension-side/dataviewer/baseDataViewerDependencyImplementation.ts)
-```typescript
-        if (selection === Common.install()) {
-            await this._doInstall(executer, tokenSource);
-        } else {
-            sendTelemetryEvent(Telemetry.UserDidNotInstallPandas);
-            throw new Error(message);
-        }
-    }
-```
-
-</details>
-<details>
-  <summary>DATASCIENCE.USER_INSTALLED_JUPYTER</summary>
-
-## Description
-
-
-No description provided
-
-## Properties
-
-
-No properties for event
-
-
-## Locations Used
-
-[src/kernels/jupyter/interpreter/jupyterInterpreterDependencyService.node.ts](https://github.com/microsoft/vscode-jupyter/tree/main/src/kernels/jupyter/interpreter/jupyterInterpreterDependencyService.node.ts)
-```typescript
-                            return JupyterInterpreterDependencyResponse.cancel;
-                        }
-                    }
-                    sendTelemetryEvent(Telemetry.UserInstalledJupyter);
-
-                    // Check if kernelspec module is something that accessible.
-                    return this.checkKernelSpecAvailability(interpreter);
-```
-
-</details>
-<details>
-  <summary>DATASCIENCE.USER_INSTALLED_MODULE</summary>
-
-## Description
-
-
-
-
- Telemetry event sent when installing a jupyter dependency
-
- @type {product: string}
- @memberof IEventNamePropertyMapping
-
-## Properties
-
-
-No properties for event
-
-
-## Locations Used
-
-Event can be removed. Not referenced anywhere
-
-</details>
-<details>
-  <summary>DATASCIENCE.USER_INSTALLED_PANDAS</summary>
-
-## Description
-
-
-No description provided
-
-## Properties
-
-
-No properties for event
-
-
-## Locations Used
-
-[src/webviews/extension-side/dataviewer/interpreterDataViewerDependencyImplementation.node.ts](https://github.com/microsoft/vscode-jupyter/tree/main/src/webviews/extension-side/dataviewer/interpreterDataViewerDependencyImplementation.node.ts)
-```typescript
-            cancellationPromise
-        ]);
-        if (response === InstallerResponse.Installed) {
-            sendTelemetryEvent(Telemetry.UserInstalledPandas);
-        }
-    }
-
-```
-
-
-[src/webviews/extension-side/dataviewer/kernelDataViewerDependencyImplementation.ts](https://github.com/microsoft/vscode-jupyter/tree/main/src/webviews/extension-side/dataviewer/kernelDataViewerDependencyImplementation.ts)
-```typescript
-
-        try {
-            await this.execute(command, kernel);
-            sendTelemetryEvent(Telemetry.UserInstalledPandas);
-        } catch (e) {
-            sendTelemetryEvent(Telemetry.UserInstalledPandas, undefined, undefined, e);
-            throw new Error(DataScience.failedToInstallPandas());
-```
-
-
-[src/webviews/extension-side/dataviewer/kernelDataViewerDependencyImplementation.ts](https://github.com/microsoft/vscode-jupyter/tree/main/src/webviews/extension-side/dataviewer/kernelDataViewerDependencyImplementation.ts)
-```typescript
-            await this.execute(command, kernel);
-            sendTelemetryEvent(Telemetry.UserInstalledPandas);
-        } catch (e) {
-            sendTelemetryEvent(Telemetry.UserInstalledPandas, undefined, undefined, e);
-            throw new Error(DataScience.failedToInstallPandas());
-        }
-    }
-```
-
-</details>
-<details>
-  <summary>DATASCIENCE.USER_STARTUP_CODE_FAILURE</summary>
-
-## Description
-
-
-No description provided
-
-## Properties
-
-- 
-        ename: string;
-- 
-        evalue: string;
-
-## Locations Used
-
-[src/kernels/kernel.ts](https://github.com/microsoft/vscode-jupyter/tree/main/src/kernels/kernel.ts)
-```typescript
-            await this.executeSilently(session, this.getUserStartupCommands(), {
-                traceErrors: true,
-                traceErrorsMessage: 'Error executing user defined startup code',
-                telemetryName: Telemetry.UserStartupCodeFailure
-            });
-        }
-
-```
-
-</details>
-<details>
-  <summary>DATASCIENCE.VARIABLE_EXPLORER_TOGGLE</summary>
-
-## Description
-
-
-No description provided
-
-## Properties
-
--  open: boolean;
--  runByLine: boolean
-
-## Locations Used
-
-Event can be removed. Not referenced anywhere
-
-</details>
-<details>
-  <summary>DATAVIEWER.USING_INTERPRETER</summary>
-
-## Description
-
-
-
-
- When the Data Viewer installer is using the Python interpreter.
-
-## Properties
-
-
-No properties for event
-
-
-## Locations Used
-
-[src/webviews/extension-side/dataviewer/interpreterDataViewerDependencyImplementation.node.ts](https://github.com/microsoft/vscode-jupyter/tree/main/src/webviews/extension-side/dataviewer/interpreterDataViewerDependencyImplementation.node.ts)
-```typescript
-    }
-
-    public async checkAndInstallMissingDependencies(interpreter: PythonEnvironment): Promise<void> {
-        sendTelemetryEvent(Telemetry.DataViewerUsingInterpreter);
-
-        await this.checkOrInstall(interpreter);
-    }
-```
-
-</details>
-<details>
-  <summary>DATAVIEWER.USING_KERNEL</summary>
-
-## Description
-
-
-
-
- When the Data Viewer installer is using the Kernel.
-
-## Properties
-
-
-No properties for event
-
-
-## Locations Used
-
-[src/webviews/extension-side/dataviewer/kernelDataViewerDependencyImplementation.ts](https://github.com/microsoft/vscode-jupyter/tree/main/src/webviews/extension-side/dataviewer/kernelDataViewerDependencyImplementation.ts)
-```typescript
-    }
-
-    async checkAndInstallMissingDependencies(kernel: IKernel): Promise<void> {
-        sendTelemetryEvent(Telemetry.DataViewerUsingKernel);
-
-        if (!kernelHasSession(kernel)) {
-            sendTelemetryEvent(Telemetry.NoActiveKernelSession);
-```
-
-</details>
-<details>
-  <summary>DS_INTERNAL.ACTIVE_INTERPRETER_LISTING_PERF</summary>
-
-## Description
-
-
-No description provided
-
-## Properties
-
-- 
-        /**
-         * Whether this is the first time in the session.
-         * (fetching kernels first time in the session is slower, later its cached).
-         * This is a generic property supported for all telemetry (sent by decorators).
-         */
-        firstTime?: boolean;
-
-## Locations Used
-
-[src/platform/api/pythonApi.ts](https://github.com/microsoft/vscode-jupyter/tree/main/src/platform/api/pythonApi.ts)
-```typescript
-        }
-    }
-    private workspaceCachedActiveInterpreter = new Map<string, Promise<PythonEnvironment | undefined>>();
-    @captureTelemetry(Telemetry.ActiveInterpreterListingPerf)
-    @traceDecoratorVerbose('Get Active Interpreter', TraceOptions.Arguments | TraceOptions.BeforeCall)
-    public getActiveInterpreter(resource?: Uri): Promise<PythonEnvironment | undefined> {
-        this.hookupOnDidChangeInterpreterEvent();
-```
-
-</details>
-<details>
-  <summary>DS_INTERNAL.ASK_USER_FOR_NEW_KERNEL_JUPYTER</summary>
-
-## Description
-
-
-
-
- Sent when a jupyter session fails to start and we ask the user for a new kernel
-
-## Properties
-
-
-No properties for event
-
-
-## Locations Used
-
-Event can be removed. Not referenced anywhere
-
-</details>
-<details>
-  <summary>DS_INTERNAL.CELL_COUNT</summary>
-
-## Description
-
-
-No description provided
-
-## Properties
-
--  count: number
-
-## Locations Used
-
-Event can be removed. Not referenced anywhere
-
-</details>
-<details>
-  <summary>DS_INTERNAL.CODE_LENS_ACQ_TIME</summary>
-
-## Description
-
-
-No description provided
-
-## Properties
-
-
-No properties for event
-
-
-## Locations Used
-
-[src/interactive-window/editor-integration/codelensprovider.ts](https://github.com/microsoft/vscode-jupyter/tree/main/src/interactive-window/editor-integration/codelensprovider.ts)
-```typescript
-        // On shutdown send how long on average we spent parsing code lens
-        if (this.totalGetCodeLensCalls > 0) {
-            sendTelemetryEvent(
-                Telemetry.CodeLensAverageAcquisitionTime,
-                this.totalExecutionTimeInMs / this.totalGetCodeLensCalls
-            );
-        }
-```
-
-</details>
-<details>
-  <summary>DS_INTERNAL.COMMAND_EXECUTED</summary>
-
-## Description
-
-
-
-
- Telemetry sent when a command is executed.
-
-## Properties
-
-
-No properties for event
-
-
-## Locations Used
-
-[src/platform/common/application/commandManager.ts](https://github.com/microsoft/vscode-jupyter/tree/main/src/platform/common/application/commandManager.ts)
-```typescript
-        return commands.registerCommand(
-            command,
-            (...args: U) => {
-                sendTelemetryEvent(Telemetry.CommandExecuted, undefined, { command: command as string });
-                if (thisArg) {
-                    return callback.call(thisArg, ...(args as any));
-                } else {
-```
-
-
-[src/platform/common/application/commandManager.ts](https://github.com/microsoft/vscode-jupyter/tree/main/src/platform/common/application/commandManager.ts)
-```typescript
-        return commands.registerTextEditorCommand(
-            command,
-            (textEditor: TextEditor, edit: TextEditorEdit, ...args: any[]) => {
-                sendTelemetryEvent(Telemetry.CommandExecuted, undefined, { command: command as string });
-                if (thisArg) {
-                    return callback.call(thisArg, textEditor, edit, ...args);
-                } else {
-```
-
-
-[src/platform/common/application/commandManager.ts](https://github.com/microsoft/vscode-jupyter/tree/main/src/platform/common/application/commandManager.ts)
-```typescript
-        U extends ICommandNameArgumentTypeMapping[E]
-    >(command: E, ...rest: U): Thenable<T> {
-        if (!commandsToIgnore.has(command)) {
-            sendTelemetryEvent(Telemetry.CommandExecuted, undefined, { command: command as string });
-        }
-        return commands.executeCommand<T>(command, ...rest);
-    }
-```
-
-</details>
-<details>
-  <summary>DS_INTERNAL.COMPLETION_TIME_FROM_JUPYTER</summary>
-
-## Description
-
-
-
-
- Telemetry event sent to capture total time taken for completions list to be provided by Jupyter.
- This is used to compare against time taken by LS.
-
- @type {(undefined | never)}
- @memberof IEventNamePropertyMapping
-
-## Properties
-
-
-No properties for event
-
-
-## Locations Used
-
-Event can be removed. Not referenced anywhere
-
-</details>
-<details>
-  <summary>DS_INTERNAL.COMPLETION_TIME_FROM_LS</summary>
-
-## Description
-
-
-
-
- Telemetry event sent to capture total time taken for completions list to be provided by LS.
- This is used to compare against time taken by Jupyter.
-
- @type {(undefined | never)}
- @memberof IEventNamePropertyMapping
-
-## Properties
-
-
-No properties for event
-
-
-## Locations Used
-
-Event can be removed. Not referenced anywhere
-
-</details>
-<details>
-  <summary>DS_INTERNAL.CONNECTFAILEDJUPYTER</summary>
-
-## Description
-
-
-No description provided
-
-## Properties
-
-
-No properties for event
-
-
-## Locations Used
-
-[src/kernels/jupyter/launcher/jupyterExecution.ts](https://github.com/microsoft/vscode-jupyter/tree/main/src/kernels/jupyter/launcher/jupyterExecution.ts)
-```typescript
-                                throw new RemoteJupyterServerConnectionError(connection.baseUrl, options.serverId, err);
-                            }
-                        } else {
-                            sendTelemetryEvent(Telemetry.ConnectFailedJupyter, undefined, undefined, err, true);
-                            throw new LocalJupyterServerConnectionError(err);
-                        }
-                    } else {
-```
-
-</details>
-<details>
-  <summary>DS_INTERNAL.CONNECTLOCALJUPYTER</summary>
-
-## Description
-
-
-No description provided
-
-## Properties
-
-
-No properties for event
-
-
-## Locations Used
-
-[src/kernels/jupyter/launcher/jupyterExecution.ts](https://github.com/microsoft/vscode-jupyter/tree/main/src/kernels/jupyter/launcher/jupyterExecution.ts)
-```typescript
-                    traceInfo(`Connection complete server`);
-
-                    sendTelemetryEvent(
-                        options.localJupyter ? Telemetry.ConnectLocalJupyter : Telemetry.ConnectRemoteJupyter
-                    );
-                    return result;
-                } catch (err) {
-```
-
-</details>
-<details>
-  <summary>DS_INTERNAL.CONNECTREMOTEEXPIREDCERTFAILEDJUPYTER</summary>
-
-## Description
-
-
-
-
- Jupyter server's certificate has expired.
-
-## Properties
-
-
-No properties for event
-
-
-## Locations Used
-
-[src/kernels/jupyter/launcher/jupyterExecution.ts](https://github.com/microsoft/vscode-jupyter/tree/main/src/kernels/jupyter/launcher/jupyterExecution.ts)
-```typescript
-                                sendTelemetryEvent(Telemetry.ConnectRemoteSelfCertFailedJupyter);
-                                throw new JupyterSelfCertsError(connection.baseUrl);
-                            } else if (JupyterSelfCertsExpiredError.isSelfCertsExpiredError(err)) {
-                                sendTelemetryEvent(Telemetry.ConnectRemoteExpiredCertFailedJupyter);
-                                throw new JupyterSelfCertsExpiredError(connection.baseUrl);
-                            } else {
-                                throw new RemoteJupyterServerConnectionError(connection.baseUrl, options.serverId, err);
-```
-
-</details>
-<details>
-  <summary>DS_INTERNAL.CONNECTREMOTEFAILEDJUPYTER</summary>
-
-## Description
-
-
-No description provided
-
-## Properties
-
-
-No properties for event
-
-
-## Locations Used
-
-[src/kernels/jupyter/launcher/jupyterExecution.ts](https://github.com/microsoft/vscode-jupyter/tree/main/src/kernels/jupyter/launcher/jupyterExecution.ts)
-```typescript
-
-                        // Something else went wrong
-                        if (!options.localJupyter) {
-                            sendTelemetryEvent(Telemetry.ConnectRemoteFailedJupyter, undefined, undefined, err, true);
-
-                            // Check for the self signed certs error specifically
-                            if (JupyterSelfCertsError.isSelfCertsError(err)) {
-```
-
-</details>
-<details>
-  <summary>DS_INTERNAL.CONNECTREMOTEJUPYTER</summary>
-
-## Description
-
-
-No description provided
-
-## Properties
-
-
-No properties for event
-
-
-## Locations Used
-
-[src/kernels/jupyter/launcher/jupyterExecution.ts](https://github.com/microsoft/vscode-jupyter/tree/main/src/kernels/jupyter/launcher/jupyterExecution.ts)
-```typescript
-                    traceInfo(`Connection complete server`);
-
-                    sendTelemetryEvent(
-                        options.localJupyter ? Telemetry.ConnectLocalJupyter : Telemetry.ConnectRemoteJupyter
-                    );
-                    return result;
-                } catch (err) {
-```
-
-</details>
-<details>
-  <summary>DS_INTERNAL.CONNECTREMOTEJUPYTER_VIA_LOCALHOST</summary>
-
-## Description
-
-
-
-
- Connecting to an existing Jupyter server, but connecting to localhost.
-
-## Properties
-
-
-No properties for event
-
-
-## Locations Used
-
-[src/kernels/jupyter/launcher/jupyterExecution.ts](https://github.com/microsoft/vscode-jupyter/tree/main/src/kernels/jupyter/launcher/jupyterExecution.ts)
-```typescript
-                    connection = await this.startOrConnect(options, cancelToken);
-
-                    if (!connection.localLaunch && LocalHosts.includes(connection.hostName.toLowerCase())) {
-                        sendTelemetryEvent(Telemetry.ConnectRemoteJupyterViaLocalHost);
-                    }
-                    // eslint-disable-next-line no-constant-condition
-                    traceInfo(`Connecting to process server`);
-```
-
-</details>
-<details>
-  <summary>DS_INTERNAL.CONNECTREMOTESELFCERTFAILEDJUPYTER</summary>
-
-## Description
-
-
-
-
- Jupyter server's certificate is not from a trusted authority.
-
-## Properties
-
-
-No properties for event
-
-
-## Locations Used
-
-[src/kernels/jupyter/serverSelector.ts](https://github.com/microsoft/vscode-jupyter/tree/main/src/kernels/jupyter/serverSelector.ts)
-```typescript
-            }
-        } catch (err) {
-            if (JupyterSelfCertsError.isSelfCertsError(err)) {
-                sendTelemetryEvent(Telemetry.ConnectRemoteSelfCertFailedJupyter);
-                const handled = await handleSelfCertsError(this.applicationShell, this.configService, err.message);
-                if (!handled) {
-                    return;
-```
-
-
-[src/kernels/jupyter/serverSelector.ts](https://github.com/microsoft/vscode-jupyter/tree/main/src/kernels/jupyter/serverSelector.ts)
-```typescript
-                    return;
-                }
-            } else if (JupyterSelfCertsExpiredError.isSelfCertsExpiredError(err)) {
-                sendTelemetryEvent(Telemetry.ConnectRemoteSelfCertFailedJupyter);
-                const handled = await handleExpiredCertsError(this.applicationShell, this.configService, err.message);
-                if (!handled) {
-                    return;
-```
-
-
-[src/kernels/jupyter/serverSelector.ts](https://github.com/microsoft/vscode-jupyter/tree/main/src/kernels/jupyter/serverSelector.ts)
-```typescript
-        } catch (err) {
-            traceWarning('Uri verification error', err);
-            if (JupyterSelfCertsError.isSelfCertsError(err)) {
-                sendTelemetryEvent(Telemetry.ConnectRemoteSelfCertFailedJupyter);
-                const handled = await handleSelfCertsError(this.applicationShell, this.configService, err.message);
-                if (!handled) {
-                    return DataScience.jupyterSelfCertFailErrorMessageOnly();
-```
-
-
-[src/kernels/jupyter/serverSelector.ts](https://github.com/microsoft/vscode-jupyter/tree/main/src/kernels/jupyter/serverSelector.ts)
-```typescript
-                    return DataScience.jupyterSelfCertFailErrorMessageOnly();
-                }
-            } else if (JupyterSelfCertsExpiredError.isSelfCertsExpiredError(err)) {
-                sendTelemetryEvent(Telemetry.ConnectRemoteSelfCertFailedJupyter);
-                const handled = await handleExpiredCertsError(this.applicationShell, this.configService, err.message);
-                if (!handled) {
-                    return DataScience.jupyterSelfCertExpiredErrorMessageOnly();
-```
-
-
-[src/kernels/jupyter/serverSelector.ts](https://github.com/microsoft/vscode-jupyter/tree/main/src/kernels/jupyter/serverSelector.ts)
-```typescript
-            }
-        } catch (err) {
-            if (JupyterSelfCertsError.isSelfCertsError(err)) {
-                sendTelemetryEvent(Telemetry.ConnectRemoteSelfCertFailedJupyter);
-                const handled = await handleSelfCertsError(this.applicationShell, this.configService, err.message);
-                if (!handled) {
-                    return;
-```
-
-
-[src/kernels/jupyter/serverSelector.ts](https://github.com/microsoft/vscode-jupyter/tree/main/src/kernels/jupyter/serverSelector.ts)
-```typescript
-                    return;
-                }
-            } else if (JupyterSelfCertsExpiredError.isSelfCertsExpiredError(err)) {
-                sendTelemetryEvent(Telemetry.ConnectRemoteSelfCertFailedJupyter);
-                const handled = await handleExpiredCertsError(this.applicationShell, this.configService, err.message);
-                if (!handled) {
-                    return;
-```
-
-
-[src/kernels/jupyter/serverSelector.ts](https://github.com/microsoft/vscode-jupyter/tree/main/src/kernels/jupyter/serverSelector.ts)
-```typescript
-        } catch (err) {
-            traceWarning('Uri verification error', err);
-            if (JupyterSelfCertsError.isSelfCertsError(err)) {
-                sendTelemetryEvent(Telemetry.ConnectRemoteSelfCertFailedJupyter);
-                const handled = await handleSelfCertsError(this.applicationShell, this.configService, err.message);
-                if (!handled) {
-                    return DataScience.jupyterSelfCertFailErrorMessageOnly();
-```
-
-
-[src/kernels/jupyter/serverSelector.ts](https://github.com/microsoft/vscode-jupyter/tree/main/src/kernels/jupyter/serverSelector.ts)
-```typescript
-                    return DataScience.jupyterSelfCertFailErrorMessageOnly();
-                }
-            } else if (JupyterSelfCertsExpiredError.isSelfCertsExpiredError(err)) {
-                sendTelemetryEvent(Telemetry.ConnectRemoteSelfCertFailedJupyter);
-                const handled = await handleExpiredCertsError(this.applicationShell, this.configService, err.message);
-                if (!handled) {
-                    return DataScience.jupyterSelfCertExpiredErrorMessageOnly();
-```
-
-
-[src/kernels/jupyter/launcher/jupyterExecution.ts](https://github.com/microsoft/vscode-jupyter/tree/main/src/kernels/jupyter/launcher/jupyterExecution.ts)
-```typescript
-
-                            // Check for the self signed certs error specifically
-                            if (JupyterSelfCertsError.isSelfCertsError(err)) {
-                                sendTelemetryEvent(Telemetry.ConnectRemoteSelfCertFailedJupyter);
-                                throw new JupyterSelfCertsError(connection.baseUrl);
-                            } else if (JupyterSelfCertsExpiredError.isSelfCertsExpiredError(err)) {
-                                sendTelemetryEvent(Telemetry.ConnectRemoteExpiredCertFailedJupyter);
-```
-
-</details>
-<details>
-  <summary>DS_INTERNAL.ERROR_START_RAWKERNEL_WITHOUT_INTERPRETER</summary>
-
-## Description
-
-
-
- Whether we've attempted to start a raw Python kernel without any interpreter information.
- If we don't detect such telemetry in a few months, then we can remove this along with the temporary code associated with this telemetry.
-
-## Properties
-
-- 
-        /**
-         * Indicates whether the python extension is installed.
-         * If we send telemetry fro this & this is `true`, then we have a bug.
-         * If its `false`, then we can ignore this telemetry.
-         */
-        pythonExtensionInstalled: boolean;
-
-## Locations Used
-
-[src/kernels/raw/session/hostRawNotebookProvider.node.ts](https://github.com/microsoft/vscode-jupyter/tree/main/src/kernels/raw/session/hostRawNotebookProvider.node.ts)
-```typescript
-                kernelConnection.kind === 'startUsingLocalKernelSpec'
-            ) {
-                if (!kernelConnection.interpreter) {
-                    sendTelemetryEvent(Telemetry.AttemptedToLaunchRawKernelWithoutInterpreter, undefined, {
-                        pythonExtensionInstalled: this.extensionChecker.isPythonExtensionInstalled
-                    });
-                }
-```
-
-</details>
-<details>
-  <summary>DS_INTERNAL.EXECUTE_CELL_PERCEIVED_COLD</summary>
-
-## Description
-
-
-
-
- Telemetry sent to capture first time execution of a cell.
- If `notebook = true`, this its telemetry for Jupyter notebooks, else applies to IW.
-
-## Properties
-
-
-No properties for event
-
-
-## Locations Used
-
-[src/kernels/execution/cellExecution.ts](https://github.com/microsoft/vscode-jupyter/tree/main/src/kernels/execution/cellExecution.ts)
-```typescript
-        const props = { notebook: this.controller.notebookType === JupyterNotebookView };
-        if (!CellExecution.sentExecuteCellTelemetry) {
-            CellExecution.sentExecuteCellTelemetry = true;
-            sendTelemetryEvent(Telemetry.ExecuteCellPerceivedCold, this.stopWatchForTelemetry.elapsedTime, props);
-        } else {
-            sendTelemetryEvent(Telemetry.ExecuteCellPerceivedWarm, this.stopWatchForTelemetry.elapsedTime, props);
-        }
-```
-
-
-[src/interactive-window/editor-integration/codewatcher.ts](https://github.com/microsoft/vscode-jupyter/tree/main/src/interactive-window/editor-integration/codewatcher.ts)
-```typescript
-        if (runningStopWatch) {
-            if (!CodeWatcher.sentExecuteCellTelemetry) {
-                CodeWatcher.sentExecuteCellTelemetry = true;
-                sendTelemetryEvent(Telemetry.ExecuteCellPerceivedCold, runningStopWatch.elapsedTime);
-            } else {
-                sendTelemetryEvent(Telemetry.ExecuteCellPerceivedWarm, runningStopWatch.elapsedTime);
-            }
-```
-
-</details>
-<details>
-  <summary>DS_INTERNAL.EXECUTE_CELL_PERCEIVED_WARM</summary>
-
-## Description
-
-
-
-
- Telemetry sent to capture subsequent execution of a cell.
- If `notebook = true`, this its telemetry for native editor/notebooks.
- (Note: The property `notebook` only gets sent correctly in Jupyter version 2022.8.0 or later)
-
-## Properties
-
-
-No properties for event
-
-
-## Locations Used
-
-[src/kernels/execution/cellExecution.ts](https://github.com/microsoft/vscode-jupyter/tree/main/src/kernels/execution/cellExecution.ts)
-```typescript
-            CellExecution.sentExecuteCellTelemetry = true;
-            sendTelemetryEvent(Telemetry.ExecuteCellPerceivedCold, this.stopWatchForTelemetry.elapsedTime, props);
-        } else {
-            sendTelemetryEvent(Telemetry.ExecuteCellPerceivedWarm, this.stopWatchForTelemetry.elapsedTime, props);
-        }
-    }
-    private canExecuteCell() {
-```
-
-
-[src/interactive-window/editor-integration/codewatcher.ts](https://github.com/microsoft/vscode-jupyter/tree/main/src/interactive-window/editor-integration/codewatcher.ts)
-```typescript
-                CodeWatcher.sentExecuteCellTelemetry = true;
-                sendTelemetryEvent(Telemetry.ExecuteCellPerceivedCold, runningStopWatch.elapsedTime);
-            } else {
-                sendTelemetryEvent(Telemetry.ExecuteCellPerceivedWarm, runningStopWatch.elapsedTime);
-            }
-        }
-    }
-```
-
-
-[src/test/datascience/telemetry.vscode.test.ts](https://github.com/microsoft/vscode-jupyter/tree/main/src/test/datascience/telemetry.vscode.test.ts)
-```typescript
-
-        // Right now this is the guaranteed list. Might want to expand this.
-        assertEvent(Telemetry.RunFileInteractive);
-        assertEvent(Telemetry.ExecuteCellPerceivedWarm);
-        assertEvent(Telemetry.SwitchKernel);
-    });
-});
-```
-
-</details>
-<details>
-  <summary>DS_INTERNAL.FAILED_TO_UPDATE_JUPYTER_KERNEL_SPEC</summary>
-
-## Description
-
-
-No description provided
-
-## Properties
-
-
-No properties for event
-
-
-## Locations Used
-
-[src/kernels/jupyter/jupyterKernelService.node.ts](https://github.com/microsoft/vscode-jupyter/tree/main/src/kernels/jupyter/jupyterKernelService.node.ts)
-```typescript
-            await this.fs.writeFile(kernelSpecFilePath, JSON.stringify(contents, undefined, 4));
-        } catch (ex) {
-            // eslint-disable-next-line @typescript-eslint/no-explicit-any
-            sendTelemetryEvent(Telemetry.FailedToUpdateKernelSpec, undefined, undefined, ex as any, true);
-            throw ex;
-        }
-        if (cancelToken.isCancellationRequested) {
-```
-
-
-[src/kernels/jupyter/jupyterKernelService.node.ts](https://github.com/microsoft/vscode-jupyter/tree/main/src/kernels/jupyter/jupyterKernelService.node.ts)
-```typescript
-                    return;
-                }
-                // eslint-disable-next-line @typescript-eslint/no-explicit-any
-                sendTelemetryEvent(Telemetry.FailedToUpdateKernelSpec, undefined, undefined, ex as any, true);
-                throw ex;
-            }
-
-```
-
-</details>
-<details>
-  <summary>DS_INTERNAL.FIND_JUPYTER_COMMAND</summary>
-
-## Description
-
-
-No description provided
-
-## Properties
-
--  command: string
-
-## Locations Used
-
-Event can be removed. Not referenced anywhere
-
-</details>
-<details>
-  <summary>DS_INTERNAL.FIND_JUPYTER_KERNEL_SPEC</summary>
-
-## Description
-
-
-No description provided
-
-## Properties
-
-
-No properties for event
-
-
-## Locations Used
-
-Event can be removed. Not referenced anywhere
-
-</details>
-<details>
-  <summary>DS_INTERNAL.FIND_KERNEL_FOR_LOCAL_CONNECTION</summary>
-
-## Description
-
-
-
-
- Telemetry event sent once done searching for kernel spec and interpreter for a local connection.
-
- @type {{
-         kernelSpecFound: boolean;
-         interpreterFound: boolean;
-     }}
- @memberof IEventNamePropertyMapping
-
-## Properties
-
-
-No properties for event
-
-
-## Locations Used
-
-Event can be removed. Not referenced anywhere
-
-</details>
-<details>
-  <summary>DS_INTERNAL.GET_ACTIVATED_ENV_VARIABLES</summary>
-
-## Description
-
-
-
-
- Used to capture time taken to get enviornment variables for a python environment.
- Also lets us know whether it worked or not.
-
-## Properties
-
-
-No properties for event
-
-
-## Locations Used
-
-[src/platform/common/process/environmentActivationService.node.ts](https://github.com/microsoft/vscode-jupyter/tree/main/src/platform/common/process/environmentActivationService.node.ts)
-```typescript
-        ]);
-
-        const envType = interpreter.envType;
-        sendTelemetryEvent(Telemetry.GetActivatedEnvironmentVariables, stopWatch.elapsedTime, {
-            envType,
-            pythonEnvType: envType,
-            source: 'python',
-```
-
-
-[src/platform/common/process/environmentActivationService.node.ts](https://github.com/microsoft/vscode-jupyter/tree/main/src/platform/common/process/environmentActivationService.node.ts)
-```typescript
-                    interpreter?.uri
-                )}, shell cannot be determined.`
-            );
-            sendTelemetryEvent(Telemetry.GetActivatedEnvironmentVariables, 0, {
-                envType,
-                pythonEnvType: envType,
-                source: 'jupyter',
-```
-
-
-[src/platform/common/process/environmentActivationService.node.ts](https://github.com/microsoft/vscode-jupyter/tree/main/src/platform/common/process/environmentActivationService.node.ts)
-```typescript
-                const stopWatch = new StopWatch();
-                try {
-                    const env = await this.getCondaEnvVariables(resource, interpreter);
-                    sendTelemetryEvent(Telemetry.GetActivatedEnvironmentVariables, stopWatch.elapsedTime, {
-                        envType,
-                        pythonEnvType: envType,
-                        source: 'jupyter',
-```
-
-
-[src/platform/common/process/environmentActivationService.node.ts](https://github.com/microsoft/vscode-jupyter/tree/main/src/platform/common/process/environmentActivationService.node.ts)
-```typescript
-                    });
-                    return env;
-                } catch (ex) {
-                    sendTelemetryEvent(Telemetry.GetActivatedEnvironmentVariables, stopWatch.elapsedTime, {
-                        envType,
-                        pythonEnvType: envType,
-                        source: 'jupyter',
-```
-
-
-[src/platform/common/process/environmentActivationService.node.ts](https://github.com/microsoft/vscode-jupyter/tree/main/src/platform/common/process/environmentActivationService.node.ts)
-```typescript
-            const processService = await processServicePromise;
-            const hasCustomEnvVars = Object.keys(customEnvVars).length;
-            if (!activationCommands || activationCommands.length === 0) {
-                sendTelemetryEvent(Telemetry.GetActivatedEnvironmentVariables, stopWatch.elapsedTime, {
-                    envType,
-                    pythonEnvType: envType,
-                    source: 'jupyter',
-```
-
-
-[src/platform/common/process/environmentActivationService.node.ts](https://github.com/microsoft/vscode-jupyter/tree/main/src/platform/common/process/environmentActivationService.node.ts)
-```typescript
-            } else if (returnedEnv) {
-                delete returnedEnv[PYTHON_WARNINGS];
-            }
-            sendTelemetryEvent(Telemetry.GetActivatedEnvironmentVariables, stopWatch.elapsedTime, {
-                envType,
-                pythonEnvType: envType,
-                source: 'jupyter',
-```
-
-
-[src/platform/common/process/environmentActivationService.node.ts](https://github.com/microsoft/vscode-jupyter/tree/main/src/platform/common/process/environmentActivationService.node.ts)
-```typescript
-
-            return returnedEnv;
-        } catch (e) {
-            sendTelemetryEvent(Telemetry.GetActivatedEnvironmentVariables, stopWatch.elapsedTime, {
-                envType,
-                pythonEnvType: envType,
-                source: 'jupyter',
-```
-
-</details>
-<details>
-  <summary>DS_INTERNAL.GET_PASSWORD_FAILURE</summary>
-
-## Description
-
-
-No description provided
-
-## Properties
-
-
-No properties for event
-
-
-## Locations Used
-
-[src/kernels/jupyter/launcher/jupyterPasswordConnect.ts](https://github.com/microsoft/vscode-jupyter/tree/main/src/kernels/jupyter/launcher/jupyterPasswordConnect.ts)
-```typescript
-            const requestHeaders = { Cookie: cookieString, 'X-XSRFToken': xsrfCookie };
-            return { requestHeaders };
-        } else {
-            sendTelemetryEvent(Telemetry.GetPasswordFailure);
-            return undefined;
-        }
-    }
-```
-
-</details>
-<details>
-  <summary>DS_INTERNAL.GET_PASSWORD_SUCCESS</summary>
-
-## Description
-
-
-No description provided
-
-## Properties
-
-
-No properties for event
-
-
-## Locations Used
-
-[src/kernels/jupyter/launcher/jupyterPasswordConnect.ts](https://github.com/microsoft/vscode-jupyter/tree/main/src/kernels/jupyter/launcher/jupyterPasswordConnect.ts)
-```typescript
-
-        // If we found everything return it all back if not, undefined as partial is useless
-        if (xsrfCookie && sessionCookieName && sessionCookieValue) {
-            sendTelemetryEvent(Telemetry.GetPasswordSuccess);
-            const cookieString = this.getSessionCookieString(xsrfCookie, sessionCookieName, sessionCookieValue);
-            const requestHeaders = { Cookie: cookieString, 'X-XSRFToken': xsrfCookie };
-            return { requestHeaders };
-```
-
-</details>
-<details>
-  <summary>DS_INTERNAL.GET_PREFERRED_KERNEL_PERF</summary>
-
-## Description
-
-
-
-
- Total time taken to get the preferred kernel for notebook.
-
-## Properties
-
-
-No properties for event
-
-
-## Locations Used
-
-Event can be removed. Not referenced anywhere
-
-</details>
-<details>
-  <summary>DS_INTERNAL.HASHED_NOTEBOOK_OUTPUT_MIME_TYPE_PERF</summary>
-
-## Description
-
-
-No description provided
-
-## Properties
-
-
-No properties for event
-
-
-## Locations Used
-
-Event can be removed. Not referenced anywhere
-
-</details>
-<details>
-  <summary>DS_INTERNAL.HASHED_OUTPUT_MIME_TYPE</summary>
-
-## Description
-
-
-No description provided
-
-## Properties
-
-- 
-        /**
-         * Hash of the cell output mimetype
-         *
-         * @type {string}
-         */
-        hashedName: string;
-- 
-        hasText: boolean;
-- 
-        hasLatex: boolean;
-- 
-        hasHtml: boolean;
-- 
-        hasSvg: boolean;
-- 
-        hasXml: boolean;
-- 
-        hasJson: boolean;
-- 
-        hasImage: boolean;
-- 
-        hasGeo: boolean;
-- 
-        hasPlotly: boolean;
-- 
-        hasVega: boolean;
-- 
-        hasWidget: boolean;
-- 
-        hasJupyter: boolean;
-- 
-        hasVnd: boolean;
-
-## Locations Used
-
-[src/kernels/jupyter/jupyterCellOutputMimeTypeTracker.node.ts](https://github.com/microsoft/vscode-jupyter/tree/main/src/kernels/jupyter/jupyterCellOutputMimeTypeTracker.node.ts)
-```typescript
-            hasJupyter: lowerMimeType.includes('jupyter'),
-            hasVnd: lowerMimeType.includes('vnd')
-        };
-        sendTelemetryEvent(Telemetry.HashedCellOutputMimeType, undefined, props);
-    }
-}
-
-```
-
-</details>
-<details>
-  <summary>DS_INTERNAL.HASHED_OUTPUT_MIME_TYPE_PERF</summary>
-
-## Description
-
-
-No description provided
-
-## Properties
-
-
-No properties for event
-
-
-## Locations Used
-
-[src/kernels/jupyter/jupyterCellOutputMimeTypeTracker.node.ts](https://github.com/microsoft/vscode-jupyter/tree/main/src/kernels/jupyter/jupyterCellOutputMimeTypeTracker.node.ts)
-```typescript
-        this.pendingChecks.set(id, setTimeout(check, 5000));
-    }
-
-    @captureTelemetry(Telemetry.HashedCellOutputMimeTypePerf)
-    private checkCell(cell: NotebookCell) {
-        this.pendingChecks.delete(cell.document.uri.toString());
-        this.getCellOutputMimeTypes(cell).forEach(this.sendTelemetry.bind(this));
-```
-
-</details>
-<details>
-  <summary>DS_INTERNAL.HIDDEN_EXECUTION_TIME</summary>
-
-## Description
-
-
-No description provided
-
-## Properties
-
-
-No properties for event
-
-
-## Locations Used
-
-Event can be removed. Not referenced anywhere
-
-</details>
-<details>
-  <summary>DS_INTERNAL.INTERACTIVE_FILE_TOOLTIPS_PERF</summary>
-
-## Description
-
-
-
- Capture telemetry re: how long returning a tooltip takes
-
-## Properties
-
-- 
-        // Result is null if user signalled cancellation or if we timed out
-        isResultNull: boolean;
-
-## Locations Used
-
-[src/interactive-window/editor-integration/hoverProvider.ts](https://github.com/microsoft/vscode-jupyter/tree/main/src/interactive-window/editor-integration/hoverProvider.ts)
-```typescript
-        const timeoutHandler = sleep(300).then(() => undefined);
-        this.stopWatch.reset();
-        const result = await Promise.race([timeoutHandler, this.getVariableHover(document, position, token)]);
-        sendTelemetryEvent(Telemetry.InteractiveFileTooltipsPerf, this.stopWatch.elapsedTime, {
-            isResultNull: !!result
-        });
-        return result;
-```
-
-</details>
-<details>
-  <summary>DS_INTERNAL.INTERPRETER_LISTING_PERF</summary>
-
-## Description
-
-
-
-
- Time taken to list the Python interpreters.
-
-## Properties
-
-
-No properties for event
-
-
-## Locations Used
-
-[src/platform/api/pythonApi.ts](https://github.com/microsoft/vscode-jupyter/tree/main/src/platform/api/pythonApi.ts)
-```typescript
-        if (!this.interpreterListCachePromise) {
-            this.interpreterListCachePromise = this.getInterpretersImpl(resource);
-        }
-        sendTelemetryWhenDone(Telemetry.InterpreterListingPerf, this.interpreterListCachePromise, undefined, {
-            firstTime
-        });
-        return this.interpreterListCachePromise;
-```
-
-</details>
-<details>
-  <summary>DS_INTERNAL.INTERRUPT_JUPYTER_TIME</summary>
-
-## Description
-
-
-
-
- User interrupts a cell
- Identical to `Telemetry.Interrupt`
-
-## Properties
-
-
-No properties for event
-
-
-## Locations Used
-
-[src/kernels/execution/kernelExecution.ts](https://github.com/microsoft/vscode-jupyter/tree/main/src/kernels/execution/kernelExecution.ts)
-```typescript
-        this.disposables.forEach((d) => d.dispose());
-    }
-    @captureTelemetry(Telemetry.Interrupt)
-    @captureTelemetry(Telemetry.InterruptJupyterTime)
-    private async interruptExecution(
-        session: IKernelConnectionSession,
-        pendingExecutions: Promise<unknown>
-```
-
-</details>
-<details>
-  <summary>DS_INTERNAL.INVALID_KERNEL_USED</summary>
-
-## Description
-
-
-
-
- Telemetry event sent when a kernel picked crashes on startup
- @type {(undefined | never)}
- @memberof IEventNamePropertyMapping
-
-## Properties
-
-
-No properties for event
-
-
-## Locations Used
-
-[src/kernels/errors/jupyterInvalidKernelError.ts](https://github.com/microsoft/vscode-jupyter/tree/main/src/kernels/errors/jupyterInvalidKernelError.ts)
-```typescript
-            DataScience.kernelInvalid().format(getDisplayNameOrNameOfKernelConnection(kernelConnectionMetadata)),
-            kernelConnectionMetadata
-        );
-        sendTelemetryEvent(Telemetry.KernelInvalid);
-    }
-}
-
-```
-
-</details>
-<details>
-  <summary>DS_INTERNAL.IPYWIDGET_DISCOVER_WIDGETS_NB_EXTENSIONS</summary>
-
-## Description
-
-
-
-
- Total time taken to discover all IPyWidgets.
- This is how long it takes to discover all widgets on disc (from python environment).
-
-## Properties
-
-
-No properties for event
-
-
-## Locations Used
-
-[src/notebooks/controllers/ipywidgets/scriptSourceProvider/baseIPyWidgetScriptManager.ts](https://github.com/microsoft/vscode-jupyter/tree/main/src/notebooks/controllers/ipywidgets/scriptSourceProvider/baseIPyWidgetScriptManager.ts)
-```typescript
-                )}`
-            );
-        }
-        sendTelemetryEvent(Telemetry.DiscoverIPyWidgetNamesPerf, stopWatch.elapsedTime, {
-            type: isLocalConnection(this.kernel.kernelConnectionMetadata) ? 'local' : 'remote'
-        });
-        return config && Object.keys(config).length ? config : undefined;
-```
-
-</details>
-<details>
-  <summary>DS_INTERNAL.IPYWIDGET_DISCOVERED</summary>
-
-## Description
-
-
-
-
- Telemetry event sent with name of a Widget found.
-
-## Properties
-
-
-No properties for event
-
-
-## Locations Used
-
-Event can be removed. Not referenced anywhere
-
-</details>
-<details>
-  <summary>DS_INTERNAL.IPYWIDGET_DISCOVERY_ERRORED</summary>
-
-## Description
-
-
-
-
- Something went wrong in looking for a widget.
-
-## Properties
-
-
-No properties for event
-
-
-## Locations Used
-
-[src/notebooks/controllers/ipywidgets/scriptSourceProvider/ipyWidgetScriptSource.ts](https://github.com/microsoft/vscode-jupyter/tree/main/src/notebooks/controllers/ipywidgets/scriptSourceProvider/ipyWidgetScriptSource.ts)
-```typescript
-            }
-        } catch (ex) {
-            traceError('Failed to get widget source due to an error', ex);
-            sendTelemetryEvent(Telemetry.HashedIPyWidgetScriptDiscoveryError);
-        } finally {
-            traceInfo(
-                `${ConsoleForegroundColors.Green}Script for ${moduleName}, is ${widgetSource.scriptUri} from ${widgetSource.source}`
-```
-
-</details>
-<details>
-  <summary>DS_INTERNAL.IPYWIDGET_EXTENSIONJS_INFO</summary>
-
-## Description
-
-
-
-
- Telemetry event sent once we've successfully or unsuccessfully parsed the extension.js file in the widget folder.
- E.g. if we have a widget named ipyvolume, we attempt to parse the nbextensions/ipyvolume/extension.js file to get some info out of it.
-
-## Properties
-
-
-No properties for event
-
-
-## Locations Used
-
-[src/notebooks/controllers/ipywidgets/scriptSourceProvider/baseIPyWidgetScriptManager.ts](https://github.com/microsoft/vscode-jupyter/tree/main/src/notebooks/controllers/ipywidgets/scriptSourceProvider/baseIPyWidgetScriptManager.ts)
-```typescript
-    }
-
-    if (indexOfRequireConfig < 0) {
-        sendTelemetryEvent(Telemetry.IPyWidgetExtensionJsInfo, undefined, {
-            widgetFolderNameHash,
-            failed: true,
-            patternUsedToRegisterRequireConfig,
-```
-
-
-[src/notebooks/controllers/ipywidgets/scriptSourceProvider/baseIPyWidgetScriptManager.ts](https://github.com/microsoft/vscode-jupyter/tree/main/src/notebooks/controllers/ipywidgets/scriptSourceProvider/baseIPyWidgetScriptManager.ts)
-```typescript
-    // Find the end bracket for the require config call.
-    const endBracket = contents.indexOf(')', indexOfRequireConfig);
-    if (endBracket <= 0 || !patternUsedToRegisterRequireConfig) {
-        sendTelemetryEvent(Telemetry.IPyWidgetExtensionJsInfo, undefined, {
-            widgetFolderNameHash,
-            failed: true,
-            patternUsedToRegisterRequireConfig,
-```
-
-
-[src/notebooks/controllers/ipywidgets/scriptSourceProvider/baseIPyWidgetScriptManager.ts](https://github.com/microsoft/vscode-jupyter/tree/main/src/notebooks/controllers/ipywidgets/scriptSourceProvider/baseIPyWidgetScriptManager.ts)
-```typescript
-    });
-
-    if (!requireConfig || !Object.keys(requireConfig).length) {
-        sendTelemetryEvent(Telemetry.IPyWidgetExtensionJsInfo, undefined, {
-            widgetFolderNameHash,
-            failed: true,
-            patternUsedToRegisterRequireConfig,
-```
-
-
-[src/notebooks/controllers/ipywidgets/scriptSourceProvider/baseIPyWidgetScriptManager.ts](https://github.com/microsoft/vscode-jupyter/tree/main/src/notebooks/controllers/ipywidgets/scriptSourceProvider/baseIPyWidgetScriptManager.ts)
-```typescript
-        });
-        return;
-    }
-    sendTelemetryEvent(Telemetry.IPyWidgetExtensionJsInfo, undefined, {
-        widgetFolderNameHash,
-        patternUsedToRegisterRequireConfig,
-        requireEntryPointCount: Object.keys(requireConfig).length
-```
-
-</details>
-<details>
-  <summary>DS_INTERNAL.IPYWIDGET_LOAD_DISABLED</summary>
-
-## Description
-
-
-
-
- Telemetry event sent when an loading of 3rd party ipywidget JS scripts from 3rd party source has been disabled.
-
-## Properties
-
-
-No properties for event
-
-
-## Locations Used
-
-Event can be removed. Not referenced anywhere
-
-</details>
-<details>
-  <summary>DS_INTERNAL.IPYWIDGET_LOAD_FAILURE</summary>
-
-## Description
-
-
-
-
- Telemetry event sent when an ipywidget module fails to load. Module name is hashed.
-
-## Properties
-
-
-No properties for event
-
-
-## Locations Used
-
-[src/notebooks/controllers/ipywidgets/message/commonMessageCoordinator.ts](https://github.com/microsoft/vscode-jupyter/tree/main/src/notebooks/controllers/ipywidgets/message/commonMessageCoordinator.ts)
-```typescript
-            }
-            traceError(`Widget load failure ${errorMessage}`, payload);
-
-            sendTelemetryEvent(Telemetry.IPyWidgetLoadFailure, 0, {
-                isOnline: payload.isOnline,
-                moduleHash: getTelemetrySafeHashedString(payload.moduleName),
-                moduleVersion: payload.moduleVersion,
-```
-
-</details>
-<details>
-  <summary>DS_INTERNAL.IPYWIDGET_LOAD_SUCCESS</summary>
-
-## Description
-
-
-
-
- Telemetry event sent when an ipywidget module loads. Module name is hashed.
-
-## Properties
-
-
-No properties for event
-
-
-## Locations Used
-
-[src/notebooks/controllers/ipywidgets/message/commonMessageCoordinator.ts](https://github.com/microsoft/vscode-jupyter/tree/main/src/notebooks/controllers/ipywidgets/message/commonMessageCoordinator.ts)
-```typescript
-
-    private sendLoadSucceededTelemetry(payload: LoadIPyWidgetClassLoadAction) {
-        try {
-            sendTelemetryEvent(Telemetry.IPyWidgetLoadSuccess, 0, {
-                moduleHash: getTelemetrySafeHashedString(payload.moduleName),
-                moduleVersion: payload.moduleVersion
-            });
-```
-
-</details>
-<details>
-  <summary>DS_INTERNAL.IPYWIDGET_OVERHEAD</summary>
-
-## Description
-
-
-
-
- Telemetry event sent to indicate the overhead of syncing the kernel with the UI.
-
-## Properties
-
-
-No properties for event
-
-
-## Locations Used
-
-[src/notebooks/controllers/ipywidgets/message/ipyWidgetMessageDispatcher.ts](https://github.com/microsoft/vscode-jupyter/tree/main/src/notebooks/controllers/ipywidgets/message/ipyWidgetMessageDispatcher.ts)
-```typescript
-    }
-
-    private sendOverheadTelemetry() {
-        sendTelemetryEvent(Telemetry.IPyWidgetOverhead, 0, {
-            totalOverheadInMs: this.totalWaitTime,
-            numberOfMessagesWaitedOn: this.totalWaitedMessages,
-            averageWaitTime: this.totalWaitTime / this.totalWaitedMessages,
-```
-
-</details>
-<details>
-  <summary>DS_INTERNAL.IPYWIDGET_PROMPT_TO_USE_CDN</summary>
-
-## Description
-
-
-
-
- Telemetry sent when we prompt user to use a CDN for IPyWidget scripts.
- This is always sent when we display a prompt.
-
-## Properties
-
-
-No properties for event
-
-
-## Locations Used
-
-[src/notebooks/controllers/ipywidgets/scriptSourceProvider/cdnWidgetScriptSourceProvider.ts](https://github.com/microsoft/vscode-jupyter/tree/main/src/notebooks/controllers/ipywidgets/scriptSourceProvider/cdnWidgetScriptSourceProvider.ts)
-```typescript
-            return this.configurationPromise.promise;
-        }
-        this.configurationPromise = createDeferred();
-        sendTelemetryEvent(Telemetry.IPyWidgetPromptToUseCDN);
-        const selection = await this.appShell.showInformationMessage(
-            DataScience.useCDNForWidgetsNoInformation(),
-            { modal: true },
-```
-
-</details>
-<details>
-  <summary>DS_INTERNAL.IPYWIDGET_PROMPT_TO_USE_CDN_SELECTION</summary>
-
-## Description
-
-
-
-
- Telemetry sent when user does something with the prompt displayed to user about using CDN for IPyWidget scripts.
-
-## Properties
-
-
-No properties for event
-
-
-## Locations Used
-
-[src/notebooks/controllers/ipywidgets/scriptSourceProvider/cdnWidgetScriptSourceProvider.ts](https://github.com/microsoft/vscode-jupyter/tree/main/src/notebooks/controllers/ipywidgets/scriptSourceProvider/cdnWidgetScriptSourceProvider.ts)
-```typescript
-                break;
-        }
-
-        sendTelemetryEvent(Telemetry.IPyWidgetPromptToUseCDNSelection, undefined, { selection: selectionForTelemetry });
-        this.configurationPromise.resolve();
-    }
-    private async updateScriptSources(scriptSources: WidgetCDNs[]) {
-```
-
-</details>
-<details>
-  <summary>DS_INTERNAL.IPYWIDGET_RENDER_FAILURE</summary>
-
-## Description
-
-
-
-
- Telemetry event sent when the widget render function fails (note, this may not be sufficient to capture all failures).
-
-## Properties
-
-
-No properties for event
-
-
-## Locations Used
-
-[src/notebooks/controllers/ipywidgets/message/commonMessageCoordinator.ts](https://github.com/microsoft/vscode-jupyter/tree/main/src/notebooks/controllers/ipywidgets/message/commonMessageCoordinator.ts)
-```typescript
-    private sendRenderFailureTelemetry(payload: Error) {
-        try {
-            traceError('Error rendering a widget: ', payload);
-            sendTelemetryEvent(Telemetry.IPyWidgetRenderFailure);
-        } catch {
-            // Do nothing on a failure
-        }
-```
-
-</details>
-<details>
-  <summary>DS_INTERNAL.IPYWIDGET_TEST_AVAILABILITY_ON_CDN</summary>
-
-## Description
-
-
-
-
- Total time taken to discover a widget script on CDN.
-
-## Properties
-
-
-No properties for event
-
-
-## Locations Used
-
-Event can be removed. Not referenced anywhere
-
-</details>
-<details>
-  <summary>DS_INTERNAL.IPYWIDGET_TIME_TO_COPY_NBEXTENSIONS_DIR</summary>
-
-## Description
-
-
-
-
- Total time take to copy the nb extensions folder.
-
-## Properties
-
-
-No properties for event
-
-
-## Locations Used
-
-[src/notebooks/controllers/ipywidgets/scriptSourceProvider/localIPyWidgetScriptManager.node.ts](https://github.com/microsoft/vscode-jupyter/tree/main/src/notebooks/controllers/ipywidgets/scriptSourceProvider/localIPyWidgetScriptManager.node.ts)
-```typescript
-            LocalIPyWidgetScriptManager.nbExtensionsCopiedKernelConnectionList.add(
-                this.kernel.kernelConnectionMetadata.id
-            );
-            sendTelemetryEvent(Telemetry.IPyWidgetNbExtensionCopyTime, stopWatch.elapsedTime);
-            return baseUrl;
-        } catch (ex) {
-            sendTelemetryEvent(Telemetry.IPyWidgetNbExtensionCopyTime, undefined, undefined, ex);
-```
-
-
-[src/notebooks/controllers/ipywidgets/scriptSourceProvider/localIPyWidgetScriptManager.node.ts](https://github.com/microsoft/vscode-jupyter/tree/main/src/notebooks/controllers/ipywidgets/scriptSourceProvider/localIPyWidgetScriptManager.node.ts)
-```typescript
-            sendTelemetryEvent(Telemetry.IPyWidgetNbExtensionCopyTime, stopWatch.elapsedTime);
-            return baseUrl;
-        } catch (ex) {
-            sendTelemetryEvent(Telemetry.IPyWidgetNbExtensionCopyTime, undefined, undefined, ex);
-            throw ex;
-        }
-    }
-```
-
-</details>
-<details>
-  <summary>DS_INTERNAL.IPYWIDGET_UNHANDLED_MESSAGE</summary>
-
-## Description
-
-
-
-
- Telemetry event sent when the widget tries to send a kernel message but nothing was listening
-
-## Properties
-
-
-No properties for event
-
-
-## Locations Used
-
-[src/notebooks/controllers/ipywidgets/message/commonMessageCoordinator.ts](https://github.com/microsoft/vscode-jupyter/tree/main/src/notebooks/controllers/ipywidgets/message/commonMessageCoordinator.ts)
-```typescript
-                this.jupyterOutput.appendLine(
-                    DataScience.unhandledMessage().format(msg.header.msg_type, JSON.stringify(msg.content))
-                );
-                sendTelemetryEvent(Telemetry.IPyWidgetUnhandledMessage, undefined, { msg_type: msg.header.msg_type });
-            } catch {
-                // Don't care if this doesn't get logged
-            }
-```
-
-</details>
-<details>
-  <summary>DS_INTERNAL.IPYWIDGET_USED_BY_USER</summary>
-
-## Description
-
-
-
-
- Telemetry event sent with name of a Widget that is used.
-
-## Properties
-
-
-No properties for event
-
-
-## Locations Used
-
-[src/notebooks/controllers/ipywidgets/scriptSourceProvider/ipyWidgetScriptSourceProvider.ts](https://github.com/microsoft/vscode-jupyter/tree/main/src/notebooks/controllers/ipywidgets/scriptSourceProvider/ipyWidgetScriptSourceProvider.ts)
-```typescript
-            }
-        }
-
-        sendTelemetryEvent(Telemetry.HashedIPyWidgetNameUsed, undefined, {
-            hashedName: getTelemetrySafeHashedString(found.moduleName),
-            source: found.source,
-            cdnSearched: this.configuredScriptSources.length > 0
-```
-
-</details>
-<details>
-  <summary>DS_INTERNAL.IPYWIDGET_WIDGET_VERSION_NOT_SUPPORTED_LOAD_FAILURE</summary>
-
-## Description
-
-
-
-
- Telemetry event sent when an ipywidget version that is not supported is used & we have trapped this and warned the user abou it.
-
-## Properties
-
-
-No properties for event
-
-
-## Locations Used
-
-[src/notebooks/controllers/ipywidgets/message/commonMessageCoordinator.ts](https://github.com/microsoft/vscode-jupyter/tree/main/src/notebooks/controllers/ipywidgets/message/commonMessageCoordinator.ts)
-```typescript
-    }
-    private sendUnsupportedWidgetVersionFailureTelemetry(payload: NotifyIPyWidgetWidgetVersionNotSupportedAction) {
-        try {
-            sendTelemetryEvent(Telemetry.IPyWidgetWidgetVersionNotSupportedLoadFailure, 0, {
-                moduleHash: getTelemetrySafeHashedString(payload.moduleName),
-                moduleVersion: payload.moduleVersion
-            });
-```
-
-</details>
-<details>
-  <summary>DS_INTERNAL.JUPYTER_CREATING_NOTEBOOK</summary>
-
-## Description
-
-
-No description provided
-
-## Properties
-
-
-No properties for event
-
-
-## Locations Used
-
-[src/kernels/jupyter/launcher/liveshare/hostJupyterServer.ts](https://github.com/microsoft/vscode-jupyter/tree/main/src/kernels/jupyter/launcher/liveshare/hostJupyterServer.ts)
-```typescript
-            this.throwIfDisposedOrCancelled(cancelToken);
-            const baseUrl = this.connection?.baseUrl || '';
-            this.logRemoteOutput(DataScience.createdNewNotebook().format(baseUrl));
-            sendKernelTelemetryEvent(resource, Telemetry.JupyterCreatingNotebook, stopWatch.elapsedTime);
-            return session;
-        } catch (ex) {
-            sendKernelTelemetryEvent(
-```
-
-
-[src/kernels/jupyter/launcher/liveshare/hostJupyterServer.ts](https://github.com/microsoft/vscode-jupyter/tree/main/src/kernels/jupyter/launcher/liveshare/hostJupyterServer.ts)
-```typescript
-        } catch (ex) {
-            sendKernelTelemetryEvent(
-                resource,
-                Telemetry.JupyterCreatingNotebook,
-                stopWatch.elapsedTime,
-                undefined,
-                // eslint-disable-next-line @typescript-eslint/no-explicit-any
-```
-
-</details>
-<details>
-  <summary>DS_INTERNAL.JUPYTER_CUSTOM_COMMAND_LINE</summary>
-
-## Description
-
-
-
-
- Telemetry event sent to when user customizes the jupyter command line
- @type {(undefined | never)}
- @memberof IEventNamePropertyMapping
-
-## Properties
-
-
-No properties for event
-
-
-## Locations Used
-
-[src/kernels/jupyter/launcher/commandLineSelector.ts](https://github.com/microsoft/vscode-jupyter/tree/main/src/kernels/jupyter/launcher/commandLineSelector.ts)
-```typescript
-
-    private async setJupyterCommandLine(val: string): Promise<void> {
-        if (val) {
-            sendTelemetryEvent(Telemetry.JupyterCommandLineNonDefault);
-        }
-        const split = parseArgsStringToArgv(val);
-        await this.configuration.updateSetting(
-```
-
-</details>
-<details>
-  <summary>DS_INTERNAL.JUPYTER_IDLE_TIMEOUT</summary>
-
-## Description
-
-
-No description provided
-
-## Properties
-
-
-No properties for event
-
-
-## Locations Used
-
-[src/kernels/errors/jupyterWaitForIdleError.ts](https://github.com/microsoft/vscode-jupyter/tree/main/src/kernels/errors/jupyterWaitForIdleError.ts)
-```typescript
-export class JupyterWaitForIdleError extends BaseKernelError {
-    constructor(kernelConnectionMetadata: KernelConnectionMetadata) {
-        super('timeout', DataScience.jupyterLaunchTimedOut(), kernelConnectionMetadata);
-        sendTelemetryEvent(Telemetry.SessionIdleTimeout);
-    }
-}
-
-```
-
-</details>
-<details>
-  <summary>DS_INTERNAL.JUPYTER_INSTALL_FAILED</summary>
-
-## Description
-
-
-
-
- Telemetry event sent if there's an error installing a jupyter required dependency
-
- @type { product: string }
- @memberof IEventNamePropertyMapping
-
-## Properties
-
-
-No properties for event
-
-
-## Locations Used
-
-Event can be removed. Not referenced anywhere
-
-</details>
-<details>
-  <summary>DS_INTERNAL.JUPYTER_INTALLED_BUT_NO_KERNELSPEC_MODULE</summary>
-
-## Description
-
-
-
-
- Telemetry event sent when jupyter has been found in interpreter but we cannot find kernelspec.
-
- @type {(never | undefined)}
- @memberof IEventNamePropertyMapping
-
-## Properties
-
-
-No properties for event
-
-
-## Locations Used
-
-[src/kernels/jupyter/interpreter/jupyterInterpreterDependencyService.node.ts](https://github.com/microsoft/vscode-jupyter/tree/main/src/kernels/jupyter/interpreter/jupyterInterpreterDependencyService.node.ts)
-```typescript
-            return JupyterInterpreterDependencyResponse.ok;
-        }
-        // Indicate no kernel spec module.
-        sendTelemetryEvent(Telemetry.JupyterInstalledButNotKernelSpecModule);
-        if (Cancellation.isCanceled(token)) {
-            return JupyterInterpreterDependencyResponse.cancel;
-        }
-```
-
-</details>
-<details>
-  <summary>DS_INTERNAL.JUPYTER_REGISTER_INTERPRETER_AS_KERNEL</summary>
-
-## Description
-
-
-No description provided
-
-## Properties
-
-
-No properties for event
-
-
-## Locations Used
-
-[src/kernels/jupyter/jupyterKernelService.node.ts](https://github.com/microsoft/vscode-jupyter/tree/main/src/kernels/jupyter/jupyterKernelService.node.ts)
-```typescript
-     */
-    // eslint-disable-next-line
-    // eslint-disable-next-line complexity
-    @captureTelemetry(Telemetry.RegisterInterpreterAsKernel, undefined, true)
-    @traceDecoratorError('Failed to register an interpreter as a kernel')
-    // eslint-disable-next-line
-    private async registerKernel(
-```
-
-</details>
-<details>
-  <summary>DS_INTERNAL.JUPYTER_START_TIMEOUT</summary>
-
-## Description
-
-
-No description provided
-
-## Properties
-
-- 
-        /**
-         * Total time spent in attempting to start and connect to jupyter before giving up.
-         *
-         * @type {number}
-         */
-        timeout: number;
-
-## Locations Used
-
-Event can be removed. Not referenced anywhere
-
-</details>
-<details>
-  <summary>DS_INTERNAL.JUPYTERSTARTUPCOST</summary>
-
-## Description
-
-
-No description provided
-
-## Properties
-
-
-No properties for event
-
-
-## Locations Used
-
-[src/kernels/jupyter/launcher/jupyterExecution.ts](https://github.com/microsoft/vscode-jupyter/tree/main/src/kernels/jupyter/launcher/jupyterExecution.ts)
-```typescript
-    }
-
-    // eslint-disable-next-line
-    @captureTelemetry(Telemetry.StartJupyter)
-    private async startNotebookServer(
-        resource: Resource,
-        useDefaultConfig: boolean,
-```
-
-</details>
-<details>
-  <summary>DS_INTERNAL.KERNEL_COUNT</summary>
-
-## Description
-
-
-
- Misc
-
-## Properties
-
-
-No properties for event
-
-
-## Locations Used
-
-[src/notebooks/telemetry/kernelTelemetry.ts](https://github.com/microsoft/vscode-jupyter/tree/main/src/notebooks/telemetry/kernelTelemetry.ts)
-```typescript
-    });
-    trackKernelResourceInformation(resource, counters);
-    if (stopWatch) {
-        sendKernelTelemetryEvent(resource, Telemetry.KernelCount, stopWatch.elapsedTime, counters);
-    }
-}
-
-```
-
-</details>
-<details>
-  <summary>DS_INTERNAL.KERNEL_ENUMERATION</summary>
-
-## Description
-
-
-
-
- Telemetry event sent to every time a kernel enumeration is done
-
- @type {...}
- @memberof IEventNamePropertyMapping
-
-## Properties
-
-
-No properties for event
-
-
-## Locations Used
-
-Event can be removed. Not referenced anywhere
-
-</details>
-<details>
-  <summary>DS_INTERNAL.KERNEL_LAUNCHER_PERF</summary>
-
-## Description
-
-
-
-
- Total time taken to Launch a raw kernel.
-
-## Properties
-
-
-No properties for event
-
-
-## Locations Used
-
-[src/kernels/raw/launcher/kernelLauncher.node.ts](https://github.com/microsoft/vscode-jupyter/tree/main/src/kernels/raw/launcher/kernelLauncher.node.ts)
-```typescript
-        })();
-        sendKernelTelemetryWhenDone(
-            resource,
-            Telemetry.KernelLauncherPerf,
-            promise,
-            false /* No need to send telemetry for kernel launch failures, that's sent elsewhere */
-        );
-```
-
-</details>
-<details>
-  <summary>DS_INTERNAL.KERNEL_LISTING_PERF</summary>
-
-## Description
-
-
-No description provided
-
-## Properties
-
-- 
-        /**
-         * Whether this is the first time in the session.
-         * (fetching kernels first time in the session is slower, later its cached).
-         * This is a generic property supported for all telemetry (sent by decorators).
-         */
-        firstTime?: boolean;
-- 
-        /**
-         * Whether this telemetry is for listing of all kernels or just python or just non-python.
-         * (fetching kernels first time in the session is slower, later its cached).
-         */
-        kind: 'remote' | 'local' | 'localKernelSpec' | 'localPython';
-
-## Locations Used
-
-[src/kernels/raw/finder/localKnownPathKernelSpecFinder.node.ts](https://github.com/microsoft/vscode-jupyter/tree/main/src/kernels/raw/finder/localKnownPathKernelSpecFinder.node.ts)
-```typescript
-    /**
-     * @param {boolean} includePythonKernels Include/exclude Python kernels in the result.
-     */
-    @captureTelemetry(Telemetry.KernelListingPerf, { kind: 'localKernelSpec' })
-    public async listKernelSpecs(
-        includePythonKernels: boolean,
-        cancelToken?: CancellationToken
-```
-
-
-[src/kernels/raw/finder/localPythonAndRelatedNonPythonKernelSpecFinder.node.ts](https://github.com/microsoft/vscode-jupyter/tree/main/src/kernels/raw/finder/localPythonAndRelatedNonPythonKernelSpecFinder.node.ts)
-```typescript
-    ) {
-        super(fs, workspaceService, extensionChecker, globalState);
-    }
-    @captureTelemetry(Telemetry.KernelListingPerf, { kind: 'localPython' })
-    public async listKernelSpecs(resource: Resource, ignoreCache?: boolean, cancelToken?: CancellationToken) {
-        // Get an id for the workspace folder, if we don't have one, use the fsPath of the resource
-        const workspaceFolderId =
-```
-
-
-[src/kernels/jupyter/finder/remoteKernelFinder.ts](https://github.com/microsoft/vscode-jupyter/tree/main/src/kernels/jupyter/finder/remoteKernelFinder.ts)
-```typescript
-    }
-
-    // Talk to the remote server to determine sessions
-    @captureTelemetry(Telemetry.KernelListingPerf, { kind: 'remote' })
-    public async listKernelsFromConnection(
-        connInfo: INotebookProviderConnection
-    ): Promise<RemoteKernelConnectionMetadata[]> {
-```
-
-
-[src/kernels/raw/finder/localKernelFinder.node.ts](https://github.com/microsoft/vscode-jupyter/tree/main/src/kernels/raw/finder/localKernelFinder.node.ts)
-```typescript
-     * Search all our local file system locations for installed kernel specs and return them
-     */
-    @traceDecoratorError('List kernels failed')
-    @captureTelemetry(Telemetry.KernelListingPerf, { kind: 'local' })
-    public async listKernels(
-        resource: Resource,
-        @ignoreLogging() cancelToken?: CancellationToken
-```
-
-</details>
-<details>
-  <summary>DS_INTERNAL.KERNEL_NOT_INSTALLED</summary>
-
-## Description
-
-
-No description provided
-
-## Properties
-
-- 
-        action: 'displayed';
--  // Message displayed.
-        /**
-         * Language found in the notebook if a known language. Otherwise 'unknown'
-         */
-        language: string;
-
-## Locations Used
-
-Event can be removed. Not referenced anywhere
-
-</details>
-<details>
-  <summary>DS_INTERNAL.KERNEL_PROVIDER_PERF</summary>
-
-## Description
-
-
-
-
- Total time taken to list kernels for VS Code.
-
-## Properties
-
-
-No properties for event
-
-
-## Locations Used
-
-Event can be removed. Not referenced anywhere
-
-</details>
-<details>
-  <summary>DS_INTERNAL.KERNEL_REGISTER_FAILED</summary>
-
-## Description
-
-
-
-
- Telemetry event sent to indicate registering a kernel with jupyter failed.
-
- @type {(undefined | never)}
- @memberof IEventNamePropertyMapping
-
-## Properties
-
-
-No properties for event
-
-
-## Locations Used
-
-Event can be removed. Not referenced anywhere
-
-</details>
-<details>
-  <summary>DS_INTERNAL.KERNEL_SPEC_NOT_FOUND</summary>
-
-## Description
-
-
-
-
- Telemetry event sent to indicate 'jupyter kernelspec' is not possible.
-
- @type {(undefined | never)}
- @memberof IEventNamePropertyMapping
-
-## Properties
-
-
-No properties for event
-
-
-## Locations Used
-
-[src/kernels/jupyter/interpreter/jupyterInterpreterDependencyService.node.ts](https://github.com/microsoft/vscode-jupyter/tree/main/src/kernels/jupyter/interpreter/jupyterInterpreterDependencyService.node.ts)
-```typescript
-            .then(() => true)
-            .catch((e) => {
-                traceError(`Kernel spec not found: `, e);
-                sendTelemetryEvent(Telemetry.KernelSpecNotFound);
-                return false;
-            });
-    }
-```
-
-</details>
-<details>
-  <summary>DS_INTERNAL.LOCAL_KERNEL_SPEC_COUNT</summary>
-
-## Description
-
-
-No description provided
-
-## Properties
-
-- 
-        /**
-         * Number of kernel specs.
-         */
-        count: number;
-
-## Locations Used
-
-Event can be removed. Not referenced anywhere
-
-</details>
-<details>
-  <summary>DS_INTERNAL.NATIVE_VARIABLE_VIEW_LOADED</summary>
-
-## Description
-
-
-
- Native variable view events
-
-## Properties
-
-
-No properties for event
-
-
-## Locations Used
-
-[src/webviews/extension-side/variablesView/variableView.ts](https://github.com/microsoft/vscode-jupyter/tree/main/src/webviews/extension-side/variablesView/variableView.ts)
-```typescript
-        this.dataViewerChecker = new DataViewerChecker(configuration, appShell);
-    }
-
-    @captureTelemetry(Telemetry.NativeVariableViewLoaded)
-    public async load(codeWebview: vscodeWebviewView) {
-        await super.loadWebview(Uri.file(process.cwd()), codeWebview).catch(traceError);
-
-```
-
-</details>
-<details>
-  <summary>DS_INTERNAL.NATIVE_VARIABLE_VIEW_MADE_VISIBLE</summary>
-
-## Description
-
-
-No description provided
-
-## Properties
-
-
-No properties for event
-
-
-## Locations Used
-
-[src/webviews/extension-side/variablesView/variableView.ts](https://github.com/microsoft/vscode-jupyter/tree/main/src/webviews/extension-side/variablesView/variableView.ts)
-```typescript
-
-        // I've we've been made visible, make sure that we are updated
-        if (visible) {
-            sendTelemetryEvent(Telemetry.NativeVariableViewMadeVisible);
-            // If there is an active execution count, update the view with that info
-            // Keep the variables up to date if document has run cells while the view was not visible
-            if (this.notebookWatcher.activeNotebookExecutionCount !== undefined) {
-```
-
-</details>
-<details>
-  <summary>DS_INTERNAL.NATIVE.NOTEBOOK_OPEN_COUNT</summary>
-
-## Description
-
-
-
-
- Total number of Jupyter notebooks or IW opened. Telemetry Sent when VS Code is closed.
-
-## Properties
-
-
-No properties for event
-
-
-## Locations Used
-
-[src/notebooks/notebookUsageTracker.ts](https://github.com/microsoft/vscode-jupyter/tree/main/src/notebooks/notebookUsageTracker.ts)
-```typescript
-    public dispose() {
-        // Send a bunch of telemetry
-        if (this.openedNotebookCount) {
-            sendTelemetryEvent(Telemetry.NotebookOpenCount, undefined, { count: this.openedNotebookCount });
-        }
-        if (this.executedNotebooksIndexedByUri.size) {
-            sendTelemetryEvent(Telemetry.NotebookRunCount, undefined, {
-```
-
-</details>
-<details>
-  <summary>DS_INTERNAL.NATIVE.NOTEBOOK_OPEN_TIME</summary>
-
-## Description
-
-
-No description provided
-
-## Properties
-
-
-No properties for event
-
-
-## Locations Used
-
-Event can be removed. Not referenced anywhere
-
-</details>
-<details>
-  <summary>DS_INTERNAL.NATIVE.NOTEBOOK_RUN_COUNT</summary>
-
-## Description
-
-
-
-
- Total number of cells executed. Telemetry Sent when VS Code is closed.
-
-## Properties
-
-
-No properties for event
-
-
-## Locations Used
-
-[src/notebooks/notebookUsageTracker.ts](https://github.com/microsoft/vscode-jupyter/tree/main/src/notebooks/notebookUsageTracker.ts)
-```typescript
-            sendTelemetryEvent(Telemetry.NotebookOpenCount, undefined, { count: this.openedNotebookCount });
-        }
-        if (this.executedNotebooksIndexedByUri.size) {
-            sendTelemetryEvent(Telemetry.NotebookRunCount, undefined, {
-                count: this.executedNotebooksIndexedByUri.size
-            });
-        }
-```
-
-</details>
-<details>
-  <summary>DS_INTERNAL.NATIVE.OPEN_NOTEBOOK_FAILURE</summary>
-
-## Description
-
-
-
-
- Telemetry event fired if a failure occurs loading a notebook
-
-## Properties
-
-
-No properties for event
-
-
-## Locations Used
-
-Event can be removed. Not referenced anywhere
-
-</details>
-<details>
-  <summary>DS_INTERNAL.NEW_FILE_USED_IN_INTERACTIVE</summary>
-
-## Description
-
-
-
-
- Telemetry event sent when a user runs the interactive window with a new file
- @type {(undefined | never)}
- @memberof IEventNamePropertyMapping
-
-## Properties
-
-
-No properties for event
-
-
-## Locations Used
-
-Event can be removed. Not referenced anywhere
-
-</details>
-<details>
-  <summary>DS_INTERNAL.NUMBER_OF_REMOTE_KERNEL_IDS_SAVED</summary>
-
-## Description
-
-
-
- When users connect to a remote kernel, we store the kernel id so we can re-connect to that
- when user opens the same notebook. We only store the last 100.
- Count is the number of entries saved in the list.
-
-## Properties
-
--  count: number
-
-## Locations Used
-
-[src/kernels/jupyter/preferredRemoteKernelIdProvider.ts](https://github.com/microsoft/vscode-jupyter/tree/main/src/kernels/jupyter/preferredRemoteKernelIdProvider.ts)
-```typescript
-        }
-
-        // Prune list if too big
-        sendTelemetryEvent(Telemetry.NumberOfSavedRemoteKernelIds, undefined, { count: list.length });
-        while (list.length > MaximumKernelIdListSize) {
-            requiresUpdate = true;
-            list.shift();
-```
-
-</details>
-<details>
-  <summary>DS_INTERNAL.PERCEIVED_JUPYTER_STARTUP_NOTEBOOK</summary>
-
-## Description
-
-
-
-
- Time take for jupyter server to start and be ready to run first user cell.
- (Note: The property `notebook` only gets sent correctly in Jupyter version 2022.8.0 or later)
-
-## Properties
-
-
-No properties for event
-
-
-## Locations Used
-
-[src/kernels/kernel.ts](https://github.com/microsoft/vscode-jupyter/tree/main/src/kernels/kernel.ts)
-```typescript
-
-            sendKernelTelemetryEvent(
-                this.resourceUri,
-                Telemetry.PerceivedJupyterStartupNotebook,
-                stopWatch.elapsedTime
-            );
-            this._session = session;
-```
-
-
-[src/kernels/kernel.ts](https://github.com/microsoft/vscode-jupyter/tree/main/src/kernels/kernel.ts)
-```typescript
-        // Setup telemetry
-        if (!this.perceivedJupyterStartupTelemetryCaptured) {
-            this.perceivedJupyterStartupTelemetryCaptured = true;
-            sendTelemetryEvent(Telemetry.PerceivedJupyterStartupNotebook, stopWatch.elapsedTime);
-            executionPromise
-                .finally(() =>
-                    sendTelemetryEvent(Telemetry.StartExecuteNotebookCellPerceivedCold, stopWatch.elapsedTime)
-```
-
-</details>
-<details>
-  <summary>DS_INTERNAL.PREFERRED_KERNEL</summary>
-
-## Description
-
-
-
-
- Telemetry sent when we have attempted to find the preferred kernel.
-
-## Properties
-
-
-No properties for event
-
-
-## Locations Used
-
-[src/notebooks/controllers/controllerPreferredService.ts](https://github.com/microsoft/vscode-jupyter/tree/main/src/notebooks/controllers/controllerPreferredService.ts)
-```typescript
-                ? PYTHON_LANGUAGE
-                : getTelemetrySafeLanguage(getLanguageInNotebookMetadata(notebookMetadata) || '');
-
-        sendTelemetryEvent(Telemetry.PreferredKernel, undefined, {
-            result: preferredConnection ? 'found' : 'notfound',
-            resourceType,
-            language: telemetrySafeLanguage,
-```
-
-</details>
-<details>
-  <summary>DS_INTERNAL.PREFERRED_KERNEL_EXACT_MATCH</summary>
-
-## Description
-
-
-No description provided
-
-## Properties
-
-- 
-        matchedReason: PreferredKernelExactMatchReason;
-
-## Locations Used
-
-[src/notebooks/controllers/controllerPreferredService.ts](https://github.com/microsoft/vscode-jupyter/tree/main/src/notebooks/controllers/controllerPreferredService.ts)
-```typescript
-            topMatchIsPreferredInterpreter && (matchReason |= PreferredKernelExactMatchReason.WasPreferredInterpreter);
-            isExactMatch && (matchReason |= PreferredKernelExactMatchReason.IsExactMatch);
-            isNonPythonLanguageMatch && (matchReason |= PreferredKernelExactMatchReason.IsNonPythonKernelLanguageMatch);
-            sendTelemetryEvent(Telemetry.PreferredKernelExactMatch, undefined, {
-                matchedReason: matchReason
-            });
-        }
-```
-
-</details>
-<details>
-  <summary>DS_INTERNAL.PYTHON_EXTENSION_INSTALLED_VIA_KERNEL_PICKER</summary>
-
-## Description
-
-
-No description provided
-
-## Properties
-
-- 
-        action:
-            | 'success' // Correctly installed and hooked the API
-            | 'failed';
-
-## Locations Used
-
-[src/notebooks/controllers/commands/installPythonControllerCommands.ts](https://github.com/microsoft/vscode-jupyter/tree/main/src/notebooks/controllers/commands/installPythonControllerCommands.ts)
-```typescript
-                // Make sure that we didn't timeout waiting for the hook
-                if (this.extensionChecker.isPythonExtensionInstalled && typeof hookResult !== 'number') {
-                    traceInfo('Python Extension installed via Kernel Picker command');
-                    sendTelemetryEvent(Telemetry.PythonExtensionInstalledViaKernelPicker, undefined, {
-                        action: 'success'
-                    });
-
-```
-
-
-[src/notebooks/controllers/commands/installPythonControllerCommands.ts](https://github.com/microsoft/vscode-jupyter/tree/main/src/notebooks/controllers/commands/installPythonControllerCommands.ts)
-```typescript
-                    await this.controllerLoader.loadControllers(true);
-                } else {
-                    traceError('Failed to install Python Extension via Kernel Picker command');
-                    sendTelemetryEvent(Telemetry.PythonExtensionInstalledViaKernelPicker, undefined, {
-                        action: 'failed'
-                    });
-                    this.errorHandler
-```
-
-</details>
-<details>
-  <summary>DS_INTERNAL.PYTHON_EXTENSION_NOT_INSTALLED</summary>
-
-## Description
-
-
-No description provided
-
-## Properties
-
-- 
-        action:
-            | 'displayed' // Message displayed.
-            | 'dismissed' // user dismissed the message.
-            | 'download';
-
-## Locations Used
-
-[src/platform/api/pythonApi.ts](https://github.com/microsoft/vscode-jupyter/tree/main/src/platform/api/pythonApi.ts)
-```typescript
-        PythonExtensionChecker.promptDisplayed = true;
-        // Ask user if they want to install and then wait for them to actually install it.
-        const yes = localize.Common.bannerLabelYes();
-        sendTelemetryEvent(Telemetry.PythonExtensionNotInstalled, undefined, { action: 'displayed' });
-        const answer = await this.appShell.showInformationMessage(
-            localize.DataScience.pythonExtensionRequired(),
-            { modal: true },
-```
-
-
-[src/platform/api/pythonApi.ts](https://github.com/microsoft/vscode-jupyter/tree/main/src/platform/api/pythonApi.ts)
-```typescript
-            yes
-        );
-        if (answer === yes) {
-            sendTelemetryEvent(Telemetry.PythonExtensionNotInstalled, undefined, { action: 'download' });
-            await this.installPythonExtension();
-        } else {
-            sendTelemetryEvent(Telemetry.PythonExtensionNotInstalled, undefined, { action: 'dismissed' });
-```
-
-
-[src/platform/api/pythonApi.ts](https://github.com/microsoft/vscode-jupyter/tree/main/src/platform/api/pythonApi.ts)
-```typescript
-            sendTelemetryEvent(Telemetry.PythonExtensionNotInstalled, undefined, { action: 'download' });
-            await this.installPythonExtension();
-        } else {
-            sendTelemetryEvent(Telemetry.PythonExtensionNotInstalled, undefined, { action: 'dismissed' });
-        }
-    }
-    private async installPythonExtension() {
-```
-
-
-[src/notebooks/controllers/commands/installPythonControllerCommands.ts](https://github.com/microsoft/vscode-jupyter/tree/main/src/notebooks/controllers/commands/installPythonControllerCommands.ts)
-```typescript
-    // click run again
-    private async installPythonExtensionViaKernelPicker(): Promise<void> {
-        if (!this.extensionChecker.isPythonExtensionInstalled) {
-            sendTelemetryEvent(Telemetry.PythonExtensionNotInstalled, undefined, { action: 'displayed' });
-
-            if (!(await this.shouldInstallExtensionPrompt())) {
-                // Check with the user before we move forward, if they don't want the install, just bail
-```
-
-
-[src/notebooks/controllers/commands/installPythonControllerCommands.ts](https://github.com/microsoft/vscode-jupyter/tree/main/src/notebooks/controllers/commands/installPythonControllerCommands.ts)
-```typescript
-                Common.install()
-            );
-            if (selection === Common.install()) {
-                sendTelemetryEvent(Telemetry.PythonExtensionNotInstalled, undefined, { action: 'download' });
-                return true;
-            } else {
-                // If they don't want to install, just bail out at this point
-```
-
-
-[src/notebooks/controllers/commands/installPythonControllerCommands.ts](https://github.com/microsoft/vscode-jupyter/tree/main/src/notebooks/controllers/commands/installPythonControllerCommands.ts)
-```typescript
-                return true;
-            } else {
-                // If they don't want to install, just bail out at this point
-                sendTelemetryEvent(Telemetry.PythonExtensionNotInstalled, undefined, { action: 'dismissed' });
-                return false;
-            }
-        }
-```
-
-</details>
-<details>
-  <summary>DS_INTERNAL.PYTHON_KERNEL_EXECUTABLE_MATCHES</summary>
-
-## Description
-
-
-
-
- Telemetry sent for local Python Kernels.
- Tracking whether we have managed to launch the kernel that matches the interpreter.
- If match=false, then this means we have failed to launch the right kernel.
-
-## Properties
-
-
-No properties for event
-
-
-## Locations Used
-
-[src/kernels/helpers.node.ts](https://github.com/microsoft/vscode-jupyter/tree/main/src/kernels/helpers.node.ts)
-```typescript
-        }
-        const sysExecutable = concatMultilineString(output.text).trim().toLowerCase();
-        const match = areInterpreterPathsSame(kernelConnection.interpreter.uri, Uri.file(sysExecutable));
-        sendTelemetryEvent(Telemetry.PythonKerneExecutableMatches, undefined, {
-            match: match ? 'true' : 'false',
-            kernelConnectionType: kernelConnection.kind
-        });
-```
-
-
-[src/kernels/helpers.node.ts](https://github.com/microsoft/vscode-jupyter/tree/main/src/kernels/helpers.node.ts)
-```typescript
-                        Uri.file(execOutput.stdout.trim().toLowerCase()),
-                        Uri.file(sysExecutable)
-                    );
-                    sendTelemetryEvent(Telemetry.PythonKerneExecutableMatches, undefined, {
-                        match: match ? 'true' : 'false',
-                        kernelConnectionType: kernelConnection.kind
-                    });
-```
-
-</details>
-<details>
-  <summary>DS_INTERNAL.PYTHON_MODULE_INSTALL</summary>
-
-## Description
-
-
-No description provided
-
-## Properties
-
-- 
-        moduleName: string;
-- 
-        /**
-         * Whether the module was already (once before) installed into the python environment or
-         * whether this already exists (detected via `pip list`)
-         */
-        isModulePresent?: 'true' | undefined;
-- 
-        action:
-            | 'cancelled' // User cancelled the installation or closed the notebook or the like.
-            | 'displayed' // Install prompt may have been displayed.
-            | 'prompted' // Install prompt was displayed.
-            | 'installed' // Installation disabled (this is what python extension returns).
-            | 'ignored' // Installation disabled (this is what python extension returns).
-            | 'disabled' // Installation disabled (this is what python extension returns).
-            | 'failed' // Installation disabled (this is what python extension returns).
-            | 'install' // User chose install from prompt.
-            | 'donotinstall' // User chose not to install from prompt.
-            | 'differentKernel' // User chose to select a different kernel.
-            | 'error' // Some other error.
-            | 'installedInJupyter' // The package was successfully installed in Jupyter whilst failed to install in Python ext.
-            | 'failedToInstallInJupyter' // Failed to install the package in Jupyter as well as Python ext.
-            | 'dismissed' // User chose to dismiss the prompt.
-            | 'moreInfo';
--  // User requested more information on the module in question
-        resourceType?: 'notebook' | 'interactive';
-- 
-        /**
-         * Hash of the resource (notebook.uri or pythonfile.uri associated with this).
-         * If we run the same notebook tomorrow, the hash will be the same.
-         */
-        resourceHash?: string;
-- 
-        pythonEnvType?: EnvironmentType;
-
-## Locations Used
-
-[src/kernels/installer/productInstaller.node.ts](https://github.com/microsoft/vscode-jupyter/tree/main/src/kernels/installer/productInstaller.node.ts)
-```typescript
-            action = 'failed';
-            throw ex;
-        } finally {
-            sendTelemetryEvent(Telemetry.PythonModuleInstall, undefined, {
-                action,
-                moduleName: ProductNames.get(product)!
-            });
-```
-
-
-[src/kernels/kernelDependencyService.node.ts](https://github.com/microsoft/vscode-jupyter/tree/main/src/kernels/kernelDependencyService.node.ts)
-```typescript
-        const productNameForTelemetry = products.map((product) => ProductNames.get(product)!).join(', ');
-        const resourceType = resource ? getResourceType(resource) : undefined;
-        const resourceHash = resource ? getTelemetrySafeHashedString(resource.toString()) : undefined;
-        sendTelemetryEvent(Telemetry.PythonModuleInstall, undefined, {
-            action: 'displayed',
-            moduleName: productNameForTelemetry,
-            resourceType,
-```
-
-
-[src/kernels/kernelDependencyService.node.ts](https://github.com/microsoft/vscode-jupyter/tree/main/src/kernels/kernelDependencyService.node.ts)
-```typescript
-
-        try {
-            if (!this.isCodeSpace) {
-                sendTelemetryEvent(Telemetry.PythonModuleInstall, undefined, {
-                    action: 'prompted',
-                    moduleName: productNameForTelemetry,
-                    resourceType,
-```
-
-
-[src/kernels/kernelDependencyService.node.ts](https://github.com/microsoft/vscode-jupyter/tree/main/src/kernels/kernelDependencyService.node.ts)
-```typescript
-                      ]);
-
-                if (selection === moreInfoOption) {
-                    sendTelemetryEvent(Telemetry.PythonModuleInstall, undefined, {
-                        action: 'moreInfo',
-                        moduleName: productNameForTelemetry,
-                        resourceType,
-```
-
-
-[src/kernels/kernelDependencyService.node.ts](https://github.com/microsoft/vscode-jupyter/tree/main/src/kernels/kernelDependencyService.node.ts)
-```typescript
-                // "More Info" isn't a full valid response here, so reprompt after showing it
-            } while (selection === moreInfoOption);
-            if (cancelTokenSource.token.isCancellationRequested) {
-                sendTelemetryEvent(Telemetry.PythonModuleInstall, undefined, {
-                    action: 'dismissed',
-                    moduleName: productNameForTelemetry,
-                    resourceType,
-```
-
-
-[src/kernels/kernelDependencyService.node.ts](https://github.com/microsoft/vscode-jupyter/tree/main/src/kernels/kernelDependencyService.node.ts)
-```typescript
-                return KernelInterpreterDependencyResponse.cancel;
-            }
-            if (selection === selectKernelOption) {
-                sendTelemetryEvent(Telemetry.PythonModuleInstall, undefined, {
-                    action: 'differentKernel',
-                    moduleName: productNameForTelemetry,
-                    resourceType,
-```
-
-
-[src/kernels/kernelDependencyService.node.ts](https://github.com/microsoft/vscode-jupyter/tree/main/src/kernels/kernelDependencyService.node.ts)
-```typescript
-                });
-                return KernelInterpreterDependencyResponse.selectDifferentKernel;
-            } else if (selection === installOption) {
-                sendTelemetryEvent(Telemetry.PythonModuleInstall, undefined, {
-                    action: 'install',
-                    moduleName: productNameForTelemetry,
-                    resourceType,
-```
-
-
-[src/kernels/kernelDependencyService.node.ts](https://github.com/microsoft/vscode-jupyter/tree/main/src/kernels/kernelDependencyService.node.ts)
-```typescript
-                    cancellationPromise
-                ]);
-                if (response === InstallerResponse.Installed) {
-                    sendTelemetryEvent(Telemetry.PythonModuleInstall, undefined, {
-                        action: 'installed',
-                        moduleName: productNameForTelemetry,
-                        resourceType,
-```
-
-
-[src/kernels/kernelDependencyService.node.ts](https://github.com/microsoft/vscode-jupyter/tree/main/src/kernels/kernelDependencyService.node.ts)
-```typescript
-                    });
-                    return KernelInterpreterDependencyResponse.ok;
-                } else if (response === InstallerResponse.Ignore) {
-                    sendTelemetryEvent(Telemetry.PythonModuleInstall, undefined, {
-                        action: 'failed',
-                        moduleName: productNameForTelemetry,
-                        resourceType,
-```
-
-
-[src/kernels/kernelDependencyService.node.ts](https://github.com/microsoft/vscode-jupyter/tree/main/src/kernels/kernelDependencyService.node.ts)
-```typescript
-                    return KernelInterpreterDependencyResponse.failed; // Happens when errors in pip or conda.
-                }
-            }
-            sendTelemetryEvent(Telemetry.PythonModuleInstall, undefined, {
-                action: 'dismissed',
-                moduleName: productNameForTelemetry,
-                resourceType,
-```
-
-
-[src/kernels/kernelDependencyService.node.ts](https://github.com/microsoft/vscode-jupyter/tree/main/src/kernels/kernelDependencyService.node.ts)
-```typescript
-            return KernelInterpreterDependencyResponse.cancel;
-        } catch (ex) {
-            traceError(`Failed to install ${productNameForTelemetry}`, ex);
-            sendTelemetryEvent(Telemetry.PythonModuleInstall, undefined, {
-                action: 'error',
-                moduleName: productNameForTelemetry,
-                resourceType,
-```
-
-
-[src/kernels/jupyter/interpreter/jupyterInterpreterDependencyService.node.ts](https://github.com/microsoft/vscode-jupyter/tree/main/src/kernels/jupyter/interpreter/jupyterInterpreterDependencyService.node.ts)
-```typescript
-                pipInstalledInNonCondaEnv === false ? [Product.pip].concat(missingProducts) : missingProducts,
-                interpreter.displayName
-            );
-            sendTelemetryEvent(Telemetry.PythonModuleInstall, undefined, {
-                action: 'displayed',
-                moduleName: ProductNames.get(Product.jupyter)!,
-                pythonEnvType: interpreter.envType
-```
-
-
-[src/webviews/extension-side/dataviewer/baseDataViewerDependencyImplementation.ts](https://github.com/microsoft/vscode-jupyter/tree/main/src/webviews/extension-side/dataviewer/baseDataViewerDependencyImplementation.ts)
-```typescript
-        }
-    }
-
-    @captureTelemetry(Telemetry.PythonModuleInstall, {
-        action: 'displayed',
-        moduleName: ProductNames.get(Product.pandas)!
-    })
-```
-
-</details>
-<details>
-  <summary>DS_INTERNAL.PYTHON_NOT_INSTALLED</summary>
-
-## Description
-
-
-No description provided
-
-## Properties
-
-- 
-        action:
-            | 'displayed' // Message displayed.
-            | 'dismissed' // user dismissed the message.
-            | 'download';
-
-## Locations Used
-
-[src/notebooks/controllers/commands/installPythonControllerCommands.ts](https://github.com/microsoft/vscode-jupyter/tree/main/src/notebooks/controllers/commands/installPythonControllerCommands.ts)
-```typescript
-    // Unlike installing the python extension we don't expect in progress executions to be handled
-    // when this command is installed, user will have to manually install python and rerun the cell
-    private async installPythonViaKernelPicker(): Promise<void> {
-        sendTelemetryEvent(Telemetry.PythonNotInstalled, undefined, { action: 'displayed' });
-        const selection = await this.appShell.showErrorMessage(
-            DataScience.pythonNotInstalled(),
-            { modal: true },
-```
-
-
-[src/notebooks/controllers/commands/installPythonControllerCommands.ts](https://github.com/microsoft/vscode-jupyter/tree/main/src/notebooks/controllers/commands/installPythonControllerCommands.ts)
-```typescript
-        );
-
-        if (selection === Common.install()) {
-            sendTelemetryEvent(Telemetry.PythonNotInstalled, undefined, { action: 'download' });
-            // Activate the python extension command to show how to install python
-            await this.commandManager.executeCommand('python.installPython');
-        } else {
-```
-
-
-[src/notebooks/controllers/commands/installPythonControllerCommands.ts](https://github.com/microsoft/vscode-jupyter/tree/main/src/notebooks/controllers/commands/installPythonControllerCommands.ts)
-```typescript
-            // Activate the python extension command to show how to install python
-            await this.commandManager.executeCommand('python.installPython');
-        } else {
-            sendTelemetryEvent(Telemetry.PythonNotInstalled, undefined, { action: 'dismissed' });
-        }
-    }
-
-```
-
-</details>
-<details>
-  <summary>DS_INTERNAL.RANK_KERNELS_PERF</summary>
-
-## Description
-
-
-
-
- Total time taken to find a kernel on disc or on a remote machine.
-
-## Properties
-
-
-No properties for event
-
-
-## Locations Used
-
-[src/notebooks/controllers/kernelRanking/kernelRankingHelper.ts](https://github.com/microsoft/vscode-jupyter/tree/main/src/notebooks/controllers/kernelRanking/kernelRankingHelper.ts)
-```typescript
-    ) {}
-
-    @traceDecoratorVerbose('Rank Kernels', TraceOptions.BeforeCall | TraceOptions.Arguments)
-    @captureTelemetry(Telemetry.RankKernelsPerf)
-    public async rankKernels(
-        resource: Resource,
-        notebookMetadata?: INotebookMetadata | undefined,
-```
-
-</details>
-<details>
-  <summary>DS_INTERNAL.RAWKERNEL_CREATING_NOTEBOOK</summary>
-
-## Description
-
-
-
- Telemetry send when we create a notebook for a raw kernel or jupyter
-
-## Properties
-
-
-No properties for event
-
-
-## Locations Used
-
-[src/kernels/raw/session/hostRawNotebookProvider.node.ts](https://github.com/microsoft/vscode-jupyter/tree/main/src/kernels/raw/session/hostRawNotebookProvider.node.ts)
-```typescript
-        return this.rawNotebookSupportedService.isSupported;
-    }
-
-    @captureTelemetry(Telemetry.RawKernelCreatingNotebook, undefined, true)
-    public async createNotebook(
-        resource: Resource,
-        kernelConnection: KernelConnectionMetadata,
-```
-
-</details>
-<details>
-  <summary>DS_INTERNAL.RAWKERNEL_INFO_RESPONSE</summary>
-
-## Description
-
-
-
-
- After starting a kernel we send a request to get the kernel info.
- This tracks the total time taken to get the response back (or wether we timedout).
- If we timeout and later we find successful comms for this session, then timeout is too low
- or we need more attempts.
-
-## Properties
-
-
-No properties for event
-
-
-## Locations Used
-
-[src/kernels/raw/session/rawJupyterSession.node.ts](https://github.com/microsoft/vscode-jupyter/tree/main/src/kernels/raw/session/rawJupyterSession.node.ts)
-```typescript
-        } else {
-            traceWarning(`Didn't get response for requestKernelInfo after ${stopWatch.elapsedTime}ms.`);
-        }
-        sendTelemetryEvent(Telemetry.RawKernelInfoResonse, stopWatch.elapsedTime, {
-            attempts,
-            timedout: !gotIoPubMessage.completed
-        });
-```
-
-</details>
-<details>
-  <summary>DS_INTERNAL.RAWKERNEL_PROCESS_LAUNCH</summary>
-
-## Description
-
-
-No description provided
-
-## Properties
-
-
-No properties for event
-
-
-## Locations Used
-
-[src/kernels/raw/launcher/kernelProcess.node.ts](https://github.com/microsoft/vscode-jupyter/tree/main/src/kernels/raw/launcher/kernelProcess.node.ts)
-```typescript
-        }
-    }
-
-    @captureTelemetry(Telemetry.RawKernelProcessLaunch, undefined, true)
-    public async launch(workingDirectory: string, timeout: number, cancelToken: CancellationToken): Promise<void> {
-        if (this.launchedOnce) {
-            throw new Error('Kernel has already been launched.');
-```
-
-</details>
-<details>
-  <summary>DS_INTERNAL.RAWKERNEL_SESSION_CONNECT</summary>
-
-## Description
-
-
-
- Raw kernel timing events
-
-## Properties
-
-
-No properties for event
-
-
-## Locations Used
-
-[src/kernels/raw/session/rawJupyterSession.node.ts](https://github.com/microsoft/vscode-jupyter/tree/main/src/kernels/raw/session/rawJupyterSession.node.ts)
-```typescript
-                throw error;
-            }
-        } finally {
-            sendKernelTelemetryEvent(this.resource, Telemetry.RawKernelSessionConnect, stopWatch.elapsedTime);
-        }
-
-        this.connected = true;
-```
-
-</details>
-<details>
-  <summary>DS_INTERNAL.RAWKERNEL_SESSION_DISPOSED</summary>
-
-## Description
-
-
-
-
- This event is sent when a RawSession's `dispose` method is called.
-
-## Properties
-
-
-No properties for event
-
-
-## Locations Used
-
-[src/kernels/raw/session/rawSession.node.ts](https://github.com/microsoft/vscode-jupyter/tree/main/src/kernels/raw/session/rawSession.node.ts)
-```typescript
-    public async dispose() {
-        // We want to know who called dispose on us
-        const stacktrace = new Error().stack;
-        sendTelemetryEvent(Telemetry.RawKernelSessionDisposed, undefined, { stacktrace });
-
-        // Now actually dispose ourselves
-        this.isDisposing = true;
-```
-
-</details>
-<details>
-  <summary>DS_INTERNAL.RAWKERNEL_SESSION_KERNEL_PROCESS_EXITED</summary>
-
-## Description
-
-
-
-
- This event is sent when the underlying kernelProcess for a
- RawJupyterSession exits.
-
-## Properties
-
-
-No properties for event
-
-
-## Locations Used
-
-[src/kernels/raw/launcher/kernelLauncher.node.ts](https://github.com/microsoft/vscode-jupyter/tree/main/src/kernels/raw/launcher/kernelLauncher.node.ts)
-```typescript
-
-        const disposable = kernelProcess.exited(
-            ({ exitCode, reason }) => {
-                sendTelemetryEvent(Telemetry.RawKernelSessionKernelProcessExited, undefined, {
-                    exitCode,
-                    exitReason: getTelemetrySafeErrorMessageFromPythonTraceback(reason)
-                });
-```
-
-
-[src/kernels/raw/session/rawSession.node.ts](https://github.com/microsoft/vscode-jupyter/tree/main/src/kernels/raw/session/rawSession.node.ts)
-```typescript
-        traceError(`Disposing session as kernel process died ExitCode: ${e.exitCode}, Reason: ${e.reason}`);
-        // Send telemetry so we know why the kernel process exited,
-        // as this affects our kernel startup success
-        sendTelemetryEvent(Telemetry.RawKernelSessionKernelProcessExited, undefined, {
-            exitCode: e.exitCode,
-            exitReason: getTelemetrySafeErrorMessageFromPythonTraceback(e.reason)
-        });
-```
-
-
-[src/kernels/raw/session/rawJupyterSession.node.ts](https://github.com/microsoft/vscode-jupyter/tree/main/src/kernels/raw/session/rawJupyterSession.node.ts)
-```typescript
-            if (session !== this.session) {
-                return;
-            }
-            sendTelemetryEvent(Telemetry.RawKernelSessionKernelProcessExited, undefined, {
-                exitCode,
-                exitReason: getTelemetrySafeErrorMessageFromPythonTraceback(reason)
-            });
-```
-
-</details>
-<details>
-  <summary>DS_INTERNAL.RAWKERNEL_SESSION_NO_IPYKERNEL</summary>
-
-## Description
-
-
-No description provided
-
-## Properties
-
-
-No properties for event
-
-
-## Locations Used
-
-[src/notebooks/controllers/kernelConnector.ts](https://github.com/microsoft/vscode-jupyter/tree/main/src/notebooks/controllers/kernelConnector.ts)
-```typescript
-        const rawNotebookProvider = serviceContainer.tryGet<IRawNotebookProvider>(IRawNotebookProvider);
-        const rawLocalKernel = rawNotebookProvider?.isSupported && isLocal;
-        if (rawLocalKernel && errorContext === 'start') {
-            sendKernelTelemetryEvent(resource, Telemetry.RawKernelSessionStartNoIpykernel, {
-                reason: handleResult
-            });
-        }
-```
-
-</details>
-<details>
-  <summary>DS_INTERNAL.RAWKERNEL_SESSION_SHUTDOWN</summary>
-
-## Description
-
-
-
-
- This event is sent when a RawJupyterSession's `shutdownSession`
- method is called.
-
-## Properties
-
-
-No properties for event
-
-
-## Locations Used
-
-[src/kernels/raw/session/rawJupyterSession.node.ts](https://github.com/microsoft/vscode-jupyter/tree/main/src/kernels/raw/session/rawJupyterSession.node.ts)
-```typescript
-        // We want to know why we got shut down
-        const stacktrace = new Error().stack;
-        return super.shutdownSession(session, statusHandler, isRequestToShutdownRestartSession).then(() => {
-            sendTelemetryEvent(Telemetry.RawKernelSessionShutdown, undefined, {
-                isRequestToShutdownRestartSession,
-                stacktrace
-            });
-```
-
-</details>
-<details>
-  <summary>DS_INTERNAL.RAWKERNEL_SESSION_START</summary>
-
-## Description
-
-
-
- Raw kernel single events
-
-## Properties
-
-
-No properties for event
-
-
-## Locations Used
-
-[src/kernels/raw/session/rawJupyterSession.node.ts](https://github.com/microsoft/vscode-jupyter/tree/main/src/kernels/raw/session/rawJupyterSession.node.ts)
-```typescript
-            Cancellation.throwIfCanceled(options.token);
-            // Only connect our session if we didn't cancel or timeout
-            sendKernelTelemetryEvent(this.resource, Telemetry.RawKernelSessionStartSuccess);
-            sendKernelTelemetryEvent(this.resource, Telemetry.RawKernelSessionStart, stopWatch.elapsedTime);
-            traceInfo(
-                `${DataScience.kernelStarted().format(
-                    getDisplayNameOrNameOfKernelConnection(this.kernelConnectionMetadata)
-```
-
-
-[src/kernels/raw/session/rawJupyterSession.node.ts](https://github.com/microsoft/vscode-jupyter/tree/main/src/kernels/raw/session/rawJupyterSession.node.ts)
-```typescript
-            if (isCancellationError(error) || options.token.isCancellationRequested) {
-                sendKernelTelemetryEvent(
-                    this.resource,
-                    Telemetry.RawKernelSessionStart,
-                    stopWatch.elapsedTime,
-                    undefined,
-                    error
-```
-
-
-[src/kernels/raw/session/rawJupyterSession.node.ts](https://github.com/microsoft/vscode-jupyter/tree/main/src/kernels/raw/session/rawJupyterSession.node.ts)
-```typescript
-                // Send our telemetry event with the error included
-                sendKernelTelemetryEvent(
-                    this.resource,
-                    Telemetry.RawKernelSessionStart,
-                    stopWatch.elapsedTime,
-                    undefined,
-                    // eslint-disable-next-line @typescript-eslint/no-explicit-any
-```
-
-</details>
-<details>
-  <summary>DS_INTERNAL.RAWKERNEL_SESSION_START_EXCEPTION</summary>
-
-## Description
-
-
-No description provided
-
-## Properties
-
-
-No properties for event
-
-
-## Locations Used
-
-[src/kernels/raw/session/rawJupyterSession.node.ts](https://github.com/microsoft/vscode-jupyter/tree/main/src/kernels/raw/session/rawJupyterSession.node.ts)
-```typescript
-                );
-                sendKernelTelemetryEvent(
-                    this.resource,
-                    Telemetry.RawKernelSessionStartException,
-                    undefined,
-                    undefined,
-                    // eslint-disable-next-line @typescript-eslint/no-explicit-any
-```
-
-</details>
-<details>
-  <summary>DS_INTERNAL.RAWKERNEL_SESSION_START_SUCCESS</summary>
-
-## Description
-
-
-No description provided
-
-## Properties
-
-
-No properties for event
-
-
-## Locations Used
-
-[src/kernels/raw/session/rawJupyterSession.node.ts](https://github.com/microsoft/vscode-jupyter/tree/main/src/kernels/raw/session/rawJupyterSession.node.ts)
-```typescript
-            newSession = await this.startRawSession({ ...options, purpose: 'start' });
-            Cancellation.throwIfCanceled(options.token);
-            // Only connect our session if we didn't cancel or timeout
-            sendKernelTelemetryEvent(this.resource, Telemetry.RawKernelSessionStartSuccess);
-            sendKernelTelemetryEvent(this.resource, Telemetry.RawKernelSessionStart, stopWatch.elapsedTime);
-            traceInfo(
-                `${DataScience.kernelStarted().format(
-```
-
-</details>
-<details>
-  <summary>DS_INTERNAL.RAWKERNEL_SESSION_START_TIMEOUT</summary>
-
-## Description
-
-
-No description provided
-
-## Properties
-
-
-No properties for event
-
-
-## Locations Used
-
-Event can be removed. Not referenced anywhere
-
-</details>
-<details>
-  <summary>DS_INTERNAL.RAWKERNEL_SESSION_START_USER_CANCEL</summary>
-
-## Description
-
-
-No description provided
-
-## Properties
-
-
-No properties for event
-
-
-## Locations Used
-
-[src/kernels/raw/session/rawJupyterSession.node.ts](https://github.com/microsoft/vscode-jupyter/tree/main/src/kernels/raw/session/rawJupyterSession.node.ts)
-```typescript
-                    undefined,
-                    error
-                );
-                sendKernelTelemetryEvent(this.resource, Telemetry.RawKernelSessionStartUserCancel);
-                traceVerbose('Starting of raw session cancelled by user');
-                throw error;
-            } else {
-```
-
-</details>
-<details>
-  <summary>DS_INTERNAL.RAWKERNEL_START_RAW_SESSION</summary>
-
-## Description
-
-
-No description provided
-
-## Properties
-
-
-No properties for event
-
-
-## Locations Used
-
-[src/kernels/raw/session/rawJupyterSession.node.ts](https://github.com/microsoft/vscode-jupyter/tree/main/src/kernels/raw/session/rawJupyterSession.node.ts)
-```typescript
-        return this.startRawSession({ token: cancelToken, ui: new DisplayOptions(disableUI), purpose: 'restart' });
-    }
-
-    @captureTelemetry(Telemetry.RawKernelStartRawSession, undefined, true)
-    private async startRawSession(options: {
-        token: CancellationToken;
-        ui: IDisplayOptions;
-```
-
-</details>
-<details>
-  <summary>DS_INTERNAL.REGISTER_AND_USE_INTERPRETER_AS_KERNEL</summary>
-
-## Description
-
-
-No description provided
-
-## Properties
-
-
-No properties for event
-
-
-## Locations Used
-
-[src/kernels/jupyter/jupyterKernelService.node.ts](https://github.com/microsoft/vscode-jupyter/tree/main/src/kernels/jupyter/jupyterKernelService.node.ts)
-```typescript
-            );
-        }
-
-        sendTelemetryEvent(Telemetry.RegisterAndUseInterpreterAsKernel);
-        return kernelSpecFilePath.fsPath;
-    }
-    private async updateKernelEnvironment(
-```
-
-</details>
-<details>
-  <summary>DS_INTERNAL.REMOTE_KERNEL_SPEC_COUNT</summary>
-
-## Description
-
-
-No description provided
-
-## Properties
-
-- 
-        /**
-         * Number of kernel specs.
-         */
-        count: number;
-
-## Locations Used
-
-Event can be removed. Not referenced anywhere
-
-</details>
-<details>
-  <summary>DS_INTERNAL.RESTART_JUPYTER_TIME</summary>
-
-## Description
-
-
-
-
- Total time taken to restart a kernel.
- Identical to `Telemetry.RestartKernel`
-
-## Properties
-
-
-No properties for event
-
-
-## Locations Used
-
-[src/kernels/execution/kernelExecution.ts](https://github.com/microsoft/vscode-jupyter/tree/main/src/kernels/execution/kernelExecution.ts)
-```typescript
-    }
-
-    @captureTelemetry(Telemetry.RestartKernel)
-    @captureTelemetry(Telemetry.RestartJupyterTime)
-    private async restartExecution(session: IKernelConnectionSession): Promise<void> {
-        // Just use the internal session. Pending cells should have been canceled by the caller
-        await session.restart();
-```
-
-</details>
-<details>
-  <summary>DS_INTERNAL.RESTART_KERNEL</summary>
-
-## Description
-
-
-
-
- Total time taken to restart a kernel.
- Identical to `Telemetry.RestartJupyterTime`
-
-## Properties
-
-
-No properties for event
-
-
-## Locations Used
-
-[src/kernels/execution/kernelExecution.ts](https://github.com/microsoft/vscode-jupyter/tree/main/src/kernels/execution/kernelExecution.ts)
-```typescript
-        });
-    }
-
-    @captureTelemetry(Telemetry.RestartKernel)
-    @captureTelemetry(Telemetry.RestartJupyterTime)
-    private async restartExecution(session: IKernelConnectionSession): Promise<void> {
-        // Just use the internal session. Pending cells should have been canceled by the caller
-```
-
-</details>
-<details>
-  <summary>DS_INTERNAL.RUNTEST</summary>
-
-## Description
-
-
-No description provided
-
-## Properties
-
-- 
-        testName: string;
-- 
-        testResult: string;
-- 
-        perfWarmup?: 'true';
-- 
-        commitHash?: string;
-- 
-        timedCheckpoints?: string;
-
-## Locations Used
-
-[src/test/testHooks.node.ts](https://github.com/microsoft/vscode-jupyter/tree/main/src/test/testHooks.node.ts)
-```typescript
-            dimensions = { ...dimensions, commitHash: process.env.GITHUB_SHA };
-        }
-
-        traceInfoIfCI(`Sending telemetry event ${Telemetry.RunTest} with dimensions ${JSON.stringify(dimensions)}`);
-        telemetryReporter.sendDangerousTelemetryEvent(Telemetry.RunTest, dimensions, measures);
-    },
-    afterAll: async () => {
-```
-
-
-[src/test/testHooks.node.ts](https://github.com/microsoft/vscode-jupyter/tree/main/src/test/testHooks.node.ts)
-```typescript
-        }
-
-        traceInfoIfCI(`Sending telemetry event ${Telemetry.RunTest} with dimensions ${JSON.stringify(dimensions)}`);
-        telemetryReporter.sendDangerousTelemetryEvent(Telemetry.RunTest, dimensions, measures);
-    },
-    afterAll: async () => {
-        if (!IS_CI_SERVER) {
-```
-
-</details>
-<details>
-  <summary>DS_INTERNAL.SELECT_JUPYTER_INTERPRETER</summary>
-
-## Description
-
-
-No description provided
-
-## Properties
-
-- 
-        /**
-         * The result of the selection.
-         * notSelected - No interpreter was selected.
-         * selected - An interpreter was selected (and configured to have jupyter and notebook).
-         * installationCancelled - Installation of jupyter and/or notebook was cancelled for an interpreter.
-         *
-         * @type {('notSelected' | 'selected' | 'installationCancelled')}
-         */
-        result?: 'notSelected' | 'selected' | 'installationCancelled';
-
-## Locations Used
-
-[src/kernels/jupyter/interpreter/jupyterInterpreterService.node.ts](https://github.com/microsoft/vscode-jupyter/tree/main/src/kernels/jupyter/interpreter/jupyterInterpreterService.node.ts)
-```typescript
-    public async selectInterpreter(): Promise<PythonEnvironment | undefined> {
-        const interpreter = await this.jupyterInterpreterSelector.selectInterpreter();
-        if (!interpreter) {
-            sendTelemetryEvent(Telemetry.SelectJupyterInterpreter, undefined, { result: 'notSelected' });
-            return;
-        }
-
-```
-
-
-[src/kernels/jupyter/interpreter/jupyterInterpreterService.node.ts](https://github.com/microsoft/vscode-jupyter/tree/main/src/kernels/jupyter/interpreter/jupyterInterpreterService.node.ts)
-```typescript
-                return interpreter;
-            }
-            case JupyterInterpreterDependencyResponse.cancel:
-                sendTelemetryEvent(Telemetry.SelectJupyterInterpreter, undefined, { result: 'installationCancelled' });
-                return;
-            default:
-                return this.selectInterpreter();
-```
-
-
-[src/kernels/jupyter/interpreter/jupyterInterpreterService.node.ts](https://github.com/microsoft/vscode-jupyter/tree/main/src/kernels/jupyter/interpreter/jupyterInterpreterService.node.ts)
-```typescript
-        this._selectedInterpreter = interpreter;
-        this._onDidChangeInterpreter.fire(interpreter);
-        this.interpreterSelectionState.updateSelectedPythonPath(interpreter.uri);
-        sendTelemetryEvent(Telemetry.SelectJupyterInterpreter, undefined, { result: 'selected' });
-    }
-
-    // For a given python path check if it can run jupyter for us
-```
-
-</details>
-<details>
-  <summary>DS_INTERNAL.SELECT_JUPYTER_INTERPRETER_MESSAGE_DISPLAYED</summary>
-
-## Description
-
-
-No description provided
-
-## Properties
-
-
-No properties for event
-
-
-## Locations Used
-
-[src/kernels/jupyter/interpreter/jupyterInterpreterSubCommandExecutionService.node.ts](https://github.com/microsoft/vscode-jupyter/tree/main/src/kernels/jupyter/interpreter/jupyterInterpreterSubCommandExecutionService.node.ts)
-```typescript
-            if (!interpreter) {
-                // Unlikely scenario, user hasn't selected python, python extension will fall over.
-                // Get user to select something.
-                sendTelemetryEvent(Telemetry.SelectJupyterInterpreterMessageDisplayed);
-                return DataScience.selectJupyterInterpreter();
-            }
-        }
-```
-
-</details>
-<details>
-  <summary>DS_INTERNAL.SETTINGS</summary>
-
-## Description
-
-
-No description provided
-
-## Properties
-
-
-No properties for event
-
-
-## Locations Used
-
-[src/standalone/activation/globalActivation.ts](https://github.com/microsoft/vscode-jupyter/tree/main/src/standalone/activation/globalActivation.ts)
-```typescript
-                    resultSettings[k] = currentValue;
-                }
-            }
-            sendTelemetryEvent(Telemetry.DataScienceSettings, 0, resultSettings);
-        }
-    }
-}
-```
-
-</details>
-<details>
-  <summary>DS_INTERNAL.SHIFTENTER_BANNER_SHOWN</summary>
-
-## Description
-
-
-No description provided
-
-## Properties
-
-
-No properties for event
-
-
-## Locations Used
-
-[src/interactive-window/shiftEnterBanner.ts](https://github.com/microsoft/vscode-jupyter/tree/main/src/interactive-window/shiftEnterBanner.ts)
-```typescript
-            return;
-        }
-
-        sendTelemetryEvent(Telemetry.ShiftEnterBannerShown);
-        const response = await this.appShell.showInformationMessage(this.bannerMessage, ...this.bannerLabels);
-        switch (response) {
-            case this.bannerLabels[InteractiveShiftEnterLabelIndex.Yes]: {
-```
-
-
-[src/test/datascience/shiftEnterBanner.unit.test.ts](https://github.com/microsoft/vscode-jupyter/tree/main/src/test/datascience/shiftEnterBanner.unit.test.ts)
-```typescript
-        config.verifyAll();
-
-        expect(Reporter.eventNames).to.deep.equal([
-            Telemetry.ShiftEnterBannerShown,
-            Telemetry.EnableInteractiveShiftEnter
-        ]);
-    });
-```
-
-
-[src/test/datascience/shiftEnterBanner.unit.test.ts](https://github.com/microsoft/vscode-jupyter/tree/main/src/test/datascience/shiftEnterBanner.unit.test.ts)
-```typescript
-        config.verifyAll();
-
-        expect(Reporter.eventNames).to.deep.equal([
-            Telemetry.ShiftEnterBannerShown,
-            Telemetry.DisableInteractiveShiftEnter
-        ]);
-    });
-```
-
-</details>
-<details>
-  <summary>DS_INTERNAL.SHOW_DATA_NO_PANDAS</summary>
-
-## Description
-
-
-No description provided
-
-## Properties
-
-
-No properties for event
-
-
-## Locations Used
-
-[src/webviews/extension-side/dataviewer/baseDataViewerDependencyImplementation.ts](https://github.com/microsoft/vscode-jupyter/tree/main/src/webviews/extension-side/dataviewer/baseDataViewerDependencyImplementation.ts)
-```typescript
-                const versionStr = `${pandasVersion.major}.${pandasVersion.minor}.${pandasVersion.build}`;
-                await this.promptInstall(executer, tokenSource, versionStr);
-            }
-            sendTelemetryEvent(Telemetry.PandasNotInstalled);
-            await this.promptInstall(executer, tokenSource);
-        } finally {
-            tokenSource.dispose();
-```
-
-</details>
-<details>
-  <summary>DS_INTERNAL.SHOW_DATA_PANDAS_INSTALL_CANCELED</summary>
-
-## Description
-
-
-No description provided
-
-## Properties
-
--  version: string
-
-## Locations Used
-
-[src/webviews/extension-side/dataviewer/baseDataViewerDependencyImplementation.ts](https://github.com/microsoft/vscode-jupyter/tree/main/src/webviews/extension-side/dataviewer/baseDataViewerDependencyImplementation.ts)
-```typescript
-            const pandasVersion = await this.getVersion(executer, tokenSource.token);
-
-            if (Cancellation.isCanceled(tokenSource.token)) {
-                sendTelemetryEvent(Telemetry.PandasInstallCanceled);
-                return;
-            }
-
-```
-
-</details>
-<details>
-  <summary>DS_INTERNAL.SHOW_DATA_PANDAS_OK</summary>
-
-## Description
-
-
-No description provided
-
-## Properties
-
-
-No properties for event
-
-
-## Locations Used
-
-[src/webviews/extension-side/dataviewer/baseDataViewerDependencyImplementation.ts](https://github.com/microsoft/vscode-jupyter/tree/main/src/webviews/extension-side/dataviewer/baseDataViewerDependencyImplementation.ts)
-```typescript
-
-            if (pandasVersion) {
-                if (pandasVersion.compare(pandasMinimumVersionSupportedByVariableViewer) > 0) {
-                    sendTelemetryEvent(Telemetry.PandasOK);
-                    return;
-                }
-                sendTelemetryEvent(Telemetry.PandasTooOld);
-```
-
-</details>
-<details>
-  <summary>DS_INTERNAL.SHOW_DATA_PANDAS_TOO_OLD</summary>
-
-## Description
-
-
-No description provided
-
-## Properties
-
-
-No properties for event
-
-
-## Locations Used
-
-[src/webviews/extension-side/dataviewer/baseDataViewerDependencyImplementation.ts](https://github.com/microsoft/vscode-jupyter/tree/main/src/webviews/extension-side/dataviewer/baseDataViewerDependencyImplementation.ts)
-```typescript
-                    sendTelemetryEvent(Telemetry.PandasOK);
-                    return;
-                }
-                sendTelemetryEvent(Telemetry.PandasTooOld);
-                // Warn user that we cannot start because pandas is too old.
-                const versionStr = `${pandasVersion.major}.${pandasVersion.minor}.${pandasVersion.build}`;
-                await this.promptInstall(executer, tokenSource, versionStr);
-```
-
-</details>
-<details>
-  <summary>DS_INTERNAL.START_EXECUTE_NOTEBOOK_CELL_PERCEIVED_COLD</summary>
-
-## Description
-
-
-
-
- Time take for jupyter server to be busy from the time user first hit `run` cell until jupyter reports it is busy running a cell.
-
-## Properties
-
-
-No properties for event
-
-
-## Locations Used
-
-[src/kernels/kernel.ts](https://github.com/microsoft/vscode-jupyter/tree/main/src/kernels/kernel.ts)
-```typescript
-            sendTelemetryEvent(Telemetry.PerceivedJupyterStartupNotebook, stopWatch.elapsedTime);
-            executionPromise
-                .finally(() =>
-                    sendTelemetryEvent(Telemetry.StartExecuteNotebookCellPerceivedCold, stopWatch.elapsedTime)
-                )
-                .catch(noop);
-        }
-```
-
-</details>
-<details>
-  <summary>DS_INTERNAL.START_JUPYTER_PROCESS</summary>
-
-## Description
-
-
-No description provided
-
-## Properties
-
-
-No properties for event
-
-
-## Locations Used
-
-[src/kernels/jupyter/launcher/notebookStarter.node.ts](https://github.com/microsoft/vscode-jupyter/tree/main/src/kernels/jupyter/launcher/notebookStarter.node.ts)
-```typescript
-            }
-
-            // Fire off telemetry for the process being talkable
-            sendTelemetryEvent(Telemetry.StartJupyterProcess, stopWatch.elapsedTime);
-
-            try {
-                const port = parseInt(url.parse(connection.baseUrl).port || '0', 10);
-```
-
-</details>
-<details>
-  <summary>DS_INTERNAL.START_RAW_FAILED_UI_DISABLED</summary>
-
-## Description
-
-
-
- Telemetry sent when starting auto starting Native Notebook kernel fails silently.
-
-## Properties
-
-
-No properties for event
-
-
-## Locations Used
-
-Event can be removed. Not referenced anywhere
-
-</details>
-<details>
-  <summary>DS_INTERNAL.START_SESSION_FAILED_JUPYTER</summary>
-
-## Description
-
-
-
-
- Telemetry event sent when starting a session for a local connection failed.
-
- @type {(undefined | never)}
- @memberof IEventNamePropertyMapping
-
-## Properties
-
-
-No properties for event
-
-
-## Locations Used
-
-[src/kernels/common/baseJupyterSession.ts](https://github.com/microsoft/vscode-jupyter/tree/main/src/kernels/common/baseJupyterSession.ts)
-```typescript
-export class JupyterSessionStartError extends WrappedError {
-    constructor(originalException: Error) {
-        super(originalException.message, originalException);
-        sendTelemetryEvent(Telemetry.StartSessionFailedJupyter, undefined, undefined, originalException, true);
-    }
-}
-
-```
-
-</details>
-<details>
-  <summary>DS_INTERNAL.SWITCH_KERNEL</summary>
-
-## Description
-
-
-
-
- Triggered when the kernel selection changes (note: This can also happen automatically when a notebook is opened).
- WARNING: Due to changes in VS Code, this isn't necessarily a user action, hence difficult to tell if the user changed it or it changed automatically.
-
-## Properties
-
-
-No properties for event
-
-
-## Locations Used
-
-[src/notebooks/controllers/vscodeNotebookController.ts](https://github.com/microsoft/vscode-jupyter/tree/main/src/notebooks/controllers/vscodeNotebookController.ts)
-```typescript
-            default:
-            // We don't know as its the default kernel on Jupyter server.
-        }
-        sendKernelTelemetryEvent(document.uri, Telemetry.SwitchKernel);
-        // If we have an existing kernel, then we know for a fact the user is changing the kernel.
-        // Else VSC is just setting a kernel for a notebook after it has opened.
-        if (existingKernel) {
-```
-
-
-[src/test/datascience/telemetry.vscode.test.ts](https://github.com/microsoft/vscode-jupyter/tree/main/src/test/datascience/telemetry.vscode.test.ts)
-```typescript
-        // Right now this is the guaranteed list. Might want to expand this.
-        assertEvent(Telemetry.RunFileInteractive);
-        assertEvent(Telemetry.ExecuteCellPerceivedWarm);
-        assertEvent(Telemetry.SwitchKernel);
-    });
-});
-
-```
-
-</details>
-<details>
-  <summary>DS_INTERNAL.SWITCH_TO_EXISTING_KERNEL</summary>
-
-## Description
-
-
-No description provided
-
-## Properties
-
--  language: string
-
-## Locations Used
-
-[src/telemetry.ts](https://github.com/microsoft/vscode-jupyter/tree/main/src/telemetry.ts)
-```typescript
-     * Similar to Telemetry.SwitchKernel, but doesn't contain as much information as Telemetry.SwitchKernel.
-     * WARNING: Due to changes in VS Code, this isn't necessarily a user action, hence difficult to tell if the user changed it or it changed automatically.
-     */
-    [Telemetry.SwitchToExistingKernel]: { language: string };
-    [Telemetry.SwitchToInterpreterAsKernel]: never | undefined;
-    /**
-     * Total time taken to interrupt a kernel
-```
-
-
-[src/notebooks/telemetry/notebookOrKernelLanguageTelemetry.ts](https://github.com/microsoft/vscode-jupyter/tree/main/src/notebooks/telemetry/notebookOrKernelLanguageTelemetry.ts)
-```typescript
-import { getTelemetrySafeLanguage } from '../../platform/telemetry/helpers';
-
-export function sendNotebookOrKernelLanguageTelemetry(
-    telemetryEvent: Telemetry.SwitchToExistingKernel | Telemetry.NotebookLanguage,
-    language?: string
-) {
-    language = getTelemetrySafeLanguage(language);
-```
-
-
-[src/notebooks/controllers/vscodeNotebookController.ts](https://github.com/microsoft/vscode-jupyter/tree/main/src/notebooks/controllers/vscodeNotebookController.ts)
-```typescript
-        }
-        switch (this.connection.kind) {
-            case 'startUsingPythonInterpreter':
-                sendNotebookOrKernelLanguageTelemetry(Telemetry.SwitchToExistingKernel, PYTHON_LANGUAGE);
-                break;
-            case 'connectToLiveRemoteKernel':
-                sendNotebookOrKernelLanguageTelemetry(
-```
-
-
-[src/notebooks/controllers/vscodeNotebookController.ts](https://github.com/microsoft/vscode-jupyter/tree/main/src/notebooks/controllers/vscodeNotebookController.ts)
-```typescript
-                break;
-            case 'connectToLiveRemoteKernel':
-                sendNotebookOrKernelLanguageTelemetry(
-                    Telemetry.SwitchToExistingKernel,
-                    this.connection.kernelModel.language
-                );
-                break;
-```
-
-
-[src/notebooks/controllers/vscodeNotebookController.ts](https://github.com/microsoft/vscode-jupyter/tree/main/src/notebooks/controllers/vscodeNotebookController.ts)
-```typescript
-            case 'startUsingLocalKernelSpec':
-            case 'startUsingRemoteKernelSpec':
-                sendNotebookOrKernelLanguageTelemetry(
-                    Telemetry.SwitchToExistingKernel,
-                    this.connection.kernelSpec.language
-                );
-                break;
-```
-
-</details>
-<details>
-  <summary>DS_INTERNAL.SWITCH_TO_EXISTING_KERNEL</summary>
-
-## Description
-
-
-
-
- Similar to Telemetry.SwitchKernel, but doesn't contain as much information as Telemetry.SwitchKernel.
- WARNING: Due to changes in VS Code, this isn't necessarily a user action, hence difficult to tell if the user changed it or it changed automatically.
-
-## Properties
-
-
-No properties for event
-
-
-## Locations Used
-
-[src/telemetry.ts](https://github.com/microsoft/vscode-jupyter/tree/main/src/telemetry.ts)
-```typescript
-    [Telemetry.RegisterAndUseInterpreterAsKernel]: never | undefined;
-    [Telemetry.UseInterpreterAsKernel]: never | undefined;
-    [Telemetry.UseExistingKernel]: never | undefined;
-    [Telemetry.SwitchToExistingKernel]: { language: string };
-    [Telemetry.SwitchToInterpreterAsKernel]: never | undefined;
-    [Telemetry.ConvertToPythonFile]: never | undefined;
-    [Telemetry.CopySourceCode]: never | undefined;
-```
-
-
-[src/notebooks/telemetry/notebookOrKernelLanguageTelemetry.ts](https://github.com/microsoft/vscode-jupyter/tree/main/src/notebooks/telemetry/notebookOrKernelLanguageTelemetry.ts)
-```typescript
-import { getTelemetrySafeLanguage } from '../../platform/telemetry/helpers';
-
-export function sendNotebookOrKernelLanguageTelemetry(
-    telemetryEvent: Telemetry.SwitchToExistingKernel | Telemetry.NotebookLanguage,
-    language?: string
-) {
-    language = getTelemetrySafeLanguage(language);
-```
-
-
-[src/notebooks/controllers/vscodeNotebookController.ts](https://github.com/microsoft/vscode-jupyter/tree/main/src/notebooks/controllers/vscodeNotebookController.ts)
-```typescript
-        }
-        switch (this.connection.kind) {
-            case 'startUsingPythonInterpreter':
-                sendNotebookOrKernelLanguageTelemetry(Telemetry.SwitchToExistingKernel, PYTHON_LANGUAGE);
-                break;
-            case 'connectToLiveRemoteKernel':
-                sendNotebookOrKernelLanguageTelemetry(
-```
-
-
-[src/notebooks/controllers/vscodeNotebookController.ts](https://github.com/microsoft/vscode-jupyter/tree/main/src/notebooks/controllers/vscodeNotebookController.ts)
-```typescript
-                break;
-            case 'connectToLiveRemoteKernel':
-                sendNotebookOrKernelLanguageTelemetry(
-                    Telemetry.SwitchToExistingKernel,
-                    this.connection.kernelModel.language
-                );
-                break;
-```
-
-
-[src/notebooks/controllers/vscodeNotebookController.ts](https://github.com/microsoft/vscode-jupyter/tree/main/src/notebooks/controllers/vscodeNotebookController.ts)
-```typescript
-            case 'startUsingLocalKernelSpec':
-            case 'startUsingRemoteKernelSpec':
-                sendNotebookOrKernelLanguageTelemetry(
-                    Telemetry.SwitchToExistingKernel,
-                    this.connection.kernelSpec.language
-                );
-                break;
-```
-
-</details>
-<details>
-  <summary>DS_INTERNAL.SWITCH_TO_INTERPRETER_AS_KERNEL</summary>
-
-## Description
-
-
-No description provided
-
-## Properties
-
-
-No properties for event
-
-
-## Locations Used
-
-[src/telemetry.ts](https://github.com/microsoft/vscode-jupyter/tree/main/src/telemetry.ts)
-```typescript
-     * WARNING: Due to changes in VS Code, this isn't necessarily a user action, hence difficult to tell if the user changed it or it changed automatically.
-     */
-    [Telemetry.SwitchToExistingKernel]: { language: string };
-    [Telemetry.SwitchToInterpreterAsKernel]: never | undefined;
-    /**
-     * Total time taken to interrupt a kernel
-     * Check the `resourceType` to determine whether its a Jupyter Notebook or IW.
-```
-
-</details>
-<details>
-  <summary>DS_INTERNAL.SWITCH_TO_INTERPRETER_AS_KERNEL</summary>
-
-## Description
-
-
-No description provided
-
-## Properties
-
-
-No properties for event
-
-
-## Locations Used
-
-[src/telemetry.ts](https://github.com/microsoft/vscode-jupyter/tree/main/src/telemetry.ts)
-```typescript
-    [Telemetry.UseInterpreterAsKernel]: never | undefined;
-    [Telemetry.UseExistingKernel]: never | undefined;
-    [Telemetry.SwitchToExistingKernel]: { language: string };
-    [Telemetry.SwitchToInterpreterAsKernel]: never | undefined;
-    [Telemetry.ConvertToPythonFile]: never | undefined;
-    [Telemetry.CopySourceCode]: never | undefined;
-    [Telemetry.CreateNewNotebook]: never | undefined;
-```
-
-</details>
-<details>
-  <summary>DS_INTERNAL.SYNC_ALL_CELLS</summary>
-
-## Description
-
-
-
- Sync events
-
-## Properties
-
-
-No properties for event
-
-
-## Locations Used
-
-Event can be removed. Not referenced anywhere
-
-</details>
-<details>
-  <summary>DS_INTERNAL.SYNC_SINGLE_CELL</summary>
-
-## Description
-
-
-No description provided
-
-## Properties
-
-
-No properties for event
-
-
-## Locations Used
-
-Event can be removed. Not referenced anywhere
-
-</details>
-<details>
-  <summary>DS_INTERNAL.USE_EXISTING_KERNEL</summary>
-
-## Description
-
-
-No description provided
-
-## Properties
-
-
-No properties for event
-
-
-## Locations Used
-
-Event can be removed. Not referenced anywhere
-
-</details>
-<details>
-  <summary>DS_INTERNAL.USE_INTERPRETER_AS_KERNEL</summary>
-
-## Description
-
-
-No description provided
-
-## Properties
-
-
-No properties for event
-
-
-## Locations Used
-
-Event can be removed. Not referenced anywhere
-
-</details>
-<details>
-  <summary>DS_INTERNAL.VARIABLE_EXPLORER_FETCH_TIME</summary>
-
-## Description
-
-
-No description provided
-
-## Properties
-
-
-No properties for event
-
-
-## Locations Used
-
-[src/kernels/variables/jupyterVariables.ts](https://github.com/microsoft/vscode-jupyter/tree/main/src/kernels/variables/jupyterVariables.ts)
-```typescript
-    }
-
-    // IJupyterVariables implementation
-    @captureTelemetry(Telemetry.VariableExplorerFetchTime, undefined, true)
-    public async getVariables(request: IJupyterVariablesRequest, kernel?: IKernel): Promise<IJupyterVariablesResponse> {
-        return this.variableHandler.getVariables(request, kernel);
-    }
-```
-
-</details>
-<details>
-  <summary>DS_INTERNAL.VARIABLE_EXPLORER_VARIABLE_COUNT</summary>
-
-## Description
-
-
-No description provided
-
-## Properties
-
--  variableCount: number
-
-## Locations Used
-
-[src/webviews/extension-side/variablesView/variableView.ts](https://github.com/microsoft/vscode-jupyter/tree/main/src/webviews/extension-side/variablesView/variableView.ts)
-```typescript
-            const response = await this.variables.getVariables(args, activeNotebook);
-
-            this.postMessage(InteractiveWindowMessages.GetVariablesResponse, response).ignoreErrors();
-            sendTelemetryEvent(Telemetry.VariableExplorerVariableCount, undefined, {
-                variableCount: response.totalCount
-            });
-        } else {
-```
-
-</details>
-<details>
-  <summary>DS_INTERNAL.VSCNOTEBOOK_CELL_TRANSLATION_FAILED</summary>
-
-## Description
-
-
-No description provided
-
-## Properties
-
-- 
-        isErrorOutput: boolean;
-
-## Locations Used
-
-[src/kernels/execution/helpers.ts](https://github.com/microsoft/vscode-jupyter/tree/main/src/kernels/execution/helpers.ts)
-```typescript
-            // Unless we already know its an unknown output type.
-            const outputType: nbformat.OutputType =
-                <nbformat.OutputType>customMetadata?.outputType || (isStream ? 'stream' : 'display_data');
-            sendTelemetryEvent(Telemetry.VSCNotebookCellTranslationFailed, undefined, {
-                isErrorOutput: outputType === 'error'
-            });
-
-```
-
-</details>
-<details>
-  <summary>DS_INTERNAL.WAIT_FOR_IDLE_JUPYTER</summary>
-
-## Description
-
-
-No description provided
-
-## Properties
-
-
-No properties for event
-
-
-## Locations Used
-
-[src/kernels/jupyter/session/jupyterSession.ts](https://github.com/microsoft/vscode-jupyter/tree/main/src/kernels/jupyter/session/jupyterSession.ts)
-```typescript
-        return true;
-    }
-
-    @captureTelemetry(Telemetry.WaitForIdleJupyter, undefined, true)
-    public waitForIdle(timeout: number, token: CancellationToken): Promise<void> {
-        // Wait for idle on this session
-        return this.waitForIdleOnSession(this.session, timeout, token);
-```
-
-</details>
-<details>
-  <summary>DS_INTERNAL.WEB_FETCH_ERROR</summary>
-
-## Description
-
-
-
-
- Event sent when trying to talk to a remote server and the browser gives us a generic fetch error
-
-## Properties
-
-
-No properties for event
-
-
-## Locations Used
-
-[src/kernels/jupyter/serverSelector.ts](https://github.com/microsoft/vscode-jupyter/tree/main/src/kernels/jupyter/serverSelector.ts)
-```typescript
-                }
-            } else if (userURI) {
-                if (err.message.includes('Failed to fetch') && this.isWebExtension) {
-                    sendTelemetryEvent(Telemetry.FetchError, undefined, { currentTask: 'connecting' });
-                }
-                const serverId = await computeServerId(userURI);
-                await this.errorHandler.handleError(new RemoteJupyterServerConnectionError(userURI, serverId, err));
-```
-
-
-[src/kernels/jupyter/serverSelector.ts](https://github.com/microsoft/vscode-jupyter/tree/main/src/kernels/jupyter/serverSelector.ts)
-```typescript
-                }
-            } else {
-                if (err.message.includes('Failed to fetch') && this.isWebExtension) {
-                    sendTelemetryEvent(Telemetry.FetchError, undefined, { currentTask: 'connecting' });
-                }
-                const serverId = await computeServerId(userURI);
-                await this.errorHandler.handleError(new RemoteJupyterServerConnectionError(userURI, serverId, err));
-```
-
-</details>
-<details>
-  <summary>DS_INTERNAL.WEBVIEW_STARTUP</summary>
-
-## Description
-
-
-No description provided
-
-## Properties
-
--  type: string
-
-## Locations Used
-
-[src/platform/webviews/webviewHost.ts](https://github.com/microsoft/vscode-jupyter/tree/main/src/platform/webviews/webviewHost.ts)
-```typescript
-    protected webViewRendered() {
-        if (this.webviewInit && !this.webviewInit.resolved) {
-            // Send telemetry for startup
-            sendTelemetryEvent(Telemetry.WebviewStartup, this.startupStopwatch.elapsedTime, { type: this.title });
-
-            // Resolve our started promise. This means the webpanel is ready to go.
-            this.webviewInit.resolve();
-```
-
-</details>
-<details>
-  <summary>DS_INTERNAL.WEBVIEW_STYLE_UPDATE</summary>
-
-## Description
-
-
-No description provided
-
-## Properties
-
-
-No properties for event
-
-
-## Locations Used
-
-Event can be removed. Not referenced anywhere
-
-</details>
-<details>
-  <summary>DS_INTERNAL.ZMQ_NATIVE_BINARIES_LOADING</summary>
-
-## Description
-
-
-
-
- Telemetry event sent when the ZMQ native binaries do work.
-
-## Properties
-
-
-No properties for event
-
-
-## Locations Used
-
-[src/kernels/raw/session/rawNotebookSupportedService.node.ts](https://github.com/microsoft/vscode-jupyter/tree/main/src/kernels/raw/session/rawNotebookSupportedService.node.ts)
-```typescript
-        try {
-            require('zeromq');
-            traceInfo(`ZMQ install verified.`);
-            sendTelemetryEvent(Telemetry.ZMQSupported);
-            this._isSupported = true;
-        } catch (e) {
-            traceError(`Exception while attempting zmq :`, e);
-```
-
-</details>
-<details>
-  <summary>DS_INTERNAL.ZMQ_NATIVE_BINARIES_NOT_LOADING</summary>
-
-## Description
-
-
-
-
- Telemetry event sent when the ZMQ native binaries do not work.
-
-## Properties
-
-
-No properties for event
-
-
-## Locations Used
-
-[src/kernels/raw/session/rawNotebookSupportedService.node.ts](https://github.com/microsoft/vscode-jupyter/tree/main/src/kernels/raw/session/rawNotebookSupportedService.node.ts)
-```typescript
-            this._isSupported = true;
-        } catch (e) {
-            traceError(`Exception while attempting zmq :`, e);
-            sendTelemetryEvent(Telemetry.ZMQNotSupported);
-            this._isSupported = false;
-        }
-
-```
-
-</details>
-<details>
-  <summary>ENVFILE_VARIABLE_SUBSTITUTION</summary>
-
-## Description
-
-
-
-
- Telemetry event sent when substituting Environment variables to calculate value of variables
-
-## Properties
-
-
-No properties for event
-
-
-## Locations Used
-
-[src/platform/common/variables/environment.node.ts](https://github.com/microsoft/vscode-jupyter/tree/main/src/platform/common/variables/environment.node.ts)
-```typescript
-    });
-    if (!invalid && replacement !== value) {
-        value = replacement;
-        sendTelemetryEvent(EventName.ENVFILE_VARIABLE_SUBSTITUTION);
-    }
-
-    return value.replace(/\\\$/g, '$');
-```
-
-</details>
-<details>
-  <summary>ENVFILE_WORKSPACE</summary>
-
-## Description
-
-
-
-
- Telemetry event sent when an environment file is detected in the workspace.
-
-## Properties
-
-
-No properties for event
-
-
-## Locations Used
-
-[src/platform/telemetry/envFileTelemetry.node.ts](https://github.com/microsoft/vscode-jupyter/tree/main/src/platform/telemetry/envFileTelemetry.node.ts)
-```typescript
-}
-
-function sendTelemetry(hasCustomEnvPath: boolean = false) {
-    sendTelemetryEvent(EventName.ENVFILE_WORKSPACE, undefined, { hasCustomEnvPath });
-
-    envFileTelemetrySent = true;
-}
-```
-
-</details>
-<details>
-  <summary>EXTENSION.LOAD</summary>
-
-## Description
-
-
-
-
- Telemetry event sent with details just after editor loads
-
-## Properties
-
-
-No properties for event
-
-
-## Locations Used
-
-[src/platform/telemetry/startupTelemetry.ts](https://github.com/microsoft/vscode-jupyter/tree/main/src/platform/telemetry/startupTelemetry.ts)
-```typescript
-        await activatedPromise;
-        durations.totalActivateTime = stopWatch.elapsedTime;
-        const props = await getActivationTelemetryProps(serviceContainer);
-        sendTelemetryEvent(EventName.EXTENSION_LOAD, durations, props);
-    } catch (ex) {
-        traceError('sendStartupTelemetry() failed.', ex);
-    }
-```
-
-
-[src/platform/telemetry/startupTelemetry.ts](https://github.com/microsoft/vscode-jupyter/tree/main/src/platform/telemetry/startupTelemetry.ts)
-```typescript
-                traceError('getActivationTelemetryProps() failed.', ex);
-            }
-        }
-        sendTelemetryEvent(EventName.EXTENSION_LOAD, durations, props, ex);
-    } catch (exc2) {
-        traceError('sendErrorTelemetry() failed.', exc2);
-    }
-```
-
-
-[src/platform/telemetry/startupTelemetry.ts](https://github.com/microsoft/vscode-jupyter/tree/main/src/platform/telemetry/startupTelemetry.ts)
-```typescript
-
-async function getActivationTelemetryProps(
-    serviceContainer: IServiceContainer
-): Promise<IEventNamePropertyMapping[EventName.EXTENSION_LOAD]> {
-    // eslint-disable-next-line
-    // TODO: Not all of this data is showing up in the database...
-    // eslint-disable-next-line
-```
-
-</details>
-<details>
-  <summary>HASHED_PACKAGE_NAME</summary>
-
-## Description
-
-
-
-
- Telemetry event sent with details when tracking imports
-
-## Properties
-
-
-No properties for event
-
-
-## Locations Used
-
-[src/standalone/import-export/importTracker.node.ts](https://github.com/microsoft/vscode-jupyter/tree/main/src/standalone/import-export/importTracker.node.ts)
-```typescript
-        // Hash the package name so that we will never accidentally see a
-        // user's private package name.
-        const hash = getTelemetrySafeHashedString(packageName);
-        sendTelemetryEvent(EventName.HASHED_PACKAGE_NAME, undefined, { hashedNamev2: hash });
-    }
-
-    private lookForImports(lines: (string | undefined)[]) {
-```
-
-
-[src/test/telemetry/importTracker.unit.test.ts](https://github.com/microsoft/vscode-jupyter/tree/main/src/test/telemetry/importTracker.unit.test.ts)
-```typescript
-        public static expectHashes(...hashes: string[]) {
-            expect(Reporter.eventNames).to.contain(EventName.HASHED_PACKAGE_PERF);
-            if (hashes.length > 0) {
-                expect(Reporter.eventNames).to.contain(EventName.HASHED_PACKAGE_NAME);
-            }
-
-            Reporter.properties.pop(); // HASHED_PACKAGE_PERF
-```
-
-</details>
-<details>
-  <summary>HASHED_PACKAGE_PERF</summary>
-
-## Description
-
-
-No description provided
-
-## Properties
-
-
-No properties for event
-
-
-## Locations Used
-
-[src/standalone/import-export/importTracker.node.ts](https://github.com/microsoft/vscode-jupyter/tree/main/src/standalone/import-export/importTracker.node.ts)
-```typescript
-        }
-    }
-
-    @captureTelemetry(EventName.HASHED_PACKAGE_PERF)
-    private checkNotebookDocument(e: NotebookDocument) {
-        this.pendingChecks.delete(e.uri.fsPath);
-        const lines = this.getNotebookDocumentLines(e);
-```
-
-
-[src/standalone/import-export/importTracker.node.ts](https://github.com/microsoft/vscode-jupyter/tree/main/src/standalone/import-export/importTracker.node.ts)
-```typescript
-        this.lookForImports(lines);
-    }
-
-    @captureTelemetry(EventName.HASHED_PACKAGE_PERF)
-    private checkNotebookCell(e: NotebookCellExecutionStateChangeEvent) {
-        if (!isJupyterNotebook(e.cell.notebook)) {
-            return;
-```
-
-
-[src/standalone/import-export/importTracker.node.ts](https://github.com/microsoft/vscode-jupyter/tree/main/src/standalone/import-export/importTracker.node.ts)
-```typescript
-        this.lookForImports(result);
-    }
-
-    @captureTelemetry(EventName.HASHED_PACKAGE_PERF)
-    private checkDocument(document: TextDocument) {
-        this.pendingChecks.delete(document.fileName);
-        const lines = this.getDocumentLines(document);
-```
-
-
-[src/test/telemetry/importTracker.unit.test.ts](https://github.com/microsoft/vscode-jupyter/tree/main/src/test/telemetry/importTracker.unit.test.ts)
-```typescript
-        public static measures: {}[] = [];
-
-        public static expectHashes(...hashes: string[]) {
-            expect(Reporter.eventNames).to.contain(EventName.HASHED_PACKAGE_PERF);
-            if (hashes.length > 0) {
-                expect(Reporter.eventNames).to.contain(EventName.HASHED_PACKAGE_NAME);
-            }
-```
-
-</details>
-<details>
-  <summary>JUPYTER_EXPERIMENTS_OPT_IN_OUT</summary>
-
-## Description
-
-
-
-
- Telemetry event sent with details when a user has requested to opt it or out of an experiment group
-
-## Properties
-
-
-No properties for event
-
-
-## Locations Used
-
-[src/platform/common/experiments/service.ts](https://github.com/microsoft/vscode-jupyter/tree/main/src/platform/common/experiments/service.ts)
-```typescript
-        // so we need to perform these checks and send the corresponding telemetry manually.
-        switch (this.getOptInOptOutStatus(experiment)) {
-            case 'optOut': {
-                sendTelemetryEvent(EventName.JUPYTER_EXPERIMENTS_OPT_IN_OUT, undefined, {
-                    expNameOptedOutOf: experiment
-                });
-
-```
-
-
-[src/platform/common/experiments/service.ts](https://github.com/microsoft/vscode-jupyter/tree/main/src/platform/common/experiments/service.ts)
-```typescript
-            }
-            case 'optIn': {
-                await this.experimentationService.isCachedFlightEnabled(experiment);
-                sendTelemetryEvent(EventName.JUPYTER_EXPERIMENTS_OPT_IN_OUT, undefined, {
-                    expNameOptedInto: experiment
-                });
-
-```
-
-
-[src/test/common/experiments/service.unit.test.ts](https://github.com/microsoft/vscode-jupyter/tree/main/src/test/common/experiments/service.unit.test.ts)
-```typescript
-            assert.isTrue(result);
-            assert.equal(telemetryEvents.length, 1);
-            assert.deepEqual(telemetryEvents[0], {
-                eventName: EventName.JUPYTER_EXPERIMENTS_OPT_IN_OUT,
-                properties: { expNameOptedInto: experiment }
-            });
-            sinon.assert.calledOnce(isCachedFlightEnabledStub);
-```
-
-
-[src/test/common/experiments/service.unit.test.ts](https://github.com/microsoft/vscode-jupyter/tree/main/src/test/common/experiments/service.unit.test.ts)
-```typescript
-            assert.isFalse(result);
-            assert.equal(telemetryEvents.length, 1);
-            assert.deepEqual(telemetryEvents[0], {
-                eventName: EventName.JUPYTER_EXPERIMENTS_OPT_IN_OUT,
-                properties: { expNameOptedOutOf: experiment }
-            });
-            sinon.assert.notCalled(isCachedFlightEnabledStub);
-```
-
-</details>
-<details>
-  <summary>JUPYTER_IS_INSTALLED</summary>
-
-## Description
-
-
-No description provided
-
-## Properties
-
-
-No properties for event
-
-
-## Locations Used
-
-[src/kernels/jupyter/jupyterDetectionTelemetry.node.ts](https://github.com/microsoft/vscode-jupyter/tree/main/src/kernels/jupyter/jupyterDetectionTelemetry.node.ts)
-```typescript
-                const minor = parseInt(versionMatch[2], 10);
-                const frontEndVersion = parseFloat(`${major}.${minor}`);
-                if (shell) {
-                    sendTelemetryEvent(Telemetry.JupyterInstalled, undefined, {
-                        frontEnd,
-                        frontEndVersion,
-                        detection: 'shell',
-```
-
-
-[src/kernels/jupyter/jupyterDetectionTelemetry.node.ts](https://github.com/microsoft/vscode-jupyter/tree/main/src/kernels/jupyter/jupyterDetectionTelemetry.node.ts)
-```typescript
-                        shellType: shell
-                    });
-                } else {
-                    sendTelemetryEvent(Telemetry.JupyterInstalled, undefined, {
-                        frontEnd,
-                        frontEndVersion,
-                        detection: 'process'
-```
-
-
-[src/kernels/jupyter/jupyterDetectionTelemetry.node.ts](https://github.com/microsoft/vscode-jupyter/tree/main/src/kernels/jupyter/jupyterDetectionTelemetry.node.ts)
-```typescript
-                    });
-                }
-            } else {
-                sendTelemetryEvent(Telemetry.JupyterInstalled, undefined, {
-                    failed: true,
-                    reason: 'notInstalled',
-                    frontEnd
-```
-
-
-[src/kernels/jupyter/jupyterDetectionTelemetry.node.ts](https://github.com/microsoft/vscode-jupyter/tree/main/src/kernels/jupyter/jupyterDetectionTelemetry.node.ts)
-```typescript
-                });
-            }
-        } catch (ex) {
-            sendTelemetryEvent(Telemetry.JupyterInstalled, undefined, {
-                failed: true,
-                reason: 'notInstalled',
-                frontEnd
-```
-
-</details>
-<details>
-  <summary>OPEN_DATAVIEWER_FROM_VARIABLE_WINDOW_ERROR_EX</summary>
-
-## Description
-
-
-No description provided
-
-## Properties
-
-
-No properties for event
-
-
-## Locations Used
-
-[src/webviews/extension-side/dataviewer/dataViewerCommandRegistry.ts](https://github.com/microsoft/vscode-jupyter/tree/main/src/webviews/extension-side/dataviewer/dataViewerCommandRegistry.ts)
-```typescript
-                    sendTelemetryEvent(EventName.OPEN_DATAVIEWER_FROM_VARIABLE_WINDOW_SUCCESS);
-                }
-            } catch (e) {
-                sendTelemetryEvent(EventName.OPEN_DATAVIEWER_FROM_VARIABLE_WINDOW_ERROR, undefined, undefined, e);
-                traceError(e);
-                this.errorHandler.handleError(e).then(noop, noop);
-            }
-```
-
-</details>
-<details>
-  <summary>OPEN_DATAVIEWER_FROM_VARIABLE_WINDOW_REQUEST_EX</summary>
-
-## Description
-
-
-
-
- Telemetry event sent when user opens the data viewer.
-
-## Properties
-
-
-No properties for event
-
-
-## Locations Used
-
-[src/webviews/extension-side/dataviewer/dataViewerCommandRegistry.ts](https://github.com/microsoft/vscode-jupyter/tree/main/src/webviews/extension-side/dataviewer/dataViewerCommandRegistry.ts)
-```typescript
-        this.disposables.push(disposable);
-    }
-    private async onVariablePanelShowDataViewerRequest(request: IShowDataViewerFromVariablePanel) {
-        sendTelemetryEvent(EventName.OPEN_DATAVIEWER_FROM_VARIABLE_WINDOW_REQUEST);
-        if (
-            this.debugService?.activeDebugSession &&
-            this.variableProvider &&
-```
-
-</details>
-<details>
-  <summary>OPEN_DATAVIEWER_FROM_VARIABLE_WINDOW_SUCCESS_EX</summary>
-
-## Description
-
-
-No description provided
-
-## Properties
-
-
-No properties for event
-
-
-## Locations Used
-
-[src/webviews/extension-side/dataviewer/dataViewerCommandRegistry.ts](https://github.com/microsoft/vscode-jupyter/tree/main/src/webviews/extension-side/dataviewer/dataViewerCommandRegistry.ts)
-```typescript
-                if (columnSize && (await this.dataViewerChecker.isRequestedColumnSizeAllowed(columnSize))) {
-                    const title: string = `${DataScience.dataExplorerTitle()} - ${jupyterVariable.name}`;
-                    await this.dataViewerFactory.create(jupyterVariableDataProvider, title);
-                    sendTelemetryEvent(EventName.OPEN_DATAVIEWER_FROM_VARIABLE_WINDOW_SUCCESS);
-                }
-            } catch (e) {
-                sendTelemetryEvent(EventName.OPEN_DATAVIEWER_FROM_VARIABLE_WINDOW_ERROR, undefined, undefined, e);
-```
-
-</details>
-<details>
-  <summary>PLATFORM.INFO</summary>
-
-## Description
-
-
-
-
- Telemetry event sent after fetching the OS version
-
-## Properties
-
-
-No properties for event
-
-
-## Locations Used
-
-[src/platform/common/platform/platformService.node.ts](https://github.com/microsoft/vscode-jupyter/tree/main/src/platform/common/platform/platformService.node.ts)
-```typescript
-    public version?: SemVer;
-    constructor() {
-        if (this.osType === OSType.Unknown) {
-            sendTelemetryEvent(EventName.PLATFORM_INFO, undefined, {
-                failureType: PlatformErrors.FailedToDetermineOS
-            });
-        }
-```
-
-
-[src/platform/common/platform/platformService.node.ts](https://github.com/microsoft/vscode-jupyter/tree/main/src/platform/common/platform/platformService.node.ts)
-```typescript
-                try {
-                    const ver = coerce(os.release());
-                    if (ver) {
-                        sendTelemetryEvent(EventName.PLATFORM_INFO, undefined, {
-                            osVersion: `${ver.major}.${ver.minor}.${ver.patch}`
-                        });
-                        return (this.version = ver);
-```
-
-
-[src/platform/common/platform/platformService.node.ts](https://github.com/microsoft/vscode-jupyter/tree/main/src/platform/common/platform/platformService.node.ts)
-```typescript
-                    }
-                    throw new Error('Unable to parse version');
-                } catch (ex) {
-                    sendTelemetryEvent(EventName.PLATFORM_INFO, undefined, {
-                        failureType: PlatformErrors.FailedToParseVersion
-                    });
-                    return parseVersion(os.release());
-```
-
-</details>
-<details>
-  <summary>PYTHON_INTERPRETER_ACTIVATION_ENVIRONMENT_VARIABLES</summary>
-
-## Description
-
-
-No description provided
-
-## Properties
-
-- 
-        /**
-         * Carries `true` if environment variables are present, `false` otherwise
-         *
-         * @type {boolean}
-         */
-        hasEnvVars?: boolean;
-- 
-        /**
-         * Carries `true` if fetching environment variables failed, `false` otherwise
-         *
-         * @type {boolean}
-         */
-        failed?: boolean;
-- 
-        /**
-         * Whether the environment was activated within a terminal or not.
-         *
-         * @type {boolean}
-         */
-        activatedInTerminal?: boolean;
-- 
-        /**
-         * Whether the environment was activated by the wrapper class.
-         * If `true`, this telemetry is sent by the class that wraps the two activation providers   .
-         *
-         * @type {boolean}
-         */
-        activatedByWrapper?: boolean;
-
-## Locations Used
-
-[src/platform/common/process/pythonExecutionFactory.node.ts](https://github.com/microsoft/vscode-jupyter/tree/main/src/platform/common/process/pythonExecutionFactory.node.ts)
-```typescript
-            options.allowEnvironmentFetchExceptions
-        );
-        const hasEnvVars = envVars && Object.keys(envVars).length > 0;
-        sendTelemetryEvent(EventName.PYTHON_INTERPRETER_ACTIVATION_ENVIRONMENT_VARIABLES, undefined, { hasEnvVars });
-        if (!hasEnvVars) {
-            return this.create({
-                resource: options.resource,
-```
-
-</details>
-<details>
-  <summary>TERMINAL_ENV_VAR_EXTRACTION</summary>
-
-## Description
-
-
-
-
- Telemetry sent only when we fail to extract the env variables for a shell.
-
-## Properties
-
-
-No properties for event
-
-
-## Locations Used
-
-[src/platform/terminals/helper.node.ts](https://github.com/microsoft/vscode-jupyter/tree/main/src/platform/terminals/helper.node.ts)
-```typescript
-        terminal?: Terminal
-    ): Promise<{ env?: NodeJS.ProcessEnv; shell: TerminalShellType }> {
-        if (this.platform.osType === OSType.Unknown) {
-            sendTelemetryEvent(Telemetry.TerminalEnvVariableExtraction, undefined, {
-                failed: true,
-                reason: 'unknownOs',
-                shellType: undefined
-```
-
-
-[src/platform/terminals/helper.node.ts](https://github.com/microsoft/vscode-jupyter/tree/main/src/platform/terminals/helper.node.ts)
-```typescript
-            return { env, shell };
-        } catch (ex) {
-            traceError('Failed to extract environment variables', ex);
-            sendTelemetryEvent(Telemetry.TerminalEnvVariableExtraction, undefined, {
-                failed: true,
-                reason: failureReason,
-                shellType: shell
-```
-
-</details>
-<details>
-  <summary>TERMINAL_SHELL_IDENTIFICATION</summary>
-
-## Description
-
-
-
- Telemetry event sent to provide information on whether we have successfully identify the type of shell used.
- This information is useful in determining how well we identify shells on users machines.
- This impacts extraction of env variables from current shell.
- So, the better this works, the better it is for the user.
- failed - If true, indicates we have failed to identify the shell. Note this impacts impacts ability to activate environments in the terminal & code.
- shellIdentificationSource - How was the shell identified. One of 'terminalName' | 'settings' | 'environment' | 'default'
-                             If terminalName, then this means we identified the type of the shell based on the name of the terminal.
-                             If settings, then this means we identified the type of the shell based on user settings in VS Code.
-                             If environment, then this means we identified the type of the shell based on their environment (env variables, etc).
-                                 I.e. their default OS Shell.
-                             If default, then we reverted to OS defaults (cmd on windows, and bash on the rest).
-                                 This is the worst case scenario.
-                                 I.e. we could not identify the shell at all.
- hasCustomShell - If undefined (not set), we didn't check.
-                  If true, user has customzied their shell in VSC Settings.
- hasShellInEnv - If undefined (not set), we didn't check.
-                 If true, user has a shell in their environment.
-                 If false, user does not have a shell in their environment.
-
-## Properties
-
-- 
-        failed: boolean;
-- 
-        reason: 'unknownShell' | undefined;
-- 
-        terminalProvided: boolean;
-- 
-        shellIdentificationSource: 'terminalName' | 'settings' | 'environment' | 'default' | 'vscode';
-- 
-        hasCustomShell: undefined | boolean;
-- 
-        hasShellInEnv: undefined | boolean;
-
-## Locations Used
-
-[src/platform/terminals/shellDetector.node.ts](https://github.com/microsoft/vscode-jupyter/tree/main/src/platform/terminals/shellDetector.node.ts)
-```typescript
-        // This information is useful in determining how well we identify shells on users machines.
-        // This impacts executing code in terminals and activation of environments in terminal.
-        // So, the better this works, the better it is for the user.
-        sendTelemetryEvent(Telemetry.TerminalShellIdentification, undefined, telemetryProperties);
-        traceVerbose(`Shell identified as '${shell}'`);
-
-        // If we could not identify the shell, use the defaults.
-```
-
-</details>
-=======
->>>>>>> 6514f34a
