--- conflicted
+++ resolved
@@ -14,21 +14,12 @@
     NotebookKernelProvider
 } from '../../../../types/vscode-proposed';
 import { IVSCodeNotebook } from '../../common/application/types';
-<<<<<<< HEAD
-import { IDisposableRegistry, IExtensionContext } from '../../common/types';
-import { noop } from '../../common/utils/misc';
-import { IInterpreterService } from '../../interpreter/contracts';
-import { InteractiveWindowMessages } from '../interactive-common/interactiveWindowTypes';
-import { IPyWidgetMessageDispatcher } from '../ipywidgets/ipyWidgetMessageDispatcher';
-import { IPyWidgetScriptSource } from '../ipywidgets/ipyWidgetScriptSource';
-=======
 import { traceInfo } from '../../common/logger';
 import { IDisposableRegistry } from '../../common/types';
 import { noop } from '../../common/utils/misc';
 import { IInterpreterService } from '../../interpreter/contracts';
 import { captureTelemetry } from '../../telemetry';
 import { Telemetry } from '../constants';
->>>>>>> d31ddf0c
 import { areKernelConnectionsEqual } from '../jupyter/kernels/helpers';
 import { KernelSelectionProvider } from '../jupyter/kernels/kernelSelections';
 import { KernelSelector } from '../jupyter/kernels/kernelSelector';
@@ -62,11 +53,7 @@
         public readonly selection: Readonly<KernelConnectionMetadata>,
         public readonly isPreferred: boolean,
         private readonly kernelProvider: IKernelProvider,
-<<<<<<< HEAD
-        private readonly context: IExtensionContext
-=======
         private readonly notebook: IVSCodeNotebook
->>>>>>> d31ddf0c
     ) {}
     public executeCell(doc: NotebookDocument, cell: NotebookCell) {
         traceInfo('Execute Cell in KernelProvider.ts');
@@ -140,7 +127,6 @@
         );
         this.notebook.onDidChangeActiveNotebookKernel(this.onDidChangeActiveNotebookKernel, this, disposables);
     }
-<<<<<<< HEAD
     public async resolveKernel?(
         _kernel: VSCodeNotebookKernelMetadata,
         document: NotebookDocument,
@@ -182,9 +168,6 @@
         // existingKernel?.kernelSocket
     }
 
-=======
-    @captureTelemetry(Telemetry.KernelProviderPerf)
->>>>>>> d31ddf0c
     public async provideKernels(
         document: NotebookDocument,
         token: CancellationToken
@@ -206,19 +189,6 @@
         });
 
         // Turn this into our preferred list.
-<<<<<<< HEAD
-        const mapped = withInterpreter.map((kernel) => {
-            return new VSCodeNotebookKernelMetadata(
-                kernel.label,
-                kernel.description || '',
-                kernel.detail || '',
-                kernel.selection,
-                areKernelConnectionsEqual(kernel.selection, preferredKernel),
-                this.kernelProvider,
-                this.context
-            );
-        });
-=======
         const existingItem = new Set<string>();
         const mapped = withInterpreter
             .map((kernel) => {
@@ -239,7 +209,6 @@
                 existingItem.add(item.id);
                 return true;
             });
->>>>>>> d31ddf0c
 
         // If no preferred kernel set but we have a language, use that to set preferred instead.
         if (!mapped.find((v) => v.isPreferred)) {
@@ -265,11 +234,7 @@
                         kernel.selection,
                         true,
                         this.kernelProvider,
-<<<<<<< HEAD
-                        this.context
-=======
                         this.notebook
->>>>>>> d31ddf0c
                     )
                 );
             }
@@ -300,11 +265,7 @@
                 preferredKernel,
                 true,
                 this.kernelProvider,
-<<<<<<< HEAD
                 this.context
-=======
-                this.notebook
->>>>>>> d31ddf0c
             );
         } else if (preferredKernel.kind === 'connectToLiveKernel') {
             return new VSCodeNotebookKernelMetadata(
@@ -314,11 +275,7 @@
                 preferredKernel,
                 true,
                 this.kernelProvider,
-<<<<<<< HEAD
                 this.context
-=======
-                this.notebook
->>>>>>> d31ddf0c
             );
         } else {
             return new VSCodeNotebookKernelMetadata(
@@ -328,11 +285,7 @@
                 preferredKernel,
                 true,
                 this.kernelProvider,
-<<<<<<< HEAD
                 this.context
-=======
-                this.notebook
->>>>>>> d31ddf0c
             );
         }
     }
