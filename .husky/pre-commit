--- conflicted
+++ resolved
@@ -7,11 +7,7 @@
 fi
 
 # run prettier on all .ts files that are in the commit
-<<<<<<< HEAD
-changed=$(git diff --cached --name-only --diff-filter=ACM | grep .ts$ | tr '\n' ' ')
-=======
 changed=$(git diff --diff-filter=ACM --cached --name-only | grep .ts$ | tr '\n' ' ')
->>>>>>> 140fa6b0
 
 if [ -z "$changed" ]; then
     echo husky - No modified files to check
