--- conflicted
+++ resolved
@@ -398,7 +398,6 @@
             )
         ]);
     });
-<<<<<<< HEAD
     test('Ensure ipykernel install prompt will switch', async function () {
         if (IS_REMOTE_NATIVE_TEST) {
             return this.skip();
@@ -439,10 +438,7 @@
         await waitForExecutionCompletedSuccessfully(cell);
     });
 
-    test('Ensure ipykernel install prompt is NOT displayed when auto start is enabled & ipykernel is missing (VSCode Notebook)', async function () {
-=======
     test.skip('Ensure ipykernel install prompt is NOT displayed when auto start is enabled & ipykernel is missing (VSCode Notebook)', async function () {
->>>>>>> fbc6dfb9
         // Ensure we have auto start enabled, and verify kernel startup fails silently without any notifications.
         // When running a cell we should get an install prompt.
         configSettings.disableJupyterAutoStart = false;
