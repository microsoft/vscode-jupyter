// Copyright (c) Microsoft Corporation. All rights reserved.
// Licensed under the MIT License.
//tslint:disable:trailing-comma no-any
import { ReactWrapper } from 'enzyme';
import { interfaces } from 'inversify';
import * as os from 'os';
import * as path from 'path';
import { SemVer } from 'semver';
import { anyString, anything, instance, mock, reset, when } from 'ts-mockito';
import * as TypeMoq from 'typemoq';
import {
    CancellationTokenSource,
    ConfigurationChangeEvent,
    Disposable,
    Event,
    EventEmitter,
    FileSystemWatcher,
    Memento,
    Uri,
    WindowState,
    WorkspaceFolder,
    WorkspaceFoldersChangeEvent
} from 'vscode';
import * as vsls from 'vsls/vscode';
import { KernelDaemonPool } from '../../client/datascience/kernel-launcher/kernelDaemonPool';

import { IExtensionSingleActivationService } from '../../client/activation/types';
import { PythonExtensionChecker } from '../../client/api/pythonApi';
import { ILanguageServerProvider, IPythonDebuggerPathProvider, IPythonExtensionChecker } from '../../client/api/types';
import { ApplicationEnvironment } from '../../client/common/application/applicationEnvironment';
import { ApplicationShell } from '../../client/common/application/applicationShell';
import { VSCodeNotebook } from '../../client/common/application/notebook';
import {
    IApplicationEnvironment,
    IApplicationShell,
    ICommandManager,
    ICustomEditorService,
    IDebugService,
    IDocumentManager,
    ILiveShareApi,
    ILiveShareTestingApi,
    IVSCodeNotebook,
    IWebviewPanelOptions,
    IWebviewPanelProvider,
    IWorkspaceService
} from '../../client/common/application/types';
import { WebviewPanelProvider } from '../../client/common/application/webviewPanels/webviewPanelProvider';
import { WorkspaceService } from '../../client/common/application/workspace';
import { AsyncDisposableRegistry } from '../../client/common/asyncDisposableRegistry';
import { JupyterSettings } from '../../client/common/configSettings';
import {
    EXTENSION_ROOT_DIR,
    UseCustomEditorApi,
    UseProposedApi,
    UseVSCodeNotebookEditorApi
} from '../../client/common/constants';
import { CryptoUtils } from '../../client/common/crypto';
import { ExperimentService } from '../../client/common/experiments/service';
import { ProductInstaller } from '../../client/common/installer/productInstaller';
import { DataScienceProductPathService } from '../../client/common/installer/productPath';
import { IProductPathService } from '../../client/common/installer/types';
import { traceError, traceInfo } from '../../client/common/logger';
import { BrowserService } from '../../client/common/net/browser';
import { HttpClient } from '../../client/common/net/httpClient';
import { IS_WINDOWS } from '../../client/common/platform/constants';
import { PathUtils } from '../../client/common/platform/pathUtils';
import { PlatformService } from '../../client/common/platform/platformService';
import { IFileSystem, IPlatformService } from '../../client/common/platform/types';
import { BufferDecoder } from '../../client/common/process/decoder';
import { ProcessLogger } from '../../client/common/process/logger';
import { ProcessServiceFactory } from '../../client/common/process/processFactory';
import { PythonExecutionFactory } from '../../client/common/process/pythonExecutionFactory';
import {
    IBufferDecoder,
    IProcessLogger,
    IProcessServiceFactory,
    IPythonExecutionFactory
} from '../../client/common/process/types';
import {
    GLOBAL_MEMENTO,
    IAsyncDisposableRegistry,
    IBrowserService,
    IConfigurationService,
    ICryptoUtils,
    IDisposable,
    IExperimentService,
    IExtensionContext,
    IExtensions,
    IHttpClient,
    IInstaller,
    IJupyterSettings,
    IMemento,
    IOutputChannel,
    IPathUtils,
    IPersistentStateFactory,
    IsWindows,
    IWatchableJupyterSettings,
    Resource,
    WORKSPACE_MEMENTO
} from '../../client/common/types';
import { sleep } from '../../client/common/utils/async';
import { noop } from '../../client/common/utils/misc';
import { IMultiStepInputFactory, MultiStepInputFactory } from '../../client/common/utils/multiStepInput';
import { EnvironmentVariablesService } from '../../client/common/variables/environment';
import { EnvironmentVariablesProvider } from '../../client/common/variables/environmentVariablesProvider';
import { IEnvironmentVariablesProvider, IEnvironmentVariablesService } from '../../client/common/variables/types';
import { CodeCssGenerator } from '../../client/datascience/codeCssGenerator';
import { JupyterCommandLineSelectorCommand } from '../../client/datascience/commands/commandLineSelector';
import { CommandRegistry } from '../../client/datascience/commands/commandRegistry';
import { ExportCommands } from '../../client/datascience/commands/exportCommands';
import { NotebookCommands } from '../../client/datascience/commands/notebookCommands';
import { JupyterServerSelectorCommand } from '../../client/datascience/commands/serverSelector';
import { DataScienceStartupTime, Identifiers, JUPYTER_OUTPUT_CHANNEL } from '../../client/datascience/constants';
import { ActiveEditorContextService } from '../../client/datascience/context/activeEditorContext';
import { DataViewer } from '../../client/datascience/data-viewing/dataViewer';
import { DataViewerDependencyService } from '../../client/datascience/data-viewing/dataViewerDependencyService';
import { DataViewerFactory } from '../../client/datascience/data-viewing/dataViewerFactory';
import { JupyterVariableDataProvider } from '../../client/datascience/data-viewing/jupyterVariableDataProvider';
import { JupyterVariableDataProviderFactory } from '../../client/datascience/data-viewing/jupyterVariableDataProviderFactory';
import { IDataViewer, IDataViewerFactory } from '../../client/datascience/data-viewing/types';
import { DebugLocationTrackerFactory } from '../../client/datascience/debugLocationTrackerFactory';
import { CellHashProvider } from '../../client/datascience/editor-integration/cellhashprovider';
import { CodeLensFactory } from '../../client/datascience/editor-integration/codeLensFactory';
import { DataScienceCodeLensProvider } from '../../client/datascience/editor-integration/codelensprovider';
import { CodeWatcher } from '../../client/datascience/editor-integration/codewatcher';
import { HoverProvider } from '../../client/datascience/editor-integration/hoverProvider';
import { DataScienceErrorHandler } from '../../client/datascience/errorHandler/errorHandler';
import { ExportBase } from '../../client/datascience/export/exportBase';
import { ExportFileOpener } from '../../client/datascience/export/exportFileOpener';
import { ExportInterpreterFinder } from '../../client/datascience/export/exportInterpreterFinder';
import { ExportManager } from '../../client/datascience/export/exportManager';
import { ExportManagerFilePicker } from '../../client/datascience/export/exportManagerFilePicker';
import { ExportToHTML } from '../../client/datascience/export/exportToHTML';
import { ExportToPDF } from '../../client/datascience/export/exportToPDF';
import { ExportToPython } from '../../client/datascience/export/exportToPython';
import { ExportUtil } from '../../client/datascience/export/exportUtil';
import { ExportFormat, IExport, IExportManager, IExportManagerFilePicker } from '../../client/datascience/export/types';
import { IntellisenseProvider } from '../../client/datascience/interactive-common/intellisense/intellisenseProvider';
import { NotebookProvider } from '../../client/datascience/interactive-common/notebookProvider';
import { NotebookServerProvider } from '../../client/datascience/interactive-common/notebookServerProvider';
import { AutoSaveService } from '../../client/datascience/interactive-ipynb/autoSaveService';
import { DigestStorage } from '../../client/datascience/interactive-ipynb/digestStorage';
import { NativeEditorCommandListener } from '../../client/datascience/interactive-ipynb/nativeEditorCommandListener';
import { NativeEditorRunByLineListener } from '../../client/datascience/interactive-ipynb/nativeEditorRunByLineListener';
import { NativeEditorSynchronizer } from '../../client/datascience/interactive-ipynb/nativeEditorSynchronizer';
import { TrustService } from '../../client/datascience/interactive-ipynb/trustService';
import { InteractiveWindowCommandListener } from '../../client/datascience/interactive-window/interactiveWindowCommandListener';
import { IPyWidgetHandler } from '../../client/datascience/ipywidgets/ipywidgetHandler';
import { IPyWidgetMessageDispatcherFactory } from '../../client/datascience/ipywidgets/ipyWidgetMessageDispatcherFactory';
import { IPyWidgetScriptSource } from '../../client/datascience/ipywidgets/ipyWidgetScriptSource';
import { JupyterCommandLineSelector } from '../../client/datascience/jupyter/commandLineSelector';
import { DebuggerVariableRegistration } from '../../client/datascience/jupyter/debuggerVariableRegistration';
import { DebuggerVariables } from '../../client/datascience/jupyter/debuggerVariables';
import { JupyterCommandFactory } from '../../client/datascience/jupyter/interpreter/jupyterCommand';
import { JupyterInterpreterDependencyService } from '../../client/datascience/jupyter/interpreter/jupyterInterpreterDependencyService';
import { JupyterInterpreterOldCacheStateStore } from '../../client/datascience/jupyter/interpreter/jupyterInterpreterOldCacheStateStore';
import { JupyterInterpreterSelectionCommand } from '../../client/datascience/jupyter/interpreter/jupyterInterpreterSelectionCommand';
import { JupyterInterpreterSelector } from '../../client/datascience/jupyter/interpreter/jupyterInterpreterSelector';
import { JupyterInterpreterService } from '../../client/datascience/jupyter/interpreter/jupyterInterpreterService';
import { JupyterInterpreterStateStore } from '../../client/datascience/jupyter/interpreter/jupyterInterpreterStateStore';
import { JupyterInterpreterSubCommandExecutionService } from '../../client/datascience/jupyter/interpreter/jupyterInterpreterSubCommandExecutionService';
import { NbConvertExportToPythonService } from '../../client/datascience/jupyter/interpreter/nbconvertExportToPythonService';
import { NbConvertInterpreterDependencyChecker } from '../../client/datascience/jupyter/interpreter/nbconvertInterpreterDependencyChecker';
import { JupyterDebugger } from '../../client/datascience/jupyter/jupyterDebugger';
import { JupyterExecutionFactory } from '../../client/datascience/jupyter/jupyterExecutionFactory';
import { JupyterExporter } from '../../client/datascience/jupyter/jupyterExporter';
import { JupyterImporter } from '../../client/datascience/jupyter/jupyterImporter';
import { JupyterNotebookProvider } from '../../client/datascience/jupyter/jupyterNotebookProvider';
import { JupyterPasswordConnect } from '../../client/datascience/jupyter/jupyterPasswordConnect';
import { JupyterServerWrapper } from '../../client/datascience/jupyter/jupyterServerWrapper';
import { JupyterSessionManagerFactory } from '../../client/datascience/jupyter/jupyterSessionManagerFactory';
import { JupyterVariables } from '../../client/datascience/jupyter/jupyterVariables';
import { KernelDependencyService } from '../../client/datascience/jupyter/kernels/kernelDependencyService';
import { KernelSelectionProvider } from '../../client/datascience/jupyter/kernels/kernelSelections';
import { KernelSelector } from '../../client/datascience/jupyter/kernels/kernelSelector';
import { KernelService } from '../../client/datascience/jupyter/kernels/kernelService';
import { KernelSwitcher } from '../../client/datascience/jupyter/kernels/kernelSwitcher';
import { KernelVariables } from '../../client/datascience/jupyter/kernelVariables';
import { NotebookStarter } from '../../client/datascience/jupyter/notebookStarter';
import { OldJupyterVariables } from '../../client/datascience/jupyter/oldJupyterVariables';
import { ServerPreload } from '../../client/datascience/jupyter/serverPreload';
import { JupyterServerSelector } from '../../client/datascience/jupyter/serverSelector';
import { JupyterDebugService } from '../../client/datascience/jupyterDebugService';
import { JupyterUriProviderRegistration } from '../../client/datascience/jupyterUriProviderRegistration';
import { KernelDaemonPreWarmer } from '../../client/datascience/kernel-launcher/kernelDaemonPreWarmer';
import { KernelFinder } from '../../client/datascience/kernel-launcher/kernelFinder';
import { KernelLauncher } from '../../client/datascience/kernel-launcher/kernelLauncher';
import { IKernelFinder, IKernelLauncher } from '../../client/datascience/kernel-launcher/types';
import { NotebookCellLanguageService } from '../../client/datascience/notebook/defaultCellLanguageService';
import { NotebookCreationTracker } from '../../client/datascience/notebookAndInteractiveTracker';
import { NotebookExtensibility } from '../../client/datascience/notebookExtensibility';
import { NotebookModelFactory } from '../../client/datascience/notebookStorage/factory';
import { NativeEditorStorage } from '../../client/datascience/notebookStorage/nativeEditorStorage';
import {
    INotebookStorageProvider,
    NotebookStorageProvider
} from '../../client/datascience/notebookStorage/notebookStorageProvider';
import { INotebookModelFactory } from '../../client/datascience/notebookStorage/types';
import { PlotViewer } from '../../client/datascience/plotting/plotViewer';
import { PlotViewerProvider } from '../../client/datascience/plotting/plotViewerProvider';
import { ProgressReporter } from '../../client/datascience/progress/progressReporter';
import { RawNotebookProviderWrapper } from '../../client/datascience/raw-kernel/rawNotebookProviderWrapper';
import { RawNotebookSupportedService } from '../../client/datascience/raw-kernel/rawNotebookSupportedService';
import { StatusProvider } from '../../client/datascience/statusProvider';
import { ThemeFinder } from '../../client/datascience/themeFinder';
import {
    ICellHashListener,
    ICellHashProvider,
    ICodeCssGenerator,
    ICodeLensFactory,
    ICodeWatcher,
    IDataScience,
    IDataScienceCodeLensProvider,
    IDataScienceCommandListener,
    IDataScienceErrorHandler,
    IDebugLocationTracker,
    IDigestStorage,
<<<<<<< HEAD
    IFileSystem,
=======
    IGatherLogger,
>>>>>>> 47e7f570
    IInteractiveWindow,
    IInteractiveWindowListener,
    IInteractiveWindowProvider,
    IJupyterCommandFactory,
    IJupyterDebugger,
    IJupyterDebugService,
    IJupyterExecution,
    IJupyterInterpreterDependencyManager,
    IJupyterNotebookProvider,
    IJupyterPasswordConnect,
    IJupyterServerProvider,
    IJupyterSessionManagerFactory,
    IJupyterSubCommandExecutionService,
    IJupyterUriProviderRegistration,
    IJupyterVariableDataProvider,
    IJupyterVariableDataProviderFactory,
    IJupyterVariables,
    IKernelDependencyService,
    INbConvertExportToPythonService,
    INbConvertInterpreterDependencyChecker,
    INotebookCreationTracker,
    INotebookEditor,
    INotebookEditorProvider,
    INotebookExecutionLogger,
    INotebookExporter,
    INotebookExtensibility,
    INotebookImporter,
    INotebookProvider,
    INotebookServer,
    INotebookStorage,
    IPlotViewer,
    IPlotViewerProvider,
    IRawNotebookProvider,
    IRawNotebookSupportedService,
    IStatusProvider,
    IThemeFinder,
    ITrustService
} from '../../client/datascience/types';
import { ProtocolParser } from '../../client/debugger/extension/helpers/protocolParser';
import { IProtocolParser } from '../../client/debugger/extension/types';
import { IEnvironmentActivationService } from '../../client/interpreter/activation/types';
import { IInterpreterSelector } from '../../client/interpreter/configuration/types';
import { IInterpreterService } from '../../client/interpreter/contracts';
import { IWindowsStoreInterpreter } from '../../client/interpreter/locators/types';
import { trustDirectoryMigrated } from '../../client/migration/migrateDigestStorage';
import { PythonEnvironment } from '../../client/pythonEnvironments/info';
import { CodeExecutionHelper } from '../../client/terminals/codeExecution/helper';
import { ICodeExecutionHelper } from '../../client/terminals/types';
import { EXTENSION_ROOT_DIR_FOR_TESTS } from '../constants';
import { EnvironmentActivationService } from '../interpreters/envActivation';
import { InterpreterService } from '../interpreters/interpreterService';
import { InterpreterSelector } from '../interpreters/selector';
import { WindowsStoreInterpreter } from '../interpreters/winStoreInterpreter';
import { MockOutputChannel } from '../mockClasses';
import { MockMemento } from '../mocks/mementos';
import { UnitTestIocContainer } from '../testing/serviceRegistry';
import { MockCommandManager } from './mockCommandManager';
import { MockCustomEditorService } from './mockCustomEditorService';
import { MockDebuggerService } from './mockDebugService';
import { MockDocumentManager } from './mockDocumentManager';
import { MockExtensions } from './mockExtensions';
import { MockFileSystem } from './mockFileSystem';
import { MockJupyterManager, SupportedCommands } from './mockJupyterManager';
import { MockJupyterManagerFactory } from './mockJupyterManagerFactory';
import { MockJupyterSettings } from './mockJupyterSettings';
import { MockLanguageServerProvider } from './mockLanguageServerProvider';
import { MockLiveShareApi } from './mockLiveShare';
import { MockWorkspaceConfiguration } from './mockWorkspaceConfig';
import { MockWorkspaceFolder } from './mockWorkspaceFolder';
import { IMountedWebView } from './mountedWebView';
import { IMountedWebViewFactory, MountedWebViewFactory } from './mountedWebViewFactory';
import { TestExecutionLogger } from './testexecutionLogger';
import { TestInteractiveWindowProvider } from './testInteractiveWindowProvider';
import {
    ITestNativeEditorProvider,
    TestNativeEditorProvider,
    TestNativeEditorProviderOld
} from './testNativeEditorProvider';
import { TestPersistentStateFactory } from './testPersistentStateFactory';
import { WebBrowserPanelProvider } from './uiTests/webBrowserPanelProvider';

export class DataScienceIocContainer extends UnitTestIocContainer {
    public get workingInterpreter() {
        return this.workingPython;
    }

    public get workingInterpreter2() {
        return this.workingPython2;
    }

    public get onContextSet(): Event<{ name: string; value: boolean }> {
        return this.contextSetEvent.event;
    }

    public get mockJupyter(): MockJupyterManager | undefined {
        return this.jupyterMock ? this.jupyterMock.getManager() : undefined;
    }

    public get isRawKernel(): boolean {
        return !this.mockJupyter && !this.getSettings().disableZMQSupport;
    }

    public get kernelService() {
        return this.kernelServiceMock;
    }
    private static jupyterInterpreters: PythonEnvironment[] = [];
    public applicationShell!: ApplicationShell;
    // tslint:disable-next-line:no-any
    public datascience!: TypeMoq.IMock<IDataScience>;
    public shouldMockJupyter: boolean;
    public attemptedPythonExtension: boolean = false;
    private commandManager: MockCommandManager = new MockCommandManager();
    private setContexts: Record<string, boolean> = {};
    private contextSetEvent: EventEmitter<{ name: string; value: boolean }> = new EventEmitter<{
        name: string;
        value: boolean;
    }>();
    private jupyterMock: MockJupyterManagerFactory | undefined;
    private asyncRegistry: AsyncDisposableRegistry;
    private configChangeEvent = new EventEmitter<ConfigurationChangeEvent>();
    private worksaceFoldersChangedEvent = new EventEmitter<WorkspaceFoldersChangeEvent>();
    private documentManager = new MockDocumentManager();
    private workingPython: PythonEnvironment = {
        path: '/foo/bar/python.exe',
        version: new SemVer('3.6.6-final'),
        sysVersion: '1.0.0.0',
        sysPrefix: 'Python',
        displayName: 'Python'
    };
    private workingPython2: PythonEnvironment = {
        path: '/foo/baz/python.exe',
        version: new SemVer('3.6.7-final'),
        sysVersion: '1.0.0.0',
        sysPrefix: 'Python',
        displayName: 'Python'
    };

    private webPanelProvider = mock(WebviewPanelProvider);
    private settingsMap = new Map<string, any>();
    private configMap = new Map<string, MockWorkspaceConfiguration>();
    private emptyConfig = new MockWorkspaceConfiguration();
    private workspaceFolders: MockWorkspaceFolder[] = [];
    private kernelServiceMock = mock(KernelService);
    private disposed = false;
    private experimentState = new Map<string, boolean>();
    private extensionRootPath: string | undefined;
    private pendingWebPanel: IMountedWebView | undefined;
    private pythonExtensionState: boolean = true;

    constructor(private readonly uiTest: boolean = false) {
        super();
        this.useVSCodeAPI = false;
        const isRollingBuild = process.env ? process.env.VSC_FORCE_REAL_JUPYTER !== undefined : false;
        this.shouldMockJupyter = !isRollingBuild;
        this.asyncRegistry = new AsyncDisposableRegistry();
    }

    public async dispose(): Promise<void> {
        // Make sure to disable all command handling during dispose. Don't want
        // anything to startup again.
        this.commandManager.dispose();
        await this.asyncRegistry.dispose();
        await super.dispose();
        this.disposed = true;

        if (!this.uiTest) {
            // Blur window focus so we don't have editors polling
            // tslint:disable-next-line: no-require-imports
            const reactHelpers = require('./reactHelpers') as typeof import('./reactHelpers');
            reactHelpers.blurWindow();
        }

        // Bounce this so that our editor has time to shutdown
        await sleep(150);

        if (!this.uiTest) {
            // Clear out the monaco global services. Some of these services are preventing shutdown.
            // tslint:disable: no-require-imports
            const services = require('monaco-editor/esm/vs/editor/standalone/browser/standaloneServices') as any;
            if (services.StaticServices) {
                const keys = Object.keys(services.StaticServices);
                keys.forEach((k) => {
                    const service = services.StaticServices[k] as any;
                    if (service && service._value && service._value.dispose) {
                        if (typeof service._value.dispose === 'function') {
                            service._value.dispose();
                        }
                    }
                });
            }
            // This file doesn't have an export so we can't force a dispose. Instead it has a 5 second timeout
            const config = require('monaco-editor/esm/vs/editor/browser/config/configuration') as any;
            if (config.getCSSBasedConfiguration) {
                config.getCSSBasedConfiguration().dispose();
            }
        }

        // Because there are outstanding promises holding onto this object, clear out everything we can
        this.workspaceFolders = [];
        this.settingsMap.clear();
        this.configMap.clear();
        this.setContexts = {};
        reset(this.webPanelProvider);
    }

    //tslint:disable:max-func-body-length
    public registerDataScienceTypes(useCustomEditor: boolean = false) {
        this.serviceManager.addSingletonInstance<number>(DataScienceStartupTime, Date.now());
        this.serviceManager.addSingletonInstance<DataScienceIocContainer>(DataScienceIocContainer, this);

        // Create the workspace service first as it's used to set config values.
        this.createWorkspaceService();

        this.serviceManager.addSingleton<IPlatformService>(IPlatformService, PlatformService);

        // Setup our webpanel provider to create our dummy web panel
        when(this.webPanelProvider.create(anything())).thenCall(this.onCreateWebPanel.bind(this));
        if (this.uiTest) {
            this.serviceManager.addSingleton<IWebviewPanelProvider>(IWebviewPanelProvider, WebBrowserPanelProvider);
            this.serviceManager.add<IInteractiveWindowListener>(IInteractiveWindowListener, IPyWidgetScriptSource);
            this.serviceManager.addSingleton<IHttpClient>(IHttpClient, HttpClient);
        } else {
            this.serviceManager.addSingletonInstance<IWebviewPanelProvider>(
                IWebviewPanelProvider,
                instance(this.webPanelProvider)
            );
        }
        this.serviceManager.addSingleton<INotebookExtensibility>(INotebookExtensibility, NotebookExtensibility);
        this.serviceManager.addSingleton<IExportManager>(IExportManager, ExportManager);
        this.serviceManager.addSingleton<ExportInterpreterFinder>(ExportInterpreterFinder, ExportInterpreterFinder);
        this.serviceManager.addSingleton<ExportFileOpener>(ExportFileOpener, ExportFileOpener);
        this.serviceManager.addSingleton<IExport>(IExport, ExportToPDF, ExportFormat.pdf);
        this.serviceManager.addSingleton<IExport>(IExport, ExportToHTML, ExportFormat.html);
        this.serviceManager.addSingleton<IExport>(IExport, ExportToPython, ExportFormat.python);
        this.serviceManager.addSingleton<IExport>(IExport, ExportBase, 'Export Base');
        this.serviceManager.addSingleton<ExportUtil>(ExportUtil, ExportUtil);
        this.serviceManager.addSingleton<ExportCommands>(ExportCommands, ExportCommands);
        this.serviceManager.addSingleton<IExportManagerFilePicker>(IExportManagerFilePicker, ExportManagerFilePicker);
        this.serviceManager.addSingleton<INbConvertInterpreterDependencyChecker>(
            INbConvertInterpreterDependencyChecker,
            NbConvertInterpreterDependencyChecker
        );
        this.serviceManager.addSingleton<INbConvertExportToPythonService>(
            INbConvertExportToPythonService,
            NbConvertExportToPythonService
        );

        this.serviceManager.addSingleton<INotebookModelFactory>(INotebookModelFactory, NotebookModelFactory);
        this.serviceManager.addSingleton<IMountedWebViewFactory>(IMountedWebViewFactory, MountedWebViewFactory);
        this.serviceManager.addSingletonInstance<IFileSystem>(IFileSystem, new MockFileSystem());
        this.serviceManager.addSingleton<IJupyterExecution>(IJupyterExecution, JupyterExecutionFactory);
        this.serviceManager.addSingleton<IInteractiveWindowProvider>(
            IInteractiveWindowProvider,
            TestInteractiveWindowProvider
        );
        this.serviceManager.addSingletonInstance(UseProposedApi, false);
        this.serviceManager.addSingletonInstance(UseCustomEditorApi, useCustomEditor);
        this.serviceManager.addSingletonInstance(UseVSCodeNotebookEditorApi, false);
        this.serviceManager.addSingleton<IDataViewerFactory>(IDataViewerFactory, DataViewerFactory);
        this.serviceManager.add<IJupyterVariableDataProvider>(
            IJupyterVariableDataProvider,
            JupyterVariableDataProvider
        );
        this.serviceManager.addSingleton<IJupyterVariableDataProviderFactory>(
            IJupyterVariableDataProviderFactory,
            JupyterVariableDataProviderFactory
        );
        this.serviceManager.addSingleton<IPlotViewerProvider>(IPlotViewerProvider, PlotViewerProvider);
        this.serviceManager.add<IDataViewer>(IDataViewer, DataViewer);
        this.serviceManager.add<IPlotViewer>(IPlotViewer, PlotViewer);

        const experimentService = mock(ExperimentService);
        this.serviceManager.addSingletonInstance<IExperimentService>(IExperimentService, instance(experimentService));
        const extensionChecker = mock(PythonExtensionChecker);
        when(extensionChecker.isPythonExtensionInstalled).thenCall(this.isPythonExtensionInstalled.bind(this));
        when(extensionChecker.showPythonExtensionInstallRequiredPrompt()).thenCall(
            this.installPythonExtension.bind(this)
        );
        this.serviceManager.addSingletonInstance<IPythonExtensionChecker>(
            IPythonExtensionChecker,
            instance(extensionChecker)
        );

        // Adjust all experiments to be on by default
        when(experimentService.inExperiment(anything())).thenCall((exp) => {
            const setState = this.experimentState.get(exp);
            if (setState === undefined) {
                // All experiments on by default
                return Promise.resolve(true);
            }
            return Promise.resolve(setState);
        });

        this.serviceManager.addSingleton<IApplicationEnvironment>(IApplicationEnvironment, ApplicationEnvironment);
        this.serviceManager.add<INotebookImporter>(INotebookImporter, JupyterImporter);
        this.serviceManager.add<INotebookExporter>(INotebookExporter, JupyterExporter);
        this.serviceManager.addSingleton<ILiveShareApi>(ILiveShareApi, MockLiveShareApi);
        this.serviceManager.addSingleton<IExtensions>(IExtensions, MockExtensions);
        this.serviceManager.add<INotebookServer>(INotebookServer, JupyterServerWrapper);
        this.serviceManager.add<IJupyterCommandFactory>(IJupyterCommandFactory, JupyterCommandFactory);
        this.serviceManager.addSingleton<IRawNotebookProvider>(IRawNotebookProvider, RawNotebookProviderWrapper);
        this.serviceManager.addSingleton<IRawNotebookSupportedService>(
            IRawNotebookSupportedService,
            RawNotebookSupportedService
        );
        this.serviceManager.addSingleton<IThemeFinder>(IThemeFinder, ThemeFinder);
        this.serviceManager.addSingleton<ICodeCssGenerator>(ICodeCssGenerator, CodeCssGenerator);
        this.serviceManager.addSingleton<IStatusProvider>(IStatusProvider, StatusProvider);
        this.serviceManager.addSingleton<IBrowserService>(IBrowserService, BrowserService);
        this.serviceManager.addSingleton<NotebookCellLanguageService>(
            NotebookCellLanguageService,
            NotebookCellLanguageService
        );
        this.serviceManager.addSingletonInstance<IAsyncDisposableRegistry>(
            IAsyncDisposableRegistry,
            this.asyncRegistry
        );
        this.serviceManager.add<ICodeWatcher>(ICodeWatcher, CodeWatcher);
        this.serviceManager.add<IDataScienceCodeLensProvider>(
            IDataScienceCodeLensProvider,
            DataScienceCodeLensProvider
        );
        this.serviceManager.add<ICodeExecutionHelper>(ICodeExecutionHelper, CodeExecutionHelper);
        this.serviceManager.add<IDataScienceCommandListener>(
            IDataScienceCommandListener,
            InteractiveWindowCommandListener
        );
        this.serviceManager.addSingleton<IDataScienceErrorHandler>(IDataScienceErrorHandler, DataScienceErrorHandler);
        this.serviceManager.addSingleton<IExtensionSingleActivationService>(
            IExtensionSingleActivationService,
            DebuggerVariableRegistration
        );
        this.serviceManager.addSingleton<IJupyterVariables>(
            IJupyterVariables,
            JupyterVariables,
            Identifiers.ALL_VARIABLES
        );
        this.serviceManager.addSingleton<IJupyterVariables>(
            IJupyterVariables,
            OldJupyterVariables,
            Identifiers.OLD_VARIABLES
        );
        this.serviceManager.addSingleton<IJupyterVariables>(
            IJupyterVariables,
            KernelVariables,
            Identifiers.KERNEL_VARIABLES
        );
        this.serviceManager.addSingleton<IJupyterVariables>(
            IJupyterVariables,
            DebuggerVariables,
            Identifiers.DEBUGGER_VARIABLES
        );
        this.serviceManager.addSingleton<IJupyterDebugger>(IJupyterDebugger, JupyterDebugger, undefined, [
            ICellHashListener
        ]);
        this.serviceManager.addSingleton<IDebugLocationTracker>(IDebugLocationTracker, DebugLocationTrackerFactory);
        this.serviceManager.addSingleton<INotebookEditorProvider>(
            INotebookEditorProvider,
            useCustomEditor ? TestNativeEditorProvider : TestNativeEditorProviderOld
        );
        this.serviceManager.addSingleton<DataViewerDependencyService>(
            DataViewerDependencyService,
            DataViewerDependencyService
        );

        this.serviceManager.addSingleton<IDataScienceCommandListener>(
            IDataScienceCommandListener,
            NativeEditorCommandListener
        );
        this.serviceManager.addSingletonInstance<IOutputChannel>(
            IOutputChannel,
            mock(MockOutputChannel),
            JUPYTER_OUTPUT_CHANNEL
        );
        this.serviceManager.addSingleton<ICryptoUtils>(ICryptoUtils, CryptoUtils);
        this.serviceManager.addSingleton<IExtensionSingleActivationService>(
            IExtensionSingleActivationService,
            ServerPreload
        );
        const mockExtensionContext = TypeMoq.Mock.ofType<IExtensionContext>();
        mockExtensionContext.setup((m) => m.globalStoragePath).returns(() => os.tmpdir());
        const globalState = new MockMemento();
        globalState.update(trustDirectoryMigrated, true);
        mockExtensionContext.setup((m) => m.globalState).returns(() => globalState);
        mockExtensionContext.setup((m) => m.extensionPath).returns(() => this.extensionRootPath || os.tmpdir());
        this.serviceManager.addSingletonInstance<IExtensionContext>(IExtensionContext, mockExtensionContext.object);

        const mockServerSelector = mock(JupyterServerSelector);
        this.serviceManager.addSingletonInstance<JupyterServerSelector>(
            JupyterServerSelector,
            instance(mockServerSelector)
        );

        this.serviceManager.addSingleton<INotebookProvider>(INotebookProvider, NotebookProvider);
        this.serviceManager.addSingleton<IJupyterNotebookProvider>(IJupyterNotebookProvider, JupyterNotebookProvider);
        this.serviceManager.addSingleton<IJupyterServerProvider>(IJupyterServerProvider, NotebookServerProvider);

        this.serviceManager.add<IInteractiveWindowListener>(IInteractiveWindowListener, IntellisenseProvider);
        this.serviceManager.add<IInteractiveWindowListener>(IInteractiveWindowListener, AutoSaveService);
        this.serviceManager.add<IInteractiveWindowListener>(IInteractiveWindowListener, NativeEditorRunByLineListener);
        this.serviceManager.addSingleton<IPyWidgetMessageDispatcherFactory>(
            IPyWidgetMessageDispatcherFactory,
            IPyWidgetMessageDispatcherFactory
        );
        if (this.uiTest) {
            this.serviceManager.add<IInteractiveWindowListener>(IInteractiveWindowListener, IPyWidgetHandler);
        }
        this.serviceManager.add<IProtocolParser>(IProtocolParser, ProtocolParser);
        this.serviceManager.addSingleton<IJupyterDebugService>(
            IJupyterDebugService,
            JupyterDebugService,
            Identifiers.RUN_BY_LINE_DEBUGSERVICE
        );
        const mockDebugService = new MockDebuggerService(
            this.serviceManager.get<IJupyterDebugService>(IJupyterDebugService, Identifiers.RUN_BY_LINE_DEBUGSERVICE)
        );
        this.serviceManager.addSingletonInstance<IDebugService>(IDebugService, mockDebugService);
        this.serviceManager.addSingletonInstance<IJupyterDebugService>(
            IJupyterDebugService,
            mockDebugService,
            Identifiers.MULTIPLEXING_DEBUGSERVICE
        );
        this.serviceManager.add<ICellHashProvider>(ICellHashProvider, CellHashProvider, undefined, [
            INotebookExecutionLogger
        ]);
        this.serviceManager.addSingleton<INotebookExecutionLogger>(INotebookExecutionLogger, HoverProvider);
        this.serviceManager.add<INotebookExecutionLogger>(INotebookExecutionLogger, TestExecutionLogger);
        this.serviceManager.addSingleton<ICodeLensFactory>(ICodeLensFactory, CodeLensFactory, undefined, [
            IInteractiveWindowListener
        ]);
        this.serviceManager.addSingleton<NotebookStarter>(NotebookStarter, NotebookStarter);
        this.serviceManager.addSingleton<KernelSelector>(KernelSelector, KernelSelector);
        this.serviceManager.addSingleton<KernelSelectionProvider>(KernelSelectionProvider, KernelSelectionProvider);
        this.serviceManager.addSingleton<KernelSwitcher>(KernelSwitcher, KernelSwitcher);
        this.serviceManager.addSingleton<IKernelDependencyService>(IKernelDependencyService, KernelDependencyService);
        this.serviceManager.addSingleton<INotebookCreationTracker>(INotebookCreationTracker, NotebookCreationTracker);
        this.serviceManager.addSingleton<KernelDaemonPool>(KernelDaemonPool, KernelDaemonPool);
        this.serviceManager.addSingleton<KernelDaemonPreWarmer>(KernelDaemonPreWarmer, KernelDaemonPreWarmer);
        this.serviceManager.addSingleton<IVSCodeNotebook>(IVSCodeNotebook, VSCodeNotebook);
        this.serviceManager.addSingleton<IProductPathService>(IProductPathService, DataScienceProductPathService);
        this.serviceManager.addSingleton<IMultiStepInputFactory>(IMultiStepInputFactory, MultiStepInputFactory);

        // No need of reporting progress.
        const progressReporter = mock(ProgressReporter);
        when(progressReporter.createProgressIndicator(anything())).thenReturn({
            dispose: noop,
            token: new CancellationTokenSource().token
        });
        this.serviceManager.addSingletonInstance<ProgressReporter>(ProgressReporter, instance(progressReporter));

        // Setup our command list
        this.commandManager.registerCommand('setContext', (name: string, value: boolean) => {
            this.setContexts[name] = value;
            this.contextSetEvent.fire({ name: name, value: value });
        });
        this.serviceManager.addSingletonInstance<ICommandManager>(ICommandManager, this.commandManager);

        // Mock the app shell
        this.applicationShell = mock(ApplicationShell);
        const configurationService = TypeMoq.Mock.ofType<IConfigurationService>();

        configurationService.setup((c) => c.getSettings(TypeMoq.It.isAny())).returns(this.getSettings.bind(this));

        this.serviceManager.addSingleton<IEnvironmentVariablesProvider>(
            IEnvironmentVariablesProvider,
            EnvironmentVariablesProvider
        );

        this.serviceManager.addSingletonInstance<IApplicationShell>(IApplicationShell, instance(this.applicationShell));
        this.serviceManager.addSingletonInstance<IDocumentManager>(IDocumentManager, this.documentManager);
        this.serviceManager.addSingletonInstance<IConfigurationService>(
            IConfigurationService,
            configurationService.object
        );

        this.datascience = TypeMoq.Mock.ofType<IDataScience>();
        this.serviceManager.addSingletonInstance<IDataScience>(IDataScience, this.datascience.object);
        this.serviceManager.addSingleton<JupyterCommandLineSelector>(
            JupyterCommandLineSelector,
            JupyterCommandLineSelector
        );
        this.serviceManager.addSingleton<JupyterCommandLineSelectorCommand>(
            JupyterCommandLineSelectorCommand,
            JupyterCommandLineSelectorCommand
        );

        this.serviceManager.addSingleton<JupyterServerSelectorCommand>(
            JupyterServerSelectorCommand,
            JupyterServerSelectorCommand
        );
        this.serviceManager.addSingleton<NotebookCommands>(NotebookCommands, NotebookCommands);

        this.serviceManager.addSingleton<CommandRegistry>(CommandRegistry, CommandRegistry);
        this.serviceManager.addSingleton<IBufferDecoder>(IBufferDecoder, BufferDecoder);
        this.serviceManager.addSingleton<IEnvironmentVariablesService>(
            IEnvironmentVariablesService,
            EnvironmentVariablesService
        );
        this.serviceManager.addSingleton<IPathUtils>(IPathUtils, PathUtils);
        this.serviceManager.addSingletonInstance<boolean>(IsWindows, IS_WINDOWS);

        const globalStorage = this.serviceManager.get<Memento>(IMemento, GLOBAL_MEMENTO);
        const localStorage = this.serviceManager.get<Memento>(IMemento, WORKSPACE_MEMENTO);

        // Create a custom persistent state factory that remembers specific things between tests
        this.serviceManager.addSingletonInstance<IPersistentStateFactory>(
            IPersistentStateFactory,
            new TestPersistentStateFactory(globalStorage, localStorage)
        );

        this.serviceManager.addSingleton<JupyterInterpreterStateStore>(
            JupyterInterpreterStateStore,
            JupyterInterpreterStateStore
        );
        this.serviceManager.addSingleton<IExtensionSingleActivationService>(
            IExtensionSingleActivationService,
            JupyterInterpreterSelectionCommand
        );
        this.serviceManager.addSingleton<JupyterInterpreterSelector>(
            JupyterInterpreterSelector,
            JupyterInterpreterSelector
        );
        this.serviceManager.addSingleton<JupyterInterpreterDependencyService>(
            JupyterInterpreterDependencyService,
            JupyterInterpreterDependencyService
        );
        this.serviceManager.addSingleton<JupyterInterpreterService>(
            JupyterInterpreterService,
            JupyterInterpreterService
        );
        this.serviceManager.addSingleton<JupyterInterpreterOldCacheStateStore>(
            JupyterInterpreterOldCacheStateStore,
            JupyterInterpreterOldCacheStateStore
        );
        this.serviceManager.addSingleton<ActiveEditorContextService>(
            ActiveEditorContextService,
            ActiveEditorContextService
        );
        this.serviceManager.addSingleton<IKernelLauncher>(IKernelLauncher, KernelLauncher);
        this.serviceManager.addSingleton<IKernelFinder>(IKernelFinder, KernelFinder);

        this.serviceManager.addSingleton<IJupyterSubCommandExecutionService>(
            IJupyterSubCommandExecutionService,
            JupyterInterpreterSubCommandExecutionService
        );
        this.serviceManager.addSingleton<IJupyterInterpreterDependencyManager>(
            IJupyterInterpreterDependencyManager,
            JupyterInterpreterSubCommandExecutionService
        );

        this.serviceManager.add<INotebookStorage>(INotebookStorage, NativeEditorStorage);
        this.serviceManager.addSingleton<INotebookStorageProvider>(INotebookStorageProvider, NotebookStorageProvider);
        this.serviceManager.addSingleton<ICustomEditorService>(ICustomEditorService, MockCustomEditorService);
        this.serviceManager.addSingletonInstance<IPythonDebuggerPathProvider>(IPythonDebuggerPathProvider, {
            getDebuggerPath: async () => path.join(EXTENSION_ROOT_DIR_FOR_TESTS, 'pythonFiles', 'lib', 'python')
        });

        // Create our jupyter mock if necessary
        if (this.shouldMockJupyter) {
            this.jupyterMock = new MockJupyterManagerFactory(this.serviceManager);
            // When using mocked Jupyter, default to using default kernel.
            when(this.kernelServiceMock.searchAndRegisterKernel(anything(), anything())).thenResolve(undefined);
            when(this.kernelServiceMock.getKernelSpecs(anything(), anything())).thenResolve([]);
            this.serviceManager.addSingletonInstance<KernelService>(KernelService, instance(this.kernelServiceMock));

            this.serviceManager.addSingletonInstance<IInterpreterSelector>(
                IInterpreterSelector,
                instance(mock(InterpreterSelector))
            );
            this.serviceManager.addSingletonInstance<IWindowsStoreInterpreter>(
                IWindowsStoreInterpreter,
                instance(mock(WindowsStoreInterpreter))
            );
            this.serviceManager.addSingletonInstance<IEnvironmentActivationService>(
                IEnvironmentActivationService,
                instance(mock(EnvironmentActivationService))
            );

            // Raw Kernel doesn't have a mock layer, so disable ZMQ for mocked jupyter tests
            this.forceDataScienceSettingsChanged({ disableZMQSupport: true }, false);
        } else {
            this.serviceManager.addSingleton<IInstaller>(IInstaller, ProductInstaller);
            this.serviceManager.addSingleton<IInterpreterService>(IInterpreterService, InterpreterService);
            this.serviceManager.addSingleton<IInterpreterSelector>(IInterpreterSelector, InterpreterSelector);
            this.serviceManager.addSingleton<IWindowsStoreInterpreter>(
                IWindowsStoreInterpreter,
                WindowsStoreInterpreter
            );
            this.serviceManager.addSingleton<IEnvironmentActivationService>(
                IEnvironmentActivationService,
                EnvironmentActivationService
            );
            this.serviceManager.addSingleton<KernelService>(KernelService, KernelService);
            this.serviceManager.addSingleton<IProcessServiceFactory>(IProcessServiceFactory, ProcessServiceFactory);
            this.serviceManager.addSingleton<IPythonExecutionFactory>(IPythonExecutionFactory, PythonExecutionFactory);

            this.serviceManager.addSingleton<IJupyterSessionManagerFactory>(
                IJupyterSessionManagerFactory,
                JupyterSessionManagerFactory
            );
            this.serviceManager.addSingleton<IJupyterPasswordConnect>(IJupyterPasswordConnect, JupyterPasswordConnect);
            this.serviceManager.addSingleton<IProcessLogger>(IProcessLogger, ProcessLogger);
        }
        this.serviceManager.addSingleton<NativeEditorSynchronizer>(NativeEditorSynchronizer, NativeEditorSynchronizer);
        this.serviceManager.addSingleton<ITrustService>(ITrustService, TrustService);
        this.serviceManager.addSingleton<IDigestStorage>(IDigestStorage, DigestStorage);
        // Disable syncrhonizing edits
        this.serviceContainer.get<NativeEditorSynchronizer>(NativeEditorSynchronizer).disable();
        const dummyDisposable = {
            dispose: () => {
                return;
            }
        };
        this.serviceManager.addSingleton<ILanguageServerProvider>(ILanguageServerProvider, MockLanguageServerProvider);

        when(this.applicationShell.showErrorMessage(anyString())).thenReturn(Promise.resolve(''));
        when(this.applicationShell.showErrorMessage(anyString(), anything())).thenReturn(Promise.resolve(''));
        when(this.applicationShell.showErrorMessage(anyString(), anything(), anything())).thenReturn(
            Promise.resolve('')
        );
        when(this.applicationShell.showInformationMessage(anyString())).thenReturn(Promise.resolve(''));
        when(this.applicationShell.showInformationMessage(anyString(), anything())).thenReturn(Promise.resolve(''));
        when(
            this.applicationShell.showInformationMessage(anyString(), anything(), anything())
        ).thenCall((_a1, a2, _a3) => Promise.resolve(a2));
        when(this.applicationShell.showInformationMessage(anyString(), anything(), anything(), anything())).thenCall(
            (_a1, a2, _a3, a4) => {
                if (typeof a2 === 'string') {
                    return Promise.resolve(a2);
                } else {
                    return Promise.resolve(a4);
                }
            }
        );
        when(this.applicationShell.showWarningMessage(anyString())).thenReturn(Promise.resolve(''));
        when(this.applicationShell.showWarningMessage(anyString(), anything())).thenReturn(Promise.resolve(''));
        when(this.applicationShell.showWarningMessage(anyString(), anything(), anything())).thenCall((_a1, a2, _a3) =>
            Promise.resolve(a2)
        );
        when(this.applicationShell.showWarningMessage(anyString(), anything(), anything(), anything())).thenCall(
            (_a1, a2, _a3, a4) => {
                if (typeof a2 === 'string') {
                    return Promise.resolve(a2);
                } else {
                    return Promise.resolve(a4);
                }
            }
        );
        when(this.applicationShell.showSaveDialog(anything())).thenReturn(Promise.resolve(Uri.file('test.ipynb')));
        when(this.applicationShell.setStatusBarMessage(anything())).thenReturn(dummyDisposable);
        when(this.applicationShell.showInputBox(anything())).thenReturn(Promise.resolve('Python'));
        const eventCallback = (
            _listener: (e: WindowState) => any,
            _thisArgs?: any,
            _disposables?: IDisposable[] | Disposable
        ) => {
            return {
                dispose: noop
            };
        };
        when(this.applicationShell.onDidChangeWindowState).thenReturn(eventCallback);
        when(this.applicationShell.withProgress(anything(), anything())).thenCall((_o, c) => c());

        if (this.mockJupyter) {
            this.addInterpreter(this.workingPython2, SupportedCommands.all);
            this.addInterpreter(this.workingPython, SupportedCommands.all);
        }
        this.serviceManager.addSingleton<IJupyterUriProviderRegistration>(
            IJupyterUriProviderRegistration,
            JupyterUriProviderRegistration
        );
    }
    public setFileContents(uri: Uri, contents: string) {
        const fileSystem = this.serviceManager.get<IFileSystem>(IFileSystem) as MockFileSystem;
        fileSystem.addFileContents(uri.fsPath, contents);
    }

    public async activate(): Promise<void> {
        // Activate all of the extension activation services
        const activationServices = this.serviceManager.getAll<IExtensionSingleActivationService>(
            IExtensionSingleActivationService
        );

        await Promise.all(activationServices.map((a) => a.activate()));

        // Make sure the command registry registers all commands
        this.get<CommandRegistry>(CommandRegistry).register();

        // Then force our interpreter to be one that supports jupyter (unless in a mock state when we don't have to)
        if (!this.mockJupyter) {
            const interpreterService = this.serviceManager.get<IInterpreterService>(IInterpreterService);
            const activeInterpreter = await interpreterService.getActiveInterpreter();
            if (!activeInterpreter || !(await this.hasFunctionalDependencies(activeInterpreter))) {
                const list = await this.getFunctionalTestInterpreters();
                if (list.length) {
                    this.forceSettingsChanged(undefined, list[0].path, {});

                    // Log this all the time. Useful in determining why a test may not pass.
                    const message = `Setting interpreter to ${list[0].displayName || list[0].path} -> ${list[0].path}`;
                    traceInfo(message);
                    // tslint:disable-next-line: no-console
                    console.log(message);

                    // Also set this as the interpreter to use for jupyter
                    await this.serviceManager
                        .get<JupyterInterpreterService>(JupyterInterpreterService)
                        .setAsSelectedInterpreter(list[0]);
                } else {
                    throw new Error(
                        'No jupyter capable interpreter found. Make sure you install all of the functional requirements before running a test'
                    );
                }
            }
        }
    }

    // tslint:disable:any
    public createWebView(
        mount: () => ReactWrapper<any, Readonly<{}>, React.Component>,
        id: string,
        role: vsls.Role = vsls.Role.None
    ) {
        // Force the container to mock actual live share if necessary
        if (role !== vsls.Role.None) {
            const liveShareTest = this.get<ILiveShareApi>(ILiveShareApi) as ILiveShareTestingApi;
            liveShareTest.forceRole(role);
        }

        // We need to mount the react control before we even create an interactive window object. Otherwise the mount will miss rendering some parts
        this.pendingWebPanel = this.get<IMountedWebViewFactory>(IMountedWebViewFactory).create(id, mount);
        return this.pendingWebPanel;
    }

    public getWrapper(type: 'notebook' | 'interactive') {
        if (type === 'notebook') {
            return this.getNativeWebPanel(undefined).wrapper;
        } else {
            return this.getInteractiveWebPanel(undefined).wrapper;
        }
    }

    public getInteractiveWebPanel(window: IInteractiveWindow | undefined) {
        return this.get<TestInteractiveWindowProvider>(IInteractiveWindowProvider).getMountedWebView(window);
    }

    public getNativeWebPanel(window: INotebookEditor | undefined) {
        return this.get<ITestNativeEditorProvider>(INotebookEditorProvider).getMountedWebView(window);
    }

    public getContext(name: string): boolean {
        if (this.setContexts.hasOwnProperty(name)) {
            return this.setContexts[name];
        }

        return false;
    }

    public getSettings(resource?: Uri): IWatchableJupyterSettings {
        const key = this.getResourceKey(resource);
        let setting = this.settingsMap.get(key);
        if (!setting && !this.disposed) {
            // Make sure we have the default config for this resource first.
            this.getWorkspaceConfig('jupyter', resource);
            setting = new MockJupyterSettings(resource, this.serviceManager.get<IWorkspaceService>(IWorkspaceService));
            this.settingsMap.set(key, setting);
        } else if (this.disposed) {
            setting = this.generateJupyterSettings();
        }
        return setting;
    }

    public forceDataScienceSettingsChanged(
        dataScienceSettings: Partial<IJupyterSettings>,
        notifyEvent: boolean = true
    ) {
        this.forceSettingsChanged(undefined, '', dataScienceSettings, notifyEvent);
    }

    public setExtensionRootPath(newRoot: string) {
        this.extensionRootPath = newRoot;
    }

    public async getJupyterCapableInterpreter(): Promise<PythonEnvironment | undefined> {
        const list = await this.getFunctionalTestInterpreters();
        return list ? list[0] : undefined;
    }

    public async getFunctionalTestInterpreters(): Promise<PythonEnvironment[]> {
        // This should be cacheable as we don't install new interpreters during tests
        if (DataScienceIocContainer.jupyterInterpreters.length > 0) {
            return DataScienceIocContainer.jupyterInterpreters;
        }
        const list = await this.get<IInterpreterService>(IInterpreterService).getInterpreters(undefined);
        const promises = list.map((f) => this.hasFunctionalDependencies(f).then((b) => (b ? f : undefined)));
        const resolved = await Promise.all(promises);
        DataScienceIocContainer.jupyterInterpreters = resolved.filter((r) => r) as PythonEnvironment[];
        return DataScienceIocContainer.jupyterInterpreters;
    }

    public addWorkspaceFolder(folderPath: string) {
        const workspaceFolder = new MockWorkspaceFolder(folderPath, this.workspaceFolders.length);
        this.workspaceFolders.push(workspaceFolder);
        return workspaceFolder;
    }

    public addResourceToFolder(resource: Uri, folderPath: string) {
        let folder = this.workspaceFolders.find((f) => f.uri.fsPath === folderPath);
        if (!folder) {
            folder = this.addWorkspaceFolder(folderPath);
        }
        folder.ownedResources.add(resource.toString());
    }

    public get<T>(serviceIdentifier: interfaces.ServiceIdentifier<T>, name?: string | number | symbol): T {
        return this.serviceManager.get<T>(serviceIdentifier, name);
    }

    public getAll<T>(serviceIdentifier: interfaces.ServiceIdentifier<T>, name?: string | number | symbol): T[] {
        return this.serviceManager.getAll<T>(serviceIdentifier, name);
    }

    public addDocument(code: string, file: string) {
        return this.documentManager.addDocument(code, file);
    }

    public addInterpreter(newInterpreter: PythonEnvironment, commands: SupportedCommands) {
        if (this.mockJupyter) {
            this.mockJupyter.addInterpreter(newInterpreter, commands);
        }
    }

    public getWorkspaceConfig(section: string | undefined, resource?: Resource): MockWorkspaceConfiguration {
        if (!section || section !== 'jupyter') {
            return this.emptyConfig;
        }
        const key = this.getResourceKey(resource);
        let result = this.configMap.get(key);
        if (!result) {
            result = this.generateWorkspaceConfig();
            this.configMap.set(key, result);
        }
        return result;
    }

    public setExperimentState(experimentName: string, enabled: boolean) {
        this.experimentState.set(experimentName, enabled);
    }

    public setPythonExtensionState(installed: boolean) {
        this.pythonExtensionState = installed;
    }

    private async onCreateWebPanel(options: IWebviewPanelOptions) {
        if (!this.pendingWebPanel) {
            throw new Error('Creating web panel without a mount');
        }
        const panel = this.pendingWebPanel;
        panel.attach(options);
        return panel;
    }

    private isPythonExtensionInstalled() {
        return this.pythonExtensionState;
    }

    private installPythonExtension() {
        this.attemptedPythonExtension = true;
    }

    private forceSettingsChanged(
        resource: Resource,
        newPath: string,
        partial: Partial<IJupyterSettings>,
        notifyEvent: boolean = true
    ) {
        // tslint:disable-next-line: no-suspicious-comment
        // TODO: Python path will not be updated by this code so tests are unlikely to pass
        const settings = this.getSettings(resource) as MockJupyterSettings;
        if (partial) {
            settings.assign(partial);
        }

        if (notifyEvent) {
            // The workspace config must be updated too as a config change event will cause the data to be reread from
            // the config.
            const config = this.getWorkspaceConfig('jupyter', resource);
            // Turn into the JSON only version
            const jsonVersion = JSON.parse(JSON.stringify(settings));
            // Update each key
            const keys = Object.keys(jsonVersion);
            keys.forEach((k) => config.update(k, jsonVersion[k]).ignoreErrors());
            settings.fireChangeEvent();
            this.configChangeEvent.fire({
                affectsConfiguration(_s: string, _r?: Uri): boolean {
                    return true;
                }
            });
            this.get<InterpreterService>(IInterpreterService).updateInterpreter(resource, newPath);
        }
    }

    private generateJupyterSettings() {
        // Create a dummy settings just to setup the workspace config
        const settings = new MockJupyterSettings(undefined);

        // Then setup the default values.
        settings.assign({
            allowImportFromNotebook: true,
            alwaysTrustNotebooks: true,
            jupyterLaunchTimeout: 120000,
            jupyterLaunchRetries: 3,
            jupyterServerURI: 'local',
            // tslint:disable-next-line: no-invalid-template-strings
            notebookFileRoot: '${fileDirname}',
            changeDirOnImportExport: false,
            useDefaultConfigForJupyter: true,
            jupyterInterruptTimeout: 10000,
            searchForJupyter: true,
            showCellInputCode: true,
            collapseCellInputCodeByDefault: true,
            allowInput: true,
            maxOutputSize: 400,
            enableScrollingForCellOutputs: true,
            errorBackgroundColor: '#FFFFFF',
            sendSelectionToInteractiveWindow: false,
            codeRegularExpression: '^(#\\s*%%|#\\s*\\<codecell\\>|#\\s*In\\[\\d*?\\]|#\\s*In\\[ \\])',
            markdownRegularExpression: '^(#\\s*%%\\s*\\[markdown\\]|#\\s*\\<markdowncell\\>)',
            variableExplorerExclude: 'module;function;builtin_function_or_method',
            liveShareConnectionTimeout: 100,
            enablePlotViewer: true,
            stopOnFirstLineWhileDebugging: true,
            stopOnError: true,
            addGotoCodeLenses: true,
            enableCellCodeLens: true,
            runStartupCommands: '',
            debugJustMyCode: true,
            variableQueries: [],
            jupyterCommandLineArguments: [],
            disableJupyterAutoStart: false,
            widgetScriptSources: ['jsdelivr.com', 'unpkg.com'],
            interactiveWindowMode: 'single'
        });
        return settings;
    }

    private generateWorkspaceConfig(): MockWorkspaceConfiguration {
        const settings = this.generateJupyterSettings();

        // Use these settings to default all of the settings in a python configuration
        return new MockWorkspaceConfiguration(settings);
    }

    private createWorkspaceService() {
        class MockFileSystemWatcher implements FileSystemWatcher {
            public ignoreCreateEvents: boolean = false;
            public ignoreChangeEvents: boolean = false;
            public ignoreDeleteEvents: boolean = false;
            //tslint:disable-next-line:no-any
            public onDidChange(_listener: (e: Uri) => any, _thisArgs?: any, _disposables?: Disposable[]): Disposable {
                return { dispose: noop };
            }
            //tslint:disable-next-line:no-any
            public onDidDelete(_listener: (e: Uri) => any, _thisArgs?: any, _disposables?: Disposable[]): Disposable {
                return { dispose: noop };
            }
            //tslint:disable-next-line:no-any
            public onDidCreate(_listener: (e: Uri) => any, _thisArgs?: any, _disposables?: Disposable[]): Disposable {
                return { dispose: noop };
            }
            public dispose() {
                noop();
            }
        }

        const workspaceService = mock(WorkspaceService);
        this.serviceManager.addSingletonInstance<IWorkspaceService>(IWorkspaceService, instance(workspaceService));
        when(workspaceService.onDidChangeConfiguration).thenReturn(this.configChangeEvent.event);
        when(workspaceService.onDidChangeWorkspaceFolders).thenReturn(this.worksaceFoldersChangedEvent.event);

        // Create another config for other parts of the workspace config.
        when(workspaceService.getConfiguration(anything())).thenCall(this.getWorkspaceConfig.bind(this));
        when(workspaceService.getConfiguration(anything(), anything())).thenCall(this.getWorkspaceConfig.bind(this));
        const testWorkspaceFolder = path.join(EXTENSION_ROOT_DIR, 'src', 'test', 'datascience');

        when(workspaceService.createFileSystemWatcher(anything(), anything(), anything(), anything())).thenReturn(
            new MockFileSystemWatcher()
        );
        when(workspaceService.createFileSystemWatcher(anything())).thenReturn(new MockFileSystemWatcher());
        when(workspaceService.hasWorkspaceFolders).thenReturn(true);
        when(workspaceService.workspaceFolders).thenReturn(this.workspaceFolders);
        when(workspaceService.rootPath).thenReturn(testWorkspaceFolder);
        when(workspaceService.getWorkspaceFolder(anything())).thenCall(this.getWorkspaceFolder.bind(this));
        this.addWorkspaceFolder(testWorkspaceFolder);
        return workspaceService;
    }

    private getWorkspaceFolder(uri: Resource): WorkspaceFolder | undefined {
        if (uri) {
            return this.workspaceFolders.find((w) => w.ownedResources.has(uri.toString()));
        }
        return undefined;
    }

    private getResourceKey(resource: Resource): string {
        if (!this.disposed) {
            const workspace = this.serviceManager.get<IWorkspaceService>(IWorkspaceService);
            const workspaceFolderUri = JupyterSettings.getSettingsUriAndTarget(resource, workspace).uri;
            return workspaceFolderUri ? workspaceFolderUri.fsPath : '';
        }
        return '';
    }

    private async hasFunctionalDependencies(interpreter: PythonEnvironment): Promise<boolean | undefined> {
        try {
            traceInfo(`Checking ${interpreter.path} for functional dependencies ...`);
            const dependencyChecker = this.serviceManager.get<JupyterInterpreterDependencyService>(
                JupyterInterpreterDependencyService
            );
            if (await dependencyChecker.areDependenciesInstalled(interpreter)) {
                // Functional tests require livelossplot too. Make sure this interpreter has that value as well
                const pythonProcess = await this.serviceContainer
                    .get<IPythonExecutionFactory>(IPythonExecutionFactory)
                    .createActivatedEnvironment({
                        resource: undefined,
                        interpreter,
                        allowEnvironmentFetchExceptions: true
                    });
                const result = pythonProcess.isModuleInstalled('livelossplot'); // Should we check all dependencies?
                traceInfo(`${interpreter.path} has jupyter with livelossplot indicating : ${result}`);
                return result;
            } else {
                traceInfo(`${JSON.stringify(interpreter)} is missing jupyter.`);
            }
        } catch (ex) {
            traceError(`Exception attempting dependency list for ${interpreter.path}: `, ex);
            return false;
        }
    }
}<|MERGE_RESOLUTION|>--- conflicted
+++ resolved
@@ -215,11 +215,6 @@
     IDataScienceErrorHandler,
     IDebugLocationTracker,
     IDigestStorage,
-<<<<<<< HEAD
-    IFileSystem,
-=======
-    IGatherLogger,
->>>>>>> 47e7f570
     IInteractiveWindow,
     IInteractiveWindowListener,
     IInteractiveWindowProvider,
