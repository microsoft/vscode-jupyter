--- conflicted
+++ resolved
@@ -12,11 +12,8 @@
 import { Telemetry } from '../../webviews/webview-side/common/constants';
 import { executeSilently } from '../helpers';
 import { IKernel } from '../types';
-<<<<<<< HEAD
 import { IKernelVariableRequester, IJupyterVariable } from './types';
-=======
 import { getAssociatedNotebookDocument } from '../../notebooks/controllers/kernelSelector';
->>>>>>> b655b3af
 
 type DataFrameSplitFormat = {
     index: (number | string)[];
