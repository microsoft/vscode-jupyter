--- conflicted
+++ resolved
@@ -153,33 +153,6 @@
     context: IExtensionContext,
     standardOutputChannel: OutputChannel
 ): [IExtensionApi, Promise<void>, IServiceContainer] {
-<<<<<<< HEAD
-    const progress = displayProgress();
-    try {
-        //===============================================
-        // activation starts here
-
-        const [serviceManager, serviceContainer] = initializeGlobals(context, standardOutputChannel);
-        activatedServiceContainer = serviceContainer;
-        initializeTelemetryGlobals((interpreter) =>
-            serviceContainer.get<IInterpreterPackages>(IInterpreterPackages).getPackageVersions(interpreter)
-        );
-        const activationPromise = activateLegacy(context, serviceManager, serviceContainer);
-
-        //===============================================
-        // activation ends here
-
-        //===============================================
-        // dynamically load standalone plugins
-        activateExecutionAnalysis(context).then(noop, noop);
-        activateChat(context, serviceContainer).then(noop, noop);
-
-        const api = buildApi(activationPromise, serviceManager, serviceContainer, context);
-        return [api, activationPromise, serviceContainer];
-    } finally {
-        progress.dispose();
-    }
-=======
     //===============================================
     // activation starts here
 
@@ -196,11 +169,10 @@
     //===============================================
     // dynamically load standalone plugins
     activateExecutionAnalysis(context).then(noop, noop);
-    activateChat(context).then(noop, noop);
+    activateChat(context, serviceContainer).then(noop, noop);
 
     const api = buildApi(activationPromise, serviceManager, serviceContainer, context);
     return [api, activationPromise, serviceContainer];
->>>>>>> 88bb72e6
 }
 
 function escapeRegExp(text: string) {
