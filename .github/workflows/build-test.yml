--- conflicted
+++ resolved
@@ -278,18 +278,12 @@
         packageVersion: ['']
         tags:
           [
-<<<<<<< HEAD
-            '^[^@]+$|@mandatory|@kernelCore|@iw|@debugger|@kernelPicker|@python|@jupyter',
-=======
+            '^[^@]+$|@mandatory|@kernelCore|@kernelPicker|@python|@jupyter',
             '^[^@]+$|@mandatory|@kernelCore|@python|@jupyter',
->>>>>>> 712c7da7
+            '@iw',
             '@widgets',
             '@webview|@export|@lsp|@variableViewer',
-<<<<<<< HEAD
-            '@kernelInstall'
-=======
             '@debugger'
->>>>>>> 712c7da7
           ]
         # We're not running CI on macOS for now because it's one less matrix entry to lower the number of runners used,
         # macOS runners are expensive, and we assume that Ubuntu is enough to cover the UNIX case.
@@ -360,17 +354,10 @@
             os: ubuntu-latest
             ipywidgetsVersion: ''
           # Misc
-<<<<<<< HEAD
-          - jupyterConnection: local
-            python: python
-            pythonVersion: '3.10'
-            tags: '@kernelCore|@kernelInstall'
-=======
           - jupyterConnection: remote
             python: python
             pythonVersion: '3.10'
             tags: '@kernelCore'
->>>>>>> 712c7da7
             os: ubuntu-latest
             ipywidgetsVersion: ''
 
