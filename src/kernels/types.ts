--- conflicted
+++ resolved
@@ -535,7 +535,6 @@
         cancelToken?: CancellationToken,
         useCache?: 'useCache' | 'ignoreCache'
     ): Promise<KernelConnectionMetadata[]>;
-<<<<<<< HEAD
     // For the given kernel connection, return true if it's an exact match for the notebookMetadata
     isExactMatch(
         resource: Resource,
@@ -543,10 +542,7 @@
         notebookMetadata: nbformat.INotebookMetadata | undefined
     ): boolean;
 }
-=======
-}
 
 export type KernelAction = 'start' | 'interrupt' | 'restart' | 'execution';
 
-export type KernelActionSource = 'jupyterExtension' | '3rdPartyExtension';
->>>>>>> 2b726d6a
+export type KernelActionSource = 'jupyterExtension' | '3rdPartyExtension';