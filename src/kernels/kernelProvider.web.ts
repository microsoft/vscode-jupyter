// Copyright (c) Microsoft Corporation. All rights reserved.
// Licensed under the MIT License.

'use strict';
import { inject, injectable } from 'inversify';
import { Uri, workspace } from 'vscode';
import { IApplicationShell, IWorkspaceService, IVSCodeNotebook } from '../platform/common/application/types';
import { IAsyncDisposableRegistry, IDisposableRegistry, IConfigurationService } from '../platform/common/types';
import { CellHashProviderFactory } from '../interactive-window/editor-integration/cellHashProviderFactory';
import { InteractiveWindowView } from '../notebooks/constants';
import { Kernel } from './kernel.web';
import { IKernel, INotebookProvider, KernelOptions } from './types';
import { BaseKernelProvider } from './kernelProvider.base';
import { CellOutputDisplayIdTracker } from '../notebooks/execution/cellDisplayIdTracker';
import { IStatusProvider } from '../platform/progress/types';

@injectable()
export class KernelProvider extends BaseKernelProvider {
    constructor(
        @inject(IAsyncDisposableRegistry) asyncDisposables: IAsyncDisposableRegistry,
        @inject(IDisposableRegistry) disposables: IDisposableRegistry,
        @inject(INotebookProvider) private notebookProvider: INotebookProvider,
        @inject(IConfigurationService) private configService: IConfigurationService,
        @inject(IApplicationShell) private readonly appShell: IApplicationShell,
        @inject(CellOutputDisplayIdTracker) private readonly outputTracker: CellOutputDisplayIdTracker,
        @inject(IWorkspaceService) private readonly workspaceService: IWorkspaceService,
        @inject(CellHashProviderFactory) private cellHashProviderFactory: CellHashProviderFactory,
        @inject(IVSCodeNotebook) notebook: IVSCodeNotebook,
        @inject(IStatusProvider) private readonly statusProvider: IStatusProvider
    ) {
        super(asyncDisposables, disposables, notebook);
    }

    public getOrCreate(uri: Uri, options: KernelOptions): IKernel {
        const existingKernelInfo = this.getInternal(uri);
        const notebook = workspace.notebookDocuments.find((nb) => nb.uri.toString() === uri.toString());
        if (existingKernelInfo && existingKernelInfo.options.metadata.id === options.metadata.id) {
            return existingKernelInfo.kernel;
        }
        this.disposeOldKernel(uri);

        const resourceUri = notebook?.notebookType === InteractiveWindowView ? options.resourceUri : uri;
        const waitForIdleTimeout = this.configService.getSettings(resourceUri).jupyterLaunchTimeout;
        const interruptTimeout = this.configService.getSettings(resourceUri).jupyterInterruptTimeout;
        const kernel = new Kernel(
            uri,
            resourceUri,
            options.metadata,
            this.notebookProvider,
            this.disposables,
            waitForIdleTimeout,
            interruptTimeout,
            this.appShell,
            options.controller,
            this.configService,
            this.outputTracker,
            this.cellHashProviderFactory,
            this.workspaceService,
<<<<<<< HEAD
            this.statusProvider
=======
            options.creator
>>>>>>> 02148a23
        );
        kernel.onRestarted(() => this._onDidRestartKernel.fire(kernel), this, this.disposables);
        kernel.onDisposed(() => this._onDidDisposeKernel.fire(kernel), this, this.disposables);
        kernel.onStarted(() => this._onDidStartKernel.fire(kernel), this, this.disposables);
        kernel.onStatusChanged(
            (status) => this._onKernelStatusChanged.fire({ kernel, status }),
            this,
            this.disposables
        );
        this.asyncDisposables.push(kernel);
        if (notebook) {
            this.kernelsByNotebook.set(notebook, { options, kernel });
        } else {
            this.kernelsByUri.set(uri.toString(), { options, kernel });
        }
        this.deleteMappingIfKernelIsDisposed(uri, kernel);
        return kernel;
    }
}<|MERGE_RESOLUTION|>--- conflicted
+++ resolved
@@ -56,11 +56,8 @@
             this.outputTracker,
             this.cellHashProviderFactory,
             this.workspaceService,
-<<<<<<< HEAD
-            this.statusProvider
-=======
+            this.statusProvider,
             options.creator
->>>>>>> 02148a23
         );
         kernel.onRestarted(() => this._onDidRestartKernel.fire(kernel), this, this.disposables);
         kernel.onDisposed(() => this._onDidDisposeKernel.fire(kernel), this, this.disposables);
