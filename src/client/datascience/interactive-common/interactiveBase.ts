--- conflicted
+++ resolved
@@ -609,7 +609,6 @@
                     });
                 }
                 const owningResource = await this.getOwningResource();
-                const stopOnError = this.configuration.getSettings(owningResource).datascience.stopOnError;
                 const observable = this._notebook.executeObservable(code, file, line, id, false);
 
                 // Indicate we executed some code
@@ -625,13 +624,8 @@
                         this.sendCellsToWebView(combined);
 
                         // Any errors will move our result to false (if allowed)
-<<<<<<< HEAD
-                        if (stopOnError) {
-                            result = result && cells.find(c => c.state === CellState.error) === undefined;
-=======
                         if (this.configuration.getSettings(owningResource).datascience.stopOnError) {
                             result = result && cells.find((c) => c.state === CellState.error) === undefined;
->>>>>>> f0691a73
                         }
                     },
                     (error) => {
