--- conflicted
+++ resolved
@@ -392,14 +392,8 @@
                 username: this.realKernel!.username,
                 session: this.realKernel!.clientId,
                 content: {}
-<<<<<<< HEAD
             }) as any as KernelMessage.IControlMessage<'interrupt_request'>;
             await this.realKernel!.sendControlMessage<'interrupt_request'>(msg as any, true, true).done.catch((ex) =>
-=======
-            }) as any as KernelMessage.IShellMessage<'inspect_request'>;
-            // @ts-ignore Will be fixed in separate PR https://github.com/microsoft/vscode-jupyter/pull/17144
-            await this.realKernel!.sendShellMessage<'interrupt_request'>(msg as any, true, true).done.catch((ex) =>
->>>>>>> f9ff9631
                 logger.error('Failed to interrupt via a message', ex)
             );
         } else {
