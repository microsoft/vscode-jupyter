--- conflicted
+++ resolved
@@ -5,25 +5,14 @@
 
 import { inject, injectable, named } from 'inversify';
 import { CancellationToken, Memento } from 'vscode';
-<<<<<<< HEAD
-=======
 import { IApplicationShell } from '../../../common/application/types';
 import { createPromiseFromCancellation, wrapCancellationTokens } from '../../../common/cancellation';
->>>>>>> 522612a8
 import {
     isModulePresentInEnvironmentCache,
     trackPackageInstalledIntoInterpreter,
     isModulePresentInEnvironment
-<<<<<<< HEAD
-} from '../../../../kernels/installer/productInstaller';
-import { ProductNames } from '../../../../kernels/installer/productNames';
-import { IInstaller, Product, InstallerResponse } from '../../../../kernels/installer/types';
-import { IApplicationShell, ICommandManager, IVSCodeNotebook } from '../../../common/application/types';
-import { createPromiseFromCancellation, wrapCancellationTokens } from '../../../common/cancellation';
-=======
 } from '../../../common/installer/productInstaller';
 import { ProductNames } from '../../../common/installer/productNames';
->>>>>>> 522612a8
 import { traceDecorators, traceError, traceInfo } from '../../../common/logger';
 import { getDisplayPath } from '../../../common/platform/fs-paths';
 import { GLOBAL_MEMENTO, IMemento, IsCodeSpace, Resource } from '../../../common/types';
@@ -85,11 +74,7 @@
             () => this.areDependenciesInstalled(kernelConnection, token, ignoreCache)
         );
         if (alreadyInstalled) {
-<<<<<<< HEAD
-            return;
-=======
             return KernelInterpreterDependencyResponse.ok;
->>>>>>> 522612a8
         }
         if (token?.isCancellationRequested) {
             return KernelInterpreterDependencyResponse.cancel;
@@ -108,10 +93,6 @@
 
         // Get the result of the question
         let dependencyResponse: KernelInterpreterDependencyResponse = KernelInterpreterDependencyResponse.failed;
-<<<<<<< HEAD
-        let error: Error | undefined;
-=======
->>>>>>> 522612a8
         try {
             // This can throw an exception (if say it fails to install) or it can cancel
             dependencyResponse = await promise;
@@ -121,20 +102,11 @@
         } catch (ex) {
             // Failure occurred
             dependencyResponse = KernelInterpreterDependencyResponse.failed;
-<<<<<<< HEAD
-            error = ex;
-=======
->>>>>>> 522612a8
         } finally {
             // Don't need to cache anymore
             this.installPromises.delete(kernelConnection.interpreter.path);
         }
-<<<<<<< HEAD
-
-        return this.handleKernelDependencyResponse(dependencyResponse, kernelConnection, resource, error);
-=======
         return dependencyResponse;
->>>>>>> 522612a8
     }
     @traceDecorators.verbose('Are Dependencies Installed')
     public async areDependenciesInstalled(
@@ -182,58 +154,6 @@
         ]);
     }
 
-<<<<<<< HEAD
-    private async handleKernelDependencyResponse(
-        response: KernelInterpreterDependencyResponse,
-        kernelConnection: PythonKernelConnectionMetadata | LocalKernelSpecConnectionMetadata,
-        resource: Resource,
-        ex?: Error | undefined
-    ) {
-        if (response === KernelInterpreterDependencyResponse.ok) {
-            return;
-        }
-        const kernelProvider = this.serviceContainer.get<IKernelProvider>(IKernelProvider);
-        const kernel = kernelProvider.kernels.find(
-            (item) =>
-                item.kernelConnectionMetadata === kernelConnection &&
-                this.vscNotebook.activeNotebookEditor?.document &&
-                this.vscNotebook.activeNotebookEditor?.document === item.notebookDocument &&
-                (item.resourceUri || '')?.toString() === (resource || '').toString()
-        );
-        let anotherKernelSelected = false;
-        if (response === KernelInterpreterDependencyResponse.selectDifferentKernel) {
-            if (kernel) {
-                // If user changes the kernel, then the next kernel must run the pending cells.
-                // Store it for the other kernel to pick them up.
-                VSCodeNotebookController.pendingCells.set(kernel.notebookDocument, kernel.pendingCells);
-            }
-            await selectKernel(
-                resource,
-                this.notebooks,
-                this.serviceContainer.get(IInteractiveWindowProvider),
-                this.commandManager
-            );
-            if (kernel) {
-                VSCodeNotebookController.pendingCells.delete(kernel.notebookDocument);
-                // If the previous kernel has been disposed (or disposing),
-                // then this means the user selected a new kernel.
-                anotherKernelSelected = kernel.disposed || kernel.disposing;
-            }
-        }
-        // If selecting a new kernel, the current code paths don't allow us to just change a kernel on the fly.
-        // We pass kernel connection information around, hence if there's a change we need to start all over again.
-        // Throwing this exception will get the user to start again.
-        const message = kernelConnection.interpreter?.displayName
-            ? `${kernelConnection.interpreter?.displayName}:${getDisplayPath(kernelConnection.interpreter?.path)}`
-            : getDisplayPath(kernelConnection.interpreter?.path);
-        throw new IpyKernelNotInstalledError(
-            ex?.toString() || DataScience.ipykernelNotInstalled().format(message),
-            response,
-            anotherKernelSelected
-        );
-    }
-=======
->>>>>>> 522612a8
     private async runInstaller(
         resource: Resource,
         interpreter: PythonEnvironment,
