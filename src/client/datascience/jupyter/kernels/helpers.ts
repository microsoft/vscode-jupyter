// Copyright (c) Microsoft Corporation. All rights reserved.
// Licensed under the MIT License.
'use strict';

import * as uuid from 'uuid/v4';
import type { Kernel } from '@jupyterlab/services';
import * as fastDeepEqual from 'fast-deep-equal';
<<<<<<< HEAD
import * as path from 'path';
import { IJupyterKernelSpec } from '../../types';
=======
import { IJupyterKernelSpec, INotebook } from '../../types';
>>>>>>> 7cc96007
import { JupyterKernelSpec } from './jupyterKernelSpec';
// eslint-disable-next-line @typescript-eslint/no-var-requires, @typescript-eslint/no-require-imports
const NamedRegexp = require('named-js-regexp') as typeof import('named-js-regexp');
import { nbformat } from '@jupyterlab/coreutils';
// eslint-disable-next-line @typescript-eslint/no-require-imports
import cloneDeep = require('lodash/cloneDeep');
import { PYTHON_LANGUAGE } from '../../../common/constants';
import { IConfigurationService, IPathUtils, ReadWrite, Resource } from '../../../common/types';
import { PythonEnvironment } from '../../../pythonEnvironments/info';
import {
    DefaultKernelConnectionMetadata,
    KernelConnectionMetadata,
    KernelSpecConnectionMetadata,
    LiveKernelConnectionMetadata,
    LiveKernelModel,
    PythonKernelConnectionMetadata
} from './types';
<<<<<<< HEAD
import { Settings } from '../../constants';
import { PreferredRemoteKernelIdProvider } from '../../notebookStorage/preferredRemoteKernelIdProvider';
import { isPythonNotebook } from '../../notebook/helpers/helpers';
import { sha256 } from 'hash.js';
import { DataScience } from '../../../common/utils/localize';
=======
import { Settings, Telemetry } from '../../constants';
import { concatMultilineString } from '../../../../datascience-ui/common';
import { sendTelemetryEvent } from '../../../telemetry';
>>>>>>> 7cc96007

// Helper functions for dealing with kernels and kernelspecs

// https://jupyter-client.readthedocs.io/en/stable/kernels.html
const connectionFilePlaceholder = '{connection_file}';

// Find the index of the connection file placeholder in a kernelspec
export function findIndexOfConnectionFile(kernelSpec: Readonly<IJupyterKernelSpec>): number {
    return kernelSpec.argv.indexOf(connectionFilePlaceholder);
}

type ConnectionWithKernelSpec =
    | KernelSpecConnectionMetadata
    | PythonKernelConnectionMetadata
    | DefaultKernelConnectionMetadata;
export function kernelConnectionMetadataHasKernelSpec(
    connectionMetadata: KernelConnectionMetadata
): connectionMetadata is ConnectionWithKernelSpec {
    return connectionMetadata.kind !== 'connectToLiveKernel';
}
export function kernelConnectionMetadataHasKernelModel(
    connectionMetadata: KernelConnectionMetadata
): connectionMetadata is LiveKernelConnectionMetadata {
    return connectionMetadata.kind === 'connectToLiveKernel';
}
export function getDisplayNameOrNameOfKernelConnection(
    kernelConnection: KernelConnectionMetadata | undefined,
    defaultValue: string = ''
) {
    if (!kernelConnection) {
        return defaultValue;
    }
    const displayName =
        kernelConnection.kind === 'connectToLiveKernel'
            ? kernelConnection.kernelModel.display_name
            : kernelConnection.kernelSpec?.display_name;
    const name =
        kernelConnection.kind === 'connectToLiveKernel'
            ? kernelConnection.kernelModel.name
            : kernelConnection.kernelSpec?.name;

    const interpeterName =
        kernelConnection.kind === 'startUsingPythonInterpreter' ? kernelConnection.interpreter.displayName : undefined;

    const defaultKernelName = kernelConnection.kind === 'startUsingDefaultKernel' ? 'Python 3' : undefined;
    return displayName || name || interpeterName || defaultKernelName || defaultValue;
}

export function getNameOfKernelConnection(
    kernelConnection: KernelConnectionMetadata | undefined,
    defaultValue: string = ''
) {
    if (!kernelConnection) {
        return defaultValue;
    }
    return kernelConnection.kind === 'connectToLiveKernel'
        ? kernelConnection.kernelModel.name
        : kernelConnection.kernelSpec?.name;
}

export function getKernelPathFromKernelConnection(kernelConnection?: KernelConnectionMetadata): string | undefined {
    if (!kernelConnection) {
        return;
    }
    const model = kernelConnectionMetadataHasKernelModel(kernelConnection) ? kernelConnection.kernelModel : undefined;
    const kernelSpec = kernelConnectionMetadataHasKernelSpec(kernelConnection)
        ? kernelConnection.kernelSpec
        : undefined;
    return model?.path || kernelSpec?.metadata?.interpreter?.path || kernelSpec?.interpreterPath || kernelSpec?.path;
}

export function getDescriptionOfKernelConnection(
    kernelConnection: KernelConnectionMetadata | undefined,
    defaultValue: string = ''
): string {
    if (kernelConnection?.kind === 'connectToLiveKernel') {
        return DataScience.jupyterSelectURIRunningDetailFormat().format(
            kernelConnection.kernelModel.lastActivityTime.toLocaleString(),
            kernelConnection.kernelModel.numberOfConnections.toString()
        );
    }
    return defaultValue;
}

export function getDetailOfKernelConnection(
    kernelConnection: KernelConnectionMetadata | undefined,
    pathUtils: IPathUtils,
    defaultValue: string = ''
): string {
    const kernelPath = getKernelPathFromKernelConnection(kernelConnection);
    return kernelPath ? pathUtils.getDisplayName(kernelPath) : defaultValue;
}

export function getInterpreterFromKernelConnectionMetadata(
    kernelConnection?: KernelConnectionMetadata
): Partial<PythonEnvironment> | undefined {
    if (!kernelConnection) {
        return;
    }
    if (kernelConnection.interpreter) {
        return kernelConnection.interpreter;
    }
    const model = kernelConnectionMetadataHasKernelModel(kernelConnection) ? kernelConnection.kernelModel : undefined;
    if (model?.metadata?.interpreter) {
        return model.metadata.interpreter;
    }
    const kernelSpec = kernelConnectionMetadataHasKernelSpec(kernelConnection)
        ? kernelConnection.kernelSpec
        : undefined;
    return kernelSpec?.metadata?.interpreter;
}
export function isPythonKernelConnection(kernelConnection?: KernelConnectionMetadata): boolean {
    if (!kernelConnection) {
        return false;
    }
    if (kernelConnection.kind === 'startUsingPythonInterpreter') {
        return true;
    }
    const model = kernelConnectionMetadataHasKernelModel(kernelConnection) ? kernelConnection.kernelModel : undefined;
    const kernelSpec = kernelConnectionMetadataHasKernelSpec(kernelConnection)
        ? kernelConnection.kernelSpec
        : undefined;
    return model?.language === PYTHON_LANGUAGE || kernelSpec?.language === PYTHON_LANGUAGE;
}
export function getKernelConnectionLanguage(kernelConnection?: KernelConnectionMetadata): string | undefined {
    if (!kernelConnection) {
        return;
    }
    // Language is python when starting with Python Interpreter
    if (kernelConnection.kind === 'startUsingPythonInterpreter') {
        return PYTHON_LANGUAGE;
    }

    const model = kernelConnectionMetadataHasKernelModel(kernelConnection) ? kernelConnection.kernelModel : undefined;
    const kernelSpec = kernelConnectionMetadataHasKernelSpec(kernelConnection)
        ? kernelConnection.kernelSpec
        : undefined;
    return model?.language || kernelSpec?.language;
}
export function getLanguageInNotebookMetadata(metadata?: nbformat.INotebookMetadata): string | undefined {
    if (!metadata) {
        return;
    }
    // If kernel spec is defined & we have a language in that, then use that information.
    // eslint-disable-next-line @typescript-eslint/no-explicit-any
    const kernelSpec: IJupyterKernelSpec | undefined = metadata.kernelspec as any;
    // When a kernel spec is stored in ipynb, the `language` of the kernel spec is also saved.
    // Unfortunately there's no strong typing for this.
    if (kernelSpec?.language) {
        return kernelSpec.language;
    }
    return metadata.language_info?.name;
}

export function getInterpreterKernelSpecName(interpreter?: PythonEnvironment): string {
    // Generate a name from a hash of the interpreter name and path
    return interpreter ? sha256().update(`${interpreter.path}${interpreter.displayName}`).digest('hex') : 'python3';
}

// Create a default kernelspec with the given display name
export function createIntepreterKernelSpec(
    interpreter?: PythonEnvironment,
    rootKernelFilePath?: string
): IJupyterKernelSpec {
    // This creates a kernel spec for an interpreter. When launched, 'python' argument will map to using the interpreter
    // associated with the current resource for launching.
    const defaultSpec: Kernel.ISpecModel = {
        name: getInterpreterKernelSpecName(interpreter),
        language: 'python',
        display_name: interpreter?.displayName || 'Python 3',
        metadata: {
            interpreter
        },
        argv: ['python', '-m', 'ipykernel_launcher', '-f', connectionFilePlaceholder],
        env: {},
        resources: {}
    };

    // Generate spec file path if we know where kernel files will go
    const specFile =
        rootKernelFilePath && defaultSpec.name
            ? path.join(rootKernelFilePath, defaultSpec.name, 'kernel.json')
            : undefined;

    return new JupyterKernelSpec(defaultSpec, specFile, interpreter?.path);
}

export function areKernelConnectionsEqual(
    connection1?: KernelConnectionMetadata,
    connection2?: KernelConnectionMetadata
) {
    if (!connection1 && !connection2) {
        return true;
    }
    if (!connection1 && connection2) {
        return false;
    }
    if (connection1 && !connection2) {
        return false;
    }
    if (connection1?.kind !== connection2?.kind) {
        return false;
    }
    if (connection1?.kind === 'connectToLiveKernel' && connection2?.kind === 'connectToLiveKernel') {
        return areKernelModelsEqual(connection1.kernelModel, connection2.kernelModel);
    } else if (
        connection1 &&
        connection1.kind !== 'connectToLiveKernel' &&
        connection2 &&
        connection2.kind !== 'connectToLiveKernel'
    ) {
        const kernelSpecsAreTheSame = areKernelSpecsEqual(connection1?.kernelSpec, connection2?.kernelSpec);
        // If both are launching interpreters, compare interpreter paths.
        const interpretersAreSame =
            connection1.kind === 'startUsingPythonInterpreter'
                ? connection1.interpreter.path === connection2.interpreter?.path
                : true;

        return kernelSpecsAreTheSame && interpretersAreSame;
    }
    return false;
}
function areKernelSpecsEqual(kernelSpec1?: IJupyterKernelSpec, kernelSpec2?: IJupyterKernelSpec) {
    if (kernelSpec1 && kernelSpec2) {
        const spec1 = cloneDeep(kernelSpec1) as ReadWrite<IJupyterKernelSpec>;
        spec1.env = spec1.env || {};
        spec1.metadata = spec1.metadata || {};
        const spec2 = cloneDeep(kernelSpec2) as ReadWrite<IJupyterKernelSpec>;
        spec2.env = spec1.env || {};
        spec2.metadata = spec1.metadata || {};

        return fastDeepEqual(spec1, spec2);
    } else if (!kernelSpec1 && !kernelSpec2) {
        return true;
    } else {
        return false;
    }
}
function areKernelModelsEqual(kernelModel1?: LiveKernelModel, kernelModel2?: LiveKernelModel) {
    if (kernelModel1 && kernelModel2) {
        // When comparing kernel models, just compare the id. nothing else matters.
        if (typeof kernelModel1.id === 'string' || typeof kernelModel2.id === 'string') {
            return kernelModel1.id === kernelModel2.id;
        }
        // If we don't have ids, then compare the rest of the data (backwards compatibility).
        const model1 = cloneDeep(kernelModel1) as ReadWrite<LiveKernelModel>;
        model1.env = model1.env || {};
        model1.metadata = model1.metadata || {};
        const model2 = cloneDeep(kernelModel2) as ReadWrite<LiveKernelModel>;
        model2.env = model1.env || {};
        model2.metadata = model1.metadata || {};
        return fastDeepEqual(model1, model2);
    } else if (!kernelModel1 && !kernelModel2) {
        return true;
    } else {
        return false;
    }
}
// Check if a name is a default python kernel name and pull the version
export function detectDefaultKernelName(name: string) {
    const regEx = NamedRegexp('python\\s*(?<version>(\\d+))', 'g');
    return regEx.exec(name.toLowerCase());
}

export function cleanEnvironment<T>(spec: T): T {
    // eslint-disable-next-line @typescript-eslint/no-explicit-any
    const copy = cloneDeep(spec) as { env?: any };

    if (copy.env) {
        // Scrub the environment of the spec to make sure it has allowed values (they all must be strings)
        // See this issue here: https://github.com/microsoft/vscode-python/issues/11749
        const keys = Object.keys(copy.env);
        keys.forEach((k) => {
            if (copy.env) {
                const value = copy.env[k];
                if (value !== null && value !== undefined) {
                    copy.env[k] = value.toString();
                }
            }
        });
    }

    return copy as T;
}

export function isLocalLaunch(configuration: IConfigurationService) {
    const settings = configuration.getSettings(undefined);
    const serverType: string | undefined = settings.jupyterServerType;

    if (!serverType || serverType.toLowerCase() === Settings.JupyterServerLocalLaunch) {
        return true;
    }

    return false;
}

<<<<<<< HEAD
export function findPreferredKernelIndex(
    kernels: KernelConnectionMetadata[],
    resource: Resource,
    languages: string[],
    notebookMetadata: nbformat.INotebookMetadata | undefined,
    interpreter: PythonEnvironment | undefined,
    remoteKernelPreferredProvider: PreferredRemoteKernelIdProvider | undefined
) {
    let index = -1;

    // First try remote
    if (index < 0 && resource && remoteKernelPreferredProvider) {
        const preferredKernelId = remoteKernelPreferredProvider.getPreferredRemoteKernelId(resource);
        if (preferredKernelId) {
            // Find the kernel that matches
            index = kernels.findIndex(
                (k) => k.kind === 'connectToLiveKernel' && k.kernelModel.id === preferredKernelId
            );
        }
    }

    // If still not found, look for a match based on notebook metadata and interpreter
    if (index < 0 && (notebookMetadata || interpreter)) {
        let bestScore = -1;
        for (let i = 0; kernels && i < kernels?.length; i = i + 1) {
            const metadata = kernels[i];
            const spec = metadata.kind !== 'connectToLiveKernel' ? metadata.kernelSpec : undefined;
            let score = 0;

            if (spec) {
                // See if the path matches.
                if (spec && spec.path && spec.path.length > 0 && interpreter && spec.path === interpreter.path) {
                    // Path match
                    score += 8;
                }

                // See if the version is the same
                if (interpreter && interpreter.version && spec && spec.name) {
                    // Search for a digit on the end of the name. It should match our major version
                    const match = /\D+(\d+)/.exec(spec.name);
                    if (match && match !== null && match.length > 0) {
                        // See if the version number matches
                        const nameVersion = parseInt(match[1][0], 10);
                        if (nameVersion && nameVersion === interpreter.version.major) {
                            score += 4;
                        }
                    }
                }

                // See if the display name already matches.
                if (spec.display_name && spec.display_name === notebookMetadata?.kernelspec?.display_name) {
                    score += 16;
                }
                if (spec.display_name && spec.display_name === interpreter?.displayName) {
                    score += 10;
                }

                // Find a kernel spec that matches the language in the notebook metadata.
                const nbMetadataLanguage = isPythonNotebook(notebookMetadata)
                    ? PYTHON_LANGUAGE
                    : (notebookMetadata?.kernelspec?.language as string) || notebookMetadata?.language_info?.name;
                if (score === 0 && spec.language?.toLowerCase() === (nbMetadataLanguage || '').toLowerCase()) {
                    score = 1;
                }
            }

            if (score > bestScore) {
                index = i;
                bestScore = score;
            }
        }
    }

    // If still not found, try languages
    if (index < 0) {
        index = kernels.findIndex((k) => {
            const kernelSpecConnection = k;
            if (kernelSpecConnection.kind === 'startUsingKernelSpec') {
                return languages.find((l) => l === kernelSpecConnection.kernelSpec.language);
            } else if (kernelSpecConnection.kind === 'connectToLiveKernel') {
                return languages.find((l) => l === kernelSpecConnection.kernelModel.language);
            } else {
                return false;
            }
        });
    }
    return index;
=======
export async function sendTelemetryForPythonKernelExecutable(
    notebook: INotebook,
    file: string,
    kernelConnection: KernelConnectionMetadata
) {
    if (!kernelConnection.interpreter || !isPythonKernelConnection(kernelConnection)) {
        return;
    }
    if (kernelConnection.kind !== 'startUsingKernelSpec' && kernelConnection.kind !== 'startUsingPythonInterpreter') {
        return;
    }
    try {
        const cells = await notebook.execute('import sys\nprint(sys.executable)', file, 0, uuid(), undefined, true);
        if (cells.length === 0 || !Array.isArray(cells[0].data.outputs) || cells[0].data.outputs.length === 0) {
            return;
        }
        // eslint-disable-next-line @typescript-eslint/no-explicit-any
        const output: nbformat.IStream = cells[0].data.outputs[0] as any;
        if (output.name !== 'stdout' && output.output_type !== 'stream') {
            return;
        }
        const sysExecutable = concatMultilineString(output.text).trim().toLowerCase();
        const match = kernelConnection.interpreter.path.toLowerCase() === sysExecutable;
        sendTelemetryEvent(Telemetry.PythonKerneExecutableMatches, undefined, {
            match: match ? 'true' : 'false',
            kernelConnectionType: kernelConnection.kind
        });
    } catch (ex) {
        // Noop.
    }
>>>>>>> 7cc96007
}<|MERGE_RESOLUTION|>--- conflicted
+++ resolved
@@ -5,12 +5,7 @@
 import * as uuid from 'uuid/v4';
 import type { Kernel } from '@jupyterlab/services';
 import * as fastDeepEqual from 'fast-deep-equal';
-<<<<<<< HEAD
-import * as path from 'path';
-import { IJupyterKernelSpec } from '../../types';
-=======
 import { IJupyterKernelSpec, INotebook } from '../../types';
->>>>>>> 7cc96007
 import { JupyterKernelSpec } from './jupyterKernelSpec';
 // eslint-disable-next-line @typescript-eslint/no-var-requires, @typescript-eslint/no-require-imports
 const NamedRegexp = require('named-js-regexp') as typeof import('named-js-regexp');
@@ -28,17 +23,13 @@
     LiveKernelModel,
     PythonKernelConnectionMetadata
 } from './types';
-<<<<<<< HEAD
-import { Settings } from '../../constants';
 import { PreferredRemoteKernelIdProvider } from '../../notebookStorage/preferredRemoteKernelIdProvider';
 import { isPythonNotebook } from '../../notebook/helpers/helpers';
 import { sha256 } from 'hash.js';
 import { DataScience } from '../../../common/utils/localize';
-=======
 import { Settings, Telemetry } from '../../constants';
 import { concatMultilineString } from '../../../../datascience-ui/common';
 import { sendTelemetryEvent } from '../../../telemetry';
->>>>>>> 7cc96007
 
 // Helper functions for dealing with kernels and kernelspecs
 
@@ -335,7 +326,6 @@
     return false;
 }
 
-<<<<<<< HEAD
 export function findPreferredKernelIndex(
     kernels: KernelConnectionMetadata[],
     resource: Resource,
@@ -423,7 +413,6 @@
         });
     }
     return index;
-=======
 export async function sendTelemetryForPythonKernelExecutable(
     notebook: INotebook,
     file: string,
@@ -454,5 +443,4 @@
     } catch (ex) {
         // Noop.
     }
->>>>>>> 7cc96007
 }