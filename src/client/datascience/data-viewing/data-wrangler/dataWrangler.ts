// Copyright (c) Microsoft Corporation. All rights reserved.
// Licensed under the MIT License.
'use strict';
import '../../../common/extensions';

import { inject, injectable, named } from 'inversify';
import * as path from 'path';
import * as uuid from 'uuid/v4';
import { Disposable, EventEmitter, Memento, NotebookCell, ViewColumn, WebviewPanel } from 'vscode';

import {
    IApplicationShell,
    ICommandManager,
    IWebviewPanelProvider,
    IWorkspaceService,
    IDocumentManager
} from '../../../common/application/types';
import { EXTENSION_ROOT_DIR, PYTHON_LANGUAGE, UseCustomEditorApi } from '../../../common/constants';
import { traceError } from '../../../common/logger';
import { GLOBAL_MEMENTO, IConfigurationService, IDisposable, IMemento } from '../../../common/types';
import * as localize from '../../../common/utils/localize';
import { Commands, Identifiers } from '../../constants';
import {
    ICodeCssGenerator,
    IJupyterVariableDataProvider,
    IJupyterVariableDataProviderFactory,
    IJupyterVariables,
    IThemeFinder
} from '../../types';
import { updateCellCode } from '../../notebook/helpers/executionHelpers';
import { CssMessages } from '../../messages';
import { ColumnType, DataViewerMessages, IDataViewerDataProvider } from '../types';
import {
    IDataWrangler,
    DataWranglerMessages,
    DataWranglerCommands,
    IRenameColumnsRequest,
    IHistoryItem,
    IDropRequest,
    INormalizeColumnRequest,
    IFillNaRequest,
    IDropDuplicatesRequest,
    IDropNaRequest,
<<<<<<< HEAD
    ICoerceColumnRequest,
    IGetColumnStatsReq,
    IGetHistoryItem,
    IReplaceAllColumnsRequest,
    SidePanelSections,
    IRemoveHistoryItemRequest
=======
    IPlotHistogramReq,
    IGetColumnStatsReq,
    SidePanelSections
>>>>>>> d3597340
} from './types';
import { DataScience } from '../../../common/utils/localize';
import { DataViewer } from '../dataViewer';

const PREFERRED_VIEWGROUP = 'JupyterDataWranglerPreferredViewColumn';
const dataWranglerDir = path.join(EXTENSION_ROOT_DIR, 'out', 'datascience-ui', 'viewers');

// Keeps track of all the transformations called on the data wrangler
// Runs the transformations, communicates with the data wrangler UI through onMessage and postMessage
@injectable()
export class DataWrangler extends DataViewer implements IDataWrangler, IDisposable {
    private variableCounter = 0;
    private existingDisposable: Disposable | undefined;
    private historyList: IHistoryItem[] = [];
    private sourceFile: string | undefined;
    private commands = new Map<
        DataWranglerCommands,
        // eslint-disable-next-line @typescript-eslint/no-explicit-any
        (args: any, currentVariableName: string) => Promise<IHistoryItem | void>
    >();

    public get visible() {
        return !!this.webPanel?.isVisible();
    }

    public get onDidDisposeDataWrangler() {
        return this._onDidDisposeDataWrangler.event;
    }

    public get onDidChangeDataWranglerViewState() {
        return this._onDidChangeDataWranglerViewState.event;
    }

    private _onDidDisposeDataWrangler = new EventEmitter<IDataWrangler>();
    private _onDidChangeDataWranglerViewState = new EventEmitter<void>();

    constructor(
        @inject(IConfigurationService) configuration: IConfigurationService,
        @inject(IWebviewPanelProvider) provider: IWebviewPanelProvider,
        @inject(ICodeCssGenerator) cssGenerator: ICodeCssGenerator,
        @inject(IThemeFinder) themeFinder: IThemeFinder,
        @inject(IWorkspaceService) workspaceService: IWorkspaceService,
        @inject(IApplicationShell) applicationShell: IApplicationShell,
        @inject(UseCustomEditorApi) useCustomEditorApi: boolean,
        @inject(IMemento) @named(GLOBAL_MEMENTO) readonly globalMemento: Memento,
        @inject(ICommandManager) private commandManager: ICommandManager,
        @inject(IDocumentManager) private readonly documentManager: IDocumentManager,
        @inject(IJupyterVariables)
        @named(Identifiers.KERNEL_VARIABLES)
        private kernelVariableProvider: IJupyterVariables,
        @inject(IJupyterVariableDataProviderFactory)
        private dataProviderFactory: IJupyterVariableDataProviderFactory
    ) {
        super(
            configuration,
            provider,
            cssGenerator,
            themeFinder,
            workspaceService,
            applicationShell,
            useCustomEditorApi,
            globalMemento,
            dataWranglerDir,
            [path.join(dataWranglerDir, 'commons.initial.bundle.js'), path.join(dataWranglerDir, 'dataWrangler.js')],
            localize.DataScience.dataWranglerTitle(),
            PREFERRED_VIEWGROUP,
            ViewColumn.One
        );
        this.onDidDispose(this.dataWranglerDisposed, this);

        this.commands.set(DataWranglerCommands.Describe, this.getColumnStats.bind(this));
        this.commands.set(DataWranglerCommands.ExportToPythonScript, this.generatePythonCode.bind(this));
        this.commands.set(DataWranglerCommands.ExportToNotebook, this.generateNotebook.bind(this));
        this.commands.set(DataWranglerCommands.RenameColumn, this.renameColumn.bind(this));
        this.commands.set(DataWranglerCommands.Drop, this.drop.bind(this));
        this.commands.set(DataWranglerCommands.DropDuplicates, this.dropDuplicates.bind(this));
        this.commands.set(DataWranglerCommands.DropNa, this.dropNa.bind(this));
        this.commands.set(DataWranglerCommands.NormalizeColumn, this.normalizeColumn.bind(this));
        this.commands.set(DataWranglerCommands.FillNa, this.fillNa.bind(this));
        this.commands.set(DataWranglerCommands.GetHistoryItem, this.getHistoryItem.bind(this));
        this.commands.set(DataWranglerCommands.CoerceColumn, this.coerceColumn.bind(this));
        this.commands.set(DataWranglerCommands.ReplaceAllColumn, this.replaceAllColumn.bind(this));
        this.commands.set(DataWranglerCommands.RemoveHistoryItem, this.removeHistoryItem.bind(this));
    }

    public async showData(
        dataProvider: IDataViewerDataProvider,
        title: string,
        webviewPanel?: WebviewPanel
    ): Promise<void> {
        if (!this.isDisposed) {
            // Save the data provider
            this.dataProvider = dataProvider;

            // Load the web panel using our current directory as we don't expect to load any other files
            await super.loadWebview(process.cwd(), webviewPanel).catch(traceError);
<<<<<<< HEAD

            const wantedPanels = this.configService.getSettings().dataWrangler.sidePanelSections;
            this.postMessage(DataWranglerMessages.SetSidePanels, wantedPanels as SidePanelSections[]).ignoreErrors();
=======
            const settings = this.configService.getSettings();
            if (settings && settings.dataWrangler && settings.dataWrangler.sidePanelSections) {
                const wantedPanels = settings.dataWrangler.sidePanelSections;
                this.postMessage(
                    DataWranglerMessages.SetSidePanels,
                    wantedPanels as SidePanelSections[]
                ).ignoreErrors();
            }
>>>>>>> d3597340

            // Use Data Viewer logic to show initial data
            const dataFrameInfo = await this.showInitialData(title);
            this.sourceFile = dataFrameInfo.sourceFile;

            this.historyList.push({
                transformation: DataScience.dataWranglerImportTransformation(),
                code: `import pandas as pd\r\ndf = pd.read_csv(r'${this.sourceFile ?? 'broken'}')\n`,
                variableName: 'df'
            });
            this.postMessage(DataWranglerMessages.UpdateHistoryList, this.historyList).ignoreErrors();
        }
    }

    private dataWranglerDisposed() {
        this._onDidDisposeDataWrangler.fire(this as IDataWrangler);
    }

    // Shows the dataframe in data viewer associated with newVariableName
    public async updateWithNewVariable(newVariableName: string) {
        const notebook = (this.dataProvider as IJupyterVariableDataProvider).notebook;

        // Generate a variable
        const jupyterVariable = await this.kernelVariableProvider.getFullVariable(
            {
                name: newVariableName,
                value: '',
                supportsDataExplorer: true,
                type: 'DataFrame',
                size: 0,
                shape: '',
                count: 0,
                truncated: true
            },
            notebook
        );
        const jupyterVariableDataProvider = await this.dataProviderFactory.create(jupyterVariable);
        // Set dependencies for jupyterVariableDataProvider
        jupyterVariableDataProvider.setDependencies(jupyterVariable, notebook);
        // Get variable info
        this.dataFrameInfoPromise = jupyterVariableDataProvider.getDataFrameInfo();
        this.dataProvider = jupyterVariableDataProvider;
        const dataFrameInfo = await this.dataFrameInfoPromise;
        super.setTitle(`Data Wrangler`);

        this.postMessage(DataViewerMessages.InitializeData, dataFrameInfo).ignoreErrors();
    }

    public async getHistoryItem(req: IGetHistoryItem) {
        const variableName = this.historyList[req.index].variableName;
        await this.updateWithNewVariable(variableName);
    }

    // eslint-disable-next-line @typescript-eslint/no-explicit-any
    protected onMessage(message: string, payload: any) {
        switch (message) {
            case DataWranglerMessages.SubmitCommand:
                this.handleCommand(payload).ignoreErrors();
                break;

            case DataWranglerMessages.RefreshDataWrangler:
                this.refreshData().ignoreErrors();
                break;

            case CssMessages.GetMonacoThemeRequest:
                void this.handleMonacoThemeRequest(payload);
                break;

            default:
                break;
        }

        // Some messages will be handled by DataViewer
        super.onMessage(message, payload);
    }

    private addToHistory(newHistoryItem: IHistoryItem) {
        this.historyList.push(newHistoryItem);
        this.postMessage(DataWranglerMessages.UpdateHistoryList, this.historyList).ignoreErrors();
    }

    private getCode() {
        return this.historyList.map((item) => item.code).join('\n');
    }

    private async generatePythonCode() {
        var dataCleanCode = this.getCode();

        const doc = await this.documentManager.openTextDocument({
            language: PYTHON_LANGUAGE,
            content: dataCleanCode
        });

        await this.documentManager.showTextDocument(doc, 1, true);
    }

    private async generateNotebook() {
        const dataCleanCode = this.getCode();
        const notebookEditor = await this.commandManager.executeCommand(Commands.CreateNewNotebook);
        // eslint-disable-next-line @typescript-eslint/no-explicit-any
        const blankCell = (notebookEditor as any).document.cellAt(0) as NotebookCell;
        await updateCellCode(blankCell, dataCleanCode);
    }

    private async getColumnStats(req: IGetColumnStatsReq) {
        if (this.dataProvider && this.dataProvider.getCols && req.targetColumn !== undefined) {
            const columnData = await this.dataProvider.getCols(req.targetColumn);
            void this.postMessage(DataWranglerMessages.GetHistogramResponse, {
                cols: columnData,
                columnName: req.targetColumn
            });
        }
    }

    // eslint-disable-next-line @typescript-eslint/no-explicit-any
    private async handleCommand(payload: { command: string; args: any }) {
        console.log('handle command', payload);
        const notebook = (this.dataProvider as IJupyterVariableDataProvider).notebook;
        let code = '';
        const currentVariableName = (await this.dataFrameInfoPromise)!.name ?? '';
        let newVariableName = currentVariableName ?? '';

        // Get and run data wrangler command
        const cmd = this.commands.get(payload.command as DataWranglerCommands);
        if (cmd) {
            const historyItem = await cmd(payload.args, currentVariableName);
            if (historyItem) {
                code = historyItem.code;
                newVariableName = historyItem.variableName;
            }
        }

        // Execute python command
        if (code && notebook !== undefined) {
            void notebook?.execute(code, '', 0, uuid()).then(async () => {
                if (this.existingDisposable) {
                    this.existingDisposable.dispose();
                }
                if (newVariableName) {
                    await this.updateWithNewVariable(newVariableName);
                }
            });
        }
    }

    private async removeHistoryItem(req: IRemoveHistoryItemRequest, currentVariableName: string): Promise<void> {
        this.historyList.splice(req.index, 1);
        this.postMessage(DataWranglerMessages.UpdateHistoryList, this.historyList).ignoreErrors();
        await this.updateWithNewVariable(currentVariableName);
    }

    private async coerceColumn(req: ICoerceColumnRequest, currentVariableName: string): Promise<IHistoryItem> {
        this.variableCounter += 1;
        const newVariableName = `df${this.variableCounter}`;
        const columns = req.targetColumns.map((col) => `'${col}'`).join(', ');
        const astypeDict = req.targetColumns.map((col) => `'${col}': '${req.newType}'`).join(', ');
        const code = `${newVariableName} = ${currentVariableName}.astype({${astypeDict}})\n`;
        const historyItem = {
            transformation: DataScience.dataWranglerCoerceColumnTransformation().format(columns, req.newType),
            variableName: newVariableName,
            code: code
        };
        this.addToHistory(historyItem);
        return historyItem;
    }

    private async replaceAllColumn(req: IReplaceAllColumnsRequest, currentVariableName: string): Promise<IHistoryItem> {
        this.variableCounter += 1;
        const newVariableName = `df${this.variableCounter}`;
        const columns = req.targetColumns.map((col) => `'${col}'`).join(', ');

        // Find type of each column
        // It is necessary so we replace the values in the columns with the correct column type
        const dataFrameInfo = await this.dataFrameInfoPromise;
        const stringColumns = [];
        const boolNumColumns = [];
        for (const col of req.targetColumns) {
            const type = dataFrameInfo?.columns?.find((c) => c.key === col)?.type;
            if (type && type === ColumnType.String) {
                stringColumns.push(col);
            } else if (type && (type === ColumnType.Bool || type === ColumnType.Number)) {
                boolNumColumns.push(col);
            }
        }

        // Make a copy of dataframe
        let code = `${newVariableName} = ${currentVariableName}.copy()\n`;

        // Replace columns that have type string
        if (stringColumns.length > 0) {
            code += `${newVariableName}[[${columns}]] = ${newVariableName}[[${columns}]].replace(to_replace='${req.oldValue}', value='${req.newValue}')\n`;
        }

        // Replace columns that have type boolean or number
        if (boolNumColumns.length > 0) {
            code += `${newVariableName}[[${columns}]] = ${newVariableName}[[${columns}]].replace(to_replace=${req.oldValue}, value=${req.newValue})\n`;
        }

        const historyItem = {
            transformation: DataScience.dataWranglerReplaceAllTransformation().format(
                req.oldValue as string,
                req.newValue as string,
                columns
            ),
            variableName: newVariableName,
            code: code
        };
        this.addToHistory(historyItem);
        return historyItem;
    }

    private async renameColumn(req: IRenameColumnsRequest, currentVariableName: string): Promise<IHistoryItem> {
        this.variableCounter += 1;
        const newVariableName = `df${this.variableCounter}`;
        const code = `${newVariableName} = ${currentVariableName}.rename(columns={ '${req.targetColumn}': '${req.newColumnName}' })\n`;
        const historyItem = {
            transformation: DataScience.dataWranglerRenameColumnTransformation().format(
                req.targetColumn,
                req.newColumnName
            ),
            variableName: newVariableName,
            code: code
        };
        this.addToHistory(historyItem);
        return historyItem;
    }

    private async drop(req: IDropRequest, currentVariableName: string): Promise<IHistoryItem> {
        this.variableCounter += 1;
        const newVariableName = `df${this.variableCounter}`;
        if (req.rowIndex) {
            // Drop rows by index
            const code = `${newVariableName} = ${currentVariableName}.drop(index=${req.rowIndex})\n`;
            const historyItem = {
                transformation: DataScience.dataWranglerDropRowTransformation().format(req.rowIndex.toString()),
                variableName: newVariableName,
                code: code
            };
            this.addToHistory(historyItem);
            return historyItem;
        } else if (req.targetColumns) {
            // Drop columns by column name
            const labels = req.targetColumns;
            const columnNames = labels.map((label) => `'${label}'`).join(', ');
            const code = `${newVariableName} = ${currentVariableName}.drop(columns=[${columnNames}])\n`;
            const historyItem = {
                transformation: DataScience.dataWranglerDropColumnTransformation().format(columnNames),
                variableName: newVariableName,
                code: code
            };
            this.addToHistory(historyItem);
            return historyItem;
        }
        return {} as IHistoryItem;
    }

    private async dropDuplicates(req: IDropDuplicatesRequest, currentVariableName: string): Promise<IHistoryItem> {
        this.variableCounter += 1;
        const newVariableName = `df${this.variableCounter}`;

        if (req.targetColumns !== undefined) {
            // Drop duplicates in a column
            const targetColumns = req.targetColumns.map((col: string) => `'${col}'`).join(', ');
            const code = `${newVariableName} = ${currentVariableName}.drop_duplicates(subset=[${targetColumns}])\n`;
            const historyItem = {
                transformation: DataScience.dataWranglerDropDuplicatesRowsOnColumnTransformation().format(
                    targetColumns
                ),
                variableName: newVariableName,
                code: code
            };
            this.addToHistory(historyItem);
            return historyItem;
        } else {
            // Drop duplicate rows
            const code = `${newVariableName} = ${currentVariableName}.drop_duplicates()\n`;
            const historyItem = {
                transformation: DataScience.dataWranglerDropDuplicatesRowsTransformation(),
                variableName: newVariableName,
                code: code
            };
            this.addToHistory(historyItem);
            return historyItem;
        }
    }

    private async dropNa(req: IDropNaRequest, currentVariableName: string): Promise<IHistoryItem> {
        this.variableCounter += 1;
        const newVariableName = `df${this.variableCounter}`;

        if (req.targetColumns !== undefined) {
            // Only drop rows where there are Na values in the target columns
            const targetColumns = req.targetColumns.map((col: string) => `'${col}'`).join(', ');
            const code = `${newVariableName} = ${currentVariableName}.dropna(subset=[${targetColumns}])\n`;
            const historyItem = {
                transformation: DataScience.dataWranglerDropNaRowsOnColumnTransformation().format(targetColumns),
                variableName: newVariableName,
                code: code
            };
            this.addToHistory(historyItem);
            return historyItem;
        } else {
            // Drop all rows that contain any Na value or drop all columns that contain any Na value
            const axis = req.target === 'row' ? '0' : '1';
            const code = `${newVariableName} = ${currentVariableName}.dropna(axis=${axis})\n`;
            const historyItem = {
                transformation:
                    req.target === 'row'
                        ? DataScience.dataWranglerDropNaRowsTransformation()
                        : DataScience.dataWranglerDropNaColumnsTransformation(),
                variableName: newVariableName,
                code: code
            };
            this.addToHistory(historyItem);
            return historyItem;
        }
    }

    private async normalizeColumn(req: INormalizeColumnRequest, currentVariableName: string): Promise<IHistoryItem> {
        this.variableCounter += 1;
        const newVariableName = `df${this.variableCounter}`;
        const code = `from sklearn.preprocessing import MinMaxScaler\r\nscaler = MinMaxScaler(feature_range=(${req.start.toString()}, ${req.end.toString()}))\r\n${newVariableName} = ${currentVariableName}.copy()\r\n${newVariableName}['${
            req.targetColumn
        }'] = scaler.fit_transform(${newVariableName}['${req.targetColumn}'].values.reshape(-1, 1))\n`;
        const historyItem = {
            transformation: DataScience.dataWranglerNormalizeColumnTransformation().format(req.targetColumn),
            variableName: newVariableName,
            code: code
        };
        this.addToHistory(historyItem);
        return historyItem;
    }

    private async fillNa(req: IFillNaRequest, currentVariableName: string): Promise<IHistoryItem> {
        this.variableCounter += 1;
        const newVariableName = `df${this.variableCounter}`;
        const code = `${currentVariableName} = ${currentVariableName}.fillna(${req.newValue.toString()})\n`;
        const historyItem = {
            transformation: DataScience.dataWranglerFillNaTransformation().format(req.newValue.toString()),
            variableName: newVariableName,
            code: code
        };
        this.addToHistory(historyItem);
        return historyItem;
    }
}<|MERGE_RESOLUTION|>--- conflicted
+++ resolved
@@ -41,18 +41,12 @@
     IFillNaRequest,
     IDropDuplicatesRequest,
     IDropNaRequest,
-<<<<<<< HEAD
     ICoerceColumnRequest,
-    IGetColumnStatsReq,
     IGetHistoryItem,
     IReplaceAllColumnsRequest,
+    IRemoveHistoryItemRequest,
     SidePanelSections,
-    IRemoveHistoryItemRequest
-=======
-    IPlotHistogramReq,
-    IGetColumnStatsReq,
-    SidePanelSections
->>>>>>> d3597340
+    IGetColumnStatsReq
 } from './types';
 import { DataScience } from '../../../common/utils/localize';
 import { DataViewer } from '../dataViewer';
@@ -149,11 +143,6 @@
 
             // Load the web panel using our current directory as we don't expect to load any other files
             await super.loadWebview(process.cwd(), webviewPanel).catch(traceError);
-<<<<<<< HEAD
-
-            const wantedPanels = this.configService.getSettings().dataWrangler.sidePanelSections;
-            this.postMessage(DataWranglerMessages.SetSidePanels, wantedPanels as SidePanelSections[]).ignoreErrors();
-=======
             const settings = this.configService.getSettings();
             if (settings && settings.dataWrangler && settings.dataWrangler.sidePanelSections) {
                 const wantedPanels = settings.dataWrangler.sidePanelSections;
@@ -162,7 +151,6 @@
                     wantedPanels as SidePanelSections[]
                 ).ignoreErrors();
             }
->>>>>>> d3597340
 
             // Use Data Viewer logic to show initial data
             const dataFrameInfo = await this.showInitialData(title);
