// Copyright (c) Microsoft Corporation. All rights reserved.
// Licensed under the MIT License.
import type * as nbformat from '@jupyterlab/nbformat';
import { CancellationToken, Memento } from 'vscode';
import { isPythonNotebook } from '../notebooks/helpers';
import { IPythonExtensionChecker } from '../platform/api/types';
import { createPromiseFromCancellation } from '../platform/common/cancellation';
import { Settings, Telemetry } from '../platform/common/constants';
import { Resource } from '../platform/common/types';
import { getResourceType } from '../platform/common/utils';
import { createDeferredFromPromise } from '../platform/common/utils/async';
import { noop } from '../platform/common/utils/misc';
import { StopWatch } from '../platform/common/utils/stopWatch';
import { isArray } from '../platform/common/utils/sysTypes';
import { IInterpreterService } from '../platform/interpreter/contracts';
import { traceError, traceDecoratorVerbose } from '../platform/logging';
import { TraceOptions } from '../platform/logging/types';
import { captureTelemetry, sendTelemetryEvent } from '../telemetry';
import { DisplayOptions } from './displayOptions';
import { rankKernels, deserializeKernelConnection, serializeKernelConnection, isExactMatch } from './helpers';
import { computeUriHash } from './jupyter/jupyterUtils';
import { ServerConnectionType } from './jupyter/launcher/serverConnectionType';
import { IJupyterServerUriStorage } from './jupyter/types';
import { PreferredRemoteKernelIdProvider } from './raw/finder/preferredRemoteKernelIdProvider';
import { ILocalKernelFinder, IRemoteKernelFinder } from './raw/types';
import { IKernelFinder, INotebookProvider, INotebookProviderConnection, KernelConnectionMetadata } from './types';

// Two cache keys so we can get local and remote separately (exported for tests)
export const LocalKernelSpecsCacheKey = 'JUPYTER_LOCAL_KERNELSPECS_V3';
export const RemoteKernelSpecsCacheKey = 'JUPYTER_REMOTE_KERNELSPECS_V3';

export abstract class BaseKernelFinder implements IKernelFinder {
    private startTimeForFetching?: StopWatch;
    private fetchingTelemetrySent = new Set<string>();
    private cache = new Map<'local' | 'remote', KernelConnectionMetadata[]>();

    constructor(
        private readonly extensionChecker: IPythonExtensionChecker,
        private readonly interpreterService: IInterpreterService,
        private readonly preferredRemoteFinder: PreferredRemoteKernelIdProvider,
        private readonly notebookProvider: INotebookProvider,
        private readonly localKernelFinder: ILocalKernelFinder | undefined,
        private readonly remoteKernelFinder: IRemoteKernelFinder | undefined,
        private readonly globalState: Memento,
        protected readonly serverUriStorage: IJupyterServerUriStorage,
        protected readonly serverConnectionType: ServerConnectionType
    ) {}

    @traceDecoratorVerbose('Rank Kernels', TraceOptions.BeforeCall | TraceOptions.Arguments)
    @captureTelemetry(Telemetry.RankKernelsPerf)
    public async rankKernels(
        resource: Resource,
        notebookMetadata?: nbformat.INotebookMetadata,
        cancelToken?: CancellationToken,
        useCache?: 'useCache' | 'ignoreCache'
    ): Promise<KernelConnectionMetadata[] | undefined> {
        const resourceType = getResourceType(resource);
        try {
            // Get list of all of the specs from the cache and without the cache (note, cached items will be validated before being returned)
            const kernels = await this.listKernels(resource, cancelToken, useCache);

            const isPythonNbOrInteractiveWindow = isPythonNotebook(notebookMetadata) || resourceType === 'interactive';

            // Always include the interpreter in the search if we can
            const preferredInterpreter =
                isPythonNbOrInteractiveWindow && this.extensionChecker.isPythonExtensionInstalled
                    ? await this.interpreterService.getActiveInterpreter(resource)
                    : undefined;

            const preferredRemoteKernelId =
                resource &&
                this.preferredRemoteFinder &&
                this.preferredRemoteFinder.getPreferredRemoteKernelId(resource);

            let rankedKernels = rankKernels(
                kernels,
                resource,
                notebookMetadata,
                preferredInterpreter,
                preferredRemoteKernelId
            );

            return rankedKernels;
        } catch (ex) {
            traceError(`RankKernels crashed`, ex);
            return undefined;
        }
    }

    public async listKernels(
        resource: Resource,
        cancelToken?: CancellationToken,
        useCache?: 'ignoreCache' | 'useCache'
    ): Promise<KernelConnectionMetadata[]> {
        this.startTimeForFetching = this.startTimeForFetching ?? new StopWatch();

        // Get both local and remote kernels.
        const [localKernels, remoteKernels] = await Promise.all([
            this.listLocalKernels(resource, cancelToken, useCache).catch((ex) => {
                traceError('Failed to get local kernels', ex);
                return [];
            }),
            this.listRemoteKernels(resource, cancelToken, useCache).catch((ex) => {
                traceError('Failed to get remote kernels', ex);
                // When remote kernels fail, turn off remote if we get a ECONNREFUSED error
                if (ex.toString().toLowerCase().includes('econn')) {
                    void this.serverUriStorage.setUri(Settings.JupyterServerLocalLaunch);
                }
                return [];
            })
        ]);

        // Combine the results from local and remote
        return [...localKernels, ...remoteKernels];
    }

    public isExactMatch(
        resource: Resource,
        kernelConnection: KernelConnectionMetadata,
        notebookMetadata: nbformat.INotebookMetadata | undefined
    ): boolean {
        const preferredRemoteKernelId =
            resource && this.preferredRemoteFinder && this.preferredRemoteFinder.getPreferredRemoteKernelId(resource);

        return isExactMatch(kernelConnection, notebookMetadata, preferredRemoteKernelId);
    }

    // Validating if a kernel is still allowed or not (from the cache). Non cached are always assumed to be valid
    protected abstract isValidCachedKernel(kernel: KernelConnectionMetadata): Promise<boolean>;

    private async listLocalKernels(
        resource: Resource,
        cancelToken?: CancellationToken,
        useCache: 'ignoreCache' | 'useCache' = 'ignoreCache'
    ): Promise<KernelConnectionMetadata[]> {
        return this.listKernelsUsingFinder(
            () =>
                this.localKernelFinder
                    ? this.localKernelFinder.listKernels(resource, cancelToken)
                    : Promise.resolve([]),
            cancelToken,
            'local',
            useCache
        ).then((l) => this.finishListingKernels(l, useCache, 'local'));
    }

    private async listRemoteKernels(
        resource: Resource,
        cancelToken?: CancellationToken,
        useCache: 'ignoreCache' | 'useCache' = 'ignoreCache'
    ): Promise<KernelConnectionMetadata[]> {
        if (this.serverConnectionType.isLocalLaunch) {
            return [];
        }

        // If there are any errors in fetching the remote kernel specs without cache,
        // then fall back to the cache.
        // I.e. the cache will always be used if we can't fetch the remote kernel specs.
        return this.listKernelsUsingFinder(
<<<<<<< HEAD
            () =>
                this.remoteKernelFinder && connInfo
=======
            async () => {
                const connInfo = await this.getRemoteConnectionInfo(cancelToken);
                return this.remoteKernelFinder
>>>>>>> 140fa6b0
                    ? this.remoteKernelFinder.listKernels(resource, connInfo, cancelToken)
                    : Promise.resolve([]);
            },
            cancelToken,
            'remote',
            useCache
        ).then((l) => this.finishListingKernels(l, useCache, 'remote'));
    }

    private async listKernelsUsingFinder(
        finder: () => Promise<KernelConnectionMetadata[]>,
        cancelToken: CancellationToken | undefined,
        kind: 'local' | 'remote',
        useCache: 'ignoreCache' | 'useCache'
    ) {
        const kernelsFromCachePromise =
            useCache === 'ignoreCache' ? Promise.resolve([]) : this.getFromCache(kind, cancelToken);
        let updateCache = true;
        const kernelsWithoutCachePromise = finder();
        let kernels: KernelConnectionMetadata[] = [];
        if (useCache === 'ignoreCache') {
            try {
                kernels = await kernelsWithoutCachePromise;
            } catch (ex) {
                // Since fetching the remote kernels failed, we fall back to the cache,
                // at this point no need to display all of the kernel specs,
                // Its possible the connection is dead, just display the live kernels we had.
                // I.e. if user had a notebook connected to a remote kernel, then just display that live kernel.
                kernels = await this.getFromCache(kind, cancelToken);
                kernels = kernels.filter((item) => item.kind === 'connectToLiveRemoteKernel');
                updateCache = false;
            }
        } else {
            let kernelsFromCache: KernelConnectionMetadata[] | undefined;
            kernelsFromCachePromise
                .then((items) => {
                    kernelsFromCache = items;
                    updateCache = false;
                })
                .catch(noop);

            try {
                const kernelsWithoutCacheDeferred = createDeferredFromPromise(kernelsWithoutCachePromise);
                try {
                    await Promise.race([kernelsFromCachePromise, kernelsWithoutCacheDeferred.promise]);
                } catch (ex) {
                    // If we failed to get without cache, then await on the cache promise as a fallback.
                    if (kernelsWithoutCacheDeferred.rejected) {
                        await kernelsFromCachePromise;
                    } else {
                        throw ex;
                    }
                }
                // If we finish the cache first, and we don't have any items, in the cache, then load without cache.
                if (Array.isArray(kernelsFromCache) && kernelsFromCache.length > 0) {
                    kernels = kernelsFromCache;
                } else {
                    kernels = await kernelsWithoutCachePromise;
                    updateCache = true;
                }
            } catch (ex) {
                traceError(`Exception loading kernels: ${ex}`);
            }
        }

        // Do not update the cache if we got kernels from the cache.
        if (updateCache) {
            void this.writeToCache(kind, kernels);
        }
        return kernels;
    }

    private finishListingKernels(
        list: KernelConnectionMetadata[],
        useCache: 'ignoreCache' | 'useCache',
        kind: 'local' | 'remote'
    ) {
        // Send the telemetry once for each type of search
        const key = `${kind}:${useCache}`;
        if (this.startTimeForFetching && !this.fetchingTelemetrySent.has(key)) {
            this.fetchingTelemetrySent.add(key);
            sendTelemetryEvent(Telemetry.FetchControllers, this.startTimeForFetching.elapsedTime, {
                cached: useCache === 'useCache',
                kind
            });
        }

        // Just return the list
        return list;
    }

    private async getRemoteConnectionInfo(
        cancelToken?: CancellationToken
    ): Promise<INotebookProviderConnection | undefined> {
        const ui = new DisplayOptions(false);
        const uri = await this.serverUriStorage.getRemoteUri();
        if (!uri) {
            return;
        }
        return this.notebookProvider.connect({
            resource: undefined,
            ui,
            localJupyter: false,
            token: cancelToken,
            serverId: computeUriHash(uri)
        });
    }

    protected async getFromCache(
        kind: 'local' | 'remote',
        cancelToken?: CancellationToken
    ): Promise<KernelConnectionMetadata[]> {
        let results: KernelConnectionMetadata[] = this.cache.get(kind) || [];
        const key = kind === 'local' ? LocalKernelSpecsCacheKey : RemoteKernelSpecsCacheKey;

        // If not in memory, check memento
        if (!results || results.length === 0) {
            // Check memento too
            const values = this.globalState.get<KernelConnectionMetadata[]>(key, []);
            if (values && isArray(values)) {
                results = values.map(deserializeKernelConnection);
                this.cache.set(kind, results);
            }
        }

        // Validate
        const validValues: KernelConnectionMetadata[] = [];
        const promise = Promise.all(
            results.map(async (item) => {
                if (await this.isValidCachedKernel(item)) {
                    validValues.push(item);
                }
            })
        );
        if (cancelToken) {
            await Promise.race([
                promise,
                createPromiseFromCancellation({ token: cancelToken, cancelAction: 'resolve', defaultValue: undefined })
            ]);
        } else {
            await promise;
        }
        return validValues;
    }

    protected async writeToCache(kind: 'local' | 'remote', values: KernelConnectionMetadata[]) {
        const key = kind === 'local' ? LocalKernelSpecsCacheKey : RemoteKernelSpecsCacheKey;
        this.cache.set(kind, values);
        const serialized = values.map(serializeKernelConnection);
        return this.globalState.update(key, serialized);
    }
}<|MERGE_RESOLUTION|>--- conflicted
+++ resolved
@@ -157,14 +157,9 @@
         // then fall back to the cache.
         // I.e. the cache will always be used if we can't fetch the remote kernel specs.
         return this.listKernelsUsingFinder(
-<<<<<<< HEAD
-            () =>
-                this.remoteKernelFinder && connInfo
-=======
             async () => {
                 const connInfo = await this.getRemoteConnectionInfo(cancelToken);
-                return this.remoteKernelFinder
->>>>>>> 140fa6b0
+                return this.remoteKernelFinder && connInfo
                     ? this.remoteKernelFinder.listKernels(resource, connInfo, cancelToken)
                     : Promise.resolve([]);
             },
