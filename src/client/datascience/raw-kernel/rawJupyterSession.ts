--- conflicted
+++ resolved
@@ -265,10 +265,6 @@
                     this.launchTimeout,
                     this.resource,
                     this.workingDirectory,
-<<<<<<< HEAD
-                    options.ui,
-=======
->>>>>>> 522612a8
                     options.token
                 )
         );
