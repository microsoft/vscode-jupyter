--- conflicted
+++ resolved
@@ -567,6 +567,7 @@
         let detachKernel = async () => noop();
         try {
             const kernel = await kernelPromise;
+            const settings = this.configuration.getSettings(this.owner);
             await this.generateCodeAndAddMetadata(cell, isDebug, kernel);
             if (isDebug && (settings.useJupyterDebugger || !isLocalConnection(kernel.kernelConnectionMetadata))) {
                 // New ipykernel 7 debugger using the Jupyter protocol.
@@ -703,15 +704,7 @@
     }
 
     @chainable()
-<<<<<<< HEAD
-    private async addNotebookCell(code: string, file: Uri, line: number, isDebug: boolean): Promise<NotebookCell> {
-=======
-    private async addNotebookCell(
-        code: string,
-        file: Uri,
-        line: number
-    ): Promise<{ cell: NotebookCell; wasScrolled: boolean }> {
->>>>>>> 191122c5
+    private async addNotebookCell(code: string, file: Uri, line: number): Promise<NotebookCell> {
         const notebookDocument = this.notebookEditor.notebook;
 
         // Strip #%% and store it in the cell metadata so we can reconstruct the cell structure when exporting to Python files
