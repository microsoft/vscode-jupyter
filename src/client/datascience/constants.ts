--- conflicted
+++ resolved
@@ -428,16 +428,13 @@
     SyncAllCells = 'DS_INTERNAL.SYNC_ALL_CELLS',
     SyncSingleCell = 'DS_INTERNAL.SYNC_SINGLE_CELL',
     NativeRandomBytesGenerationFailed = 'DS_INTERNAL.NATIVE_RANDOM_BYTES_GENERATION_FAILED',
-<<<<<<< HEAD
-    InteractiveFileTooltipsPerf = 'DS_INTERNAL.ENHANCED_TENSOR_TOOLTIPS_PERF'
-=======
+    InteractiveFileTooltipsPerf = 'DS_INTERNAL.ENHANCED_TENSOR_TOOLTIPS_PERF',
     NotebookStart = 'DATASCIENCE.NOTEBOOK_START',
     NotebookInterrupt = 'DATASCIENCE.NOTEBOOK_INTERRUPT',
     NotebookRestart = 'DATASCIENCE.NOTEBOOK_RESTART',
     SwitchKernel = 'DS_INTERNAL.SWITCH_KERNEL',
     KernelCount = 'DS_INTERNAL.KERNEL_COUNT',
     ExecuteCell = 'DATASCIENCE.EXECUTE_CELL'
->>>>>>> 9c060bc9
 }
 
 export enum NativeKeyboardCommandTelemetry {
