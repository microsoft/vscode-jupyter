--- conflicted
+++ resolved
@@ -4,13 +4,6 @@
 import * as tmp from 'tmp';
 import { promisify } from 'util';
 import * as vscode from 'vscode';
-<<<<<<< HEAD
-import { createDirNotEmptyError } from './errors';
-=======
-import { traceError } from '../../logging';
-import { isFileNotFoundError } from './errors.node';
-import { convertFileType, convertStat, getHashString } from './fileSystemUtils.node';
->>>>>>> 7aa2b191
 import { TemporaryFile } from './types';
 import { IFileSystemNode } from './types.node';
 import { FileSystem as FileSystemBase } from './fileSystem';
@@ -66,22 +59,14 @@
     }
 
     public async localDirectoryExists(dirname: string): Promise<boolean> {
-<<<<<<< HEAD
-        return this.exists(vscode.Uri.file(dirname), FileType.Directory);
+        return this.exists(vscode.Uri.file(dirname), vscode.FileType.Directory);
     }
 
     public async localFileExists(filename: string): Promise<boolean> {
-        return this.exists(vscode.Uri.file(filename), FileType.File);
-=======
-        return this.localPathExists(dirname, vscode.FileType.Directory);
+        return this.exists(vscode.Uri.file(filename), vscode.FileType.File);
     }
     public override async deleteLocalFile(path: string): Promise<void> {
         await fs.unlink(path);
-    }
-
-    public async localFileExists(filename: string): Promise<boolean> {
-        return this.localPathExists(filename, vscode.FileType.File);
->>>>>>> 7aa2b191
     }
 
     public async searchLocal(globPattern: string, cwd?: string, dot?: boolean): Promise<string[]> {
@@ -97,49 +82,4 @@
         const found = await this.globFiles(globPattern, options);
         return Array.isArray(found) ? found : [];
     }
-<<<<<<< HEAD
-=======
-
-    private async lstat(filename: string): Promise<vscode.FileStat> {
-        // eslint-disable-next-line
-        // TODO https://github.com/microsoft/vscode/issues/71204 (84514)):
-        //   This functionality has been requested for the VS Code API.
-        const stat = await fs.lstat(filename);
-        // Note that, unlike stat(), lstat() does not include the type
-        // of the symlink's target.
-        const fileType = convertFileType(stat);
-        return convertStat(stat, fileType);
-    }
-
-    private async localPathExists(
-        // the "file" to look for
-        filename: string,
-        // the file type to expect; if not provided then any file type
-        // matches; otherwise a mismatch results in a "false" value
-        fileType?: vscode.FileType
-    ): Promise<boolean> {
-        let stat: vscode.FileStat;
-        try {
-            // Note that we are using stat() rather than lstat().  This
-            // means that any symlinks are getting resolved.
-            const uri = vscode.Uri.file(filename);
-            stat = await this.stat(uri);
-        } catch (err) {
-            if (isFileNotFoundError(err)) {
-                return false;
-            }
-            traceError(`stat() failed for "${filename}"`, err);
-            return false;
-        }
-
-        if (fileType === undefined) {
-            return true;
-        }
-        if (fileType === vscode.FileType.Unknown) {
-            // FileType.Unknown == 0, hence do not use bitwise operations.
-            return stat.type === vscode.FileType.Unknown;
-        }
-        return (stat.type & fileType) === fileType;
-    }
->>>>>>> 7aa2b191
 }