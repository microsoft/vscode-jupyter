--- conflicted
+++ resolved
@@ -12159,11 +12159,7 @@
 		 * The command must be {@link commands.getCommands known}.
 		 *
 		 * Note that if this is a {@link Command `Command`} object, only the {@link Command.command `command`} and {@link Command.arguments `arguments`}
-<<<<<<< HEAD
-		 * are used by VS Code.
-=======
 		 * are used by the editor.
->>>>>>> d8a42ac2
 		 */
 		command?: string | Command;
 
