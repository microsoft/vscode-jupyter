--- conflicted
+++ resolved
@@ -15,12 +15,8 @@
 import { DataScience } from '../../common/utils/localize';
 import { noop } from '../../common/utils/misc';
 import { LogLevel } from '../../logging/levels';
-<<<<<<< HEAD
-import { captureTelemetry } from '../../telemetry';
-=======
 import { captureTelemetry, sendTelemetryEvent } from '../../telemetry';
 import { EventName } from '../../telemetry/constants';
->>>>>>> f29073ed
 import { Commands, JUPYTER_OUTPUT_CHANNEL, Telemetry } from '../constants';
 import { IDataViewerFactory } from '../data-viewing/types';
 import { DataViewerChecker } from '../interactive-common/dataViewerChecker';
