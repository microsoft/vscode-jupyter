--- conflicted
+++ resolved
@@ -181,15 +181,10 @@
             await this.restarting.promise;
         }
         if (!this._notebookPromise) {
-            const stopWatch = new StopWatch();
             this.startCancellation = new CancellationTokenSource();
             this._notebookPromise = new Promise<INotebook>(async (resolve, reject) => {
                 const stopWatch = new StopWatch();
                 try {
-<<<<<<< HEAD
-=======
-                    await this.validate(this.uri);
->>>>>>> c8c29e4a
                     try {
                         this.notebook = await this.notebookProvider.getOrCreateNotebook({
                             identity: this.uri,
