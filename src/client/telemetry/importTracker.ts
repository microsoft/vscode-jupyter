// Copyright (c) Microsoft Corporation. All rights reserved.
// Licensed under the MIT License.
'use strict';

import { nbformat } from '@jupyterlab/coreutils';
import { inject, injectable } from 'inversify';
import * as path from 'path';
<<<<<<< HEAD
import { NotebookCell, TextDocument } from 'vscode';
=======
import { NotebookCellKind, NotebookDocument, TextDocument } from 'vscode';
>>>>>>> 651c2a3a
import { captureTelemetry, sendTelemetryEvent } from '.';
import { splitMultilineString } from '../../datascience-ui/common';
import { IS_CI_SERVER } from '../../test/ciConstants';
import { IExtensionSingleActivationService } from '../activation/types';
import { IDocumentManager, IVSCodeNotebook } from '../common/application/types';
import { isTestExecution } from '../common/constants';
import '../common/extensions';
import { disposeAllDisposables } from '../common/helpers';
import { IDisposable, IDisposableRegistry } from '../common/types';
import { noop } from '../common/utils/misc';
import { ICell, INotebookEditor, INotebookEditorProvider, INotebookExecutionLogger } from '../datascience/types';
import { EventName } from './constants';
import { getTelemetrySafeHashedString } from './helpers';

/*
Python has a fairly rich import statement. Originally the matching regexp was kept simple for
performance worries, but it led to false-positives due to matching things like docstrings with
phrases along the lines of "from the thing" or "import the thing". To minimize false-positives the
regexp does its best to validate the structure of the import line _within reason_. This leads to
us supporting the following (where `pkg` represents what we are actually capturing for telemetry):

- `from pkg import _`
- `from pkg import _, _`
- `from pkg import _ as _`
- `import pkg`
- `import pkg, pkg`
- `import pkg as _`

Things we are ignoring the following for simplicity/performance:

- `from pkg import (...)` (this includes single-line and multi-line imports with parentheses)
- `import pkg  # ... and anything else with a trailing comment.`
- Non-standard whitespace separators within the import statement (i.e. more than a single space, tabs)

*/
const ImportRegEx = /^\s*(from (?<fromImport>\w+)(?:\.\w+)* import \w+(?:, \w+)*(?: as \w+)?|import (?<importImport>\w+(?:, \w+)*)(?: as \w+)?)$/;
const MAX_DOCUMENT_LINES = 1000;

// Capture isTestExecution on module load so that a test can turn it off and still
// have this value set.
const testExecution = isTestExecution();

@injectable()
export class ImportTracker implements IExtensionSingleActivationService, INotebookExecutionLogger, IDisposable {
    private pendingChecks = new Map<string, NodeJS.Timer | number>();
    private disposables: IDisposable[] = [];
    private sentMatches: Set<string> = new Set<string>();
    constructor(
        @inject(IDocumentManager) private documentManager: IDocumentManager,
        @inject(IVSCodeNotebook) private vscNotebook: IVSCodeNotebook,
        @inject(INotebookEditorProvider) private notebookEditorProvider: INotebookEditorProvider,
        @inject(IDisposableRegistry) disposables: IDisposableRegistry
    ) {
        disposables.push(this);
        this.documentManager.onDidOpenTextDocument((t) => this.onOpenedOrSavedDocument(t), this.disposables);
        this.documentManager.onDidSaveTextDocument((t) => this.onOpenedOrSavedDocument(t), this.disposables);
        this.notebookEditorProvider.onDidOpenNotebookEditor((t) => this.onOpenedOrClosedNotebook(t), this.disposables);
        this.notebookEditorProvider.onDidCloseNotebookEditor((t) => this.onOpenedOrClosedNotebook(t), this.disposables);
        this.vscNotebook.onDidOpenNotebookDocument((t) => this.onOpenedOrClosedNotebookDocument(t), this.disposables);
        this.vscNotebook.onDidCloseNotebookDocument((t) => this.onOpenedOrClosedNotebookDocument(t), this.disposables);
    }

    public dispose() {
        disposeAllDisposables(this.disposables);
        this.pendingChecks.clear();
    }

    public onKernelStarted() {
        // Do nothing on started
    }

    public onKernelRestarted() {
        // Do nothing on restarted
    }
    public async preExecute(_cell: ICell, _silent: boolean): Promise<void> {
        // Do nothing on pre execute
    }
    public async postExecute(cell: ICell, silent: boolean): Promise<void> {
        // Check for imports in the cell itself.
        if (!silent && cell.data.cell_type === 'code') {
            this.scheduleCheck(this.createCellKey(cell), this.checkCell.bind(this, cell));
        }
    }

    public async nativePostExecute(_cell: NotebookCell): Promise<void> {
        noop();
    }

    public async activate(): Promise<void> {
        // Act like all of our open documents just opened; our timeout will make sure this is delayed.
        this.documentManager.textDocuments.forEach((d) => this.onOpenedOrSavedDocument(d));
        this.notebookEditorProvider.editors.forEach((e) => this.onOpenedOrClosedNotebook(e));
    }

    private getDocumentLines(document: TextDocument): (string | undefined)[] {
        const array = Array<string>(Math.min(document.lineCount, MAX_DOCUMENT_LINES)).fill('');
        return array
            .map((_a: string, i: number) => {
                const line = document.lineAt(i);
                if (line && !line.isEmptyOrWhitespace) {
                    return line.text;
                }
                return undefined;
            })
            .filter((f: string | undefined) => f);
    }

    private getNotebookLines(e: INotebookEditor): (string | undefined)[] {
        let result: (string | undefined)[] = [];
        if (e.model) {
            try {
                e.model
                    .getCellsWithId()
                    .filter((c) => c.data.cell_type === 'code')
                    .forEach((c) => {
                        const cellArray = this.getCellLines(c.data as nbformat.ICodeCell);
                        if (result.length < MAX_DOCUMENT_LINES) {
                            result = [...result, ...cellArray];
                        }
                    });
            } catch (ex) {
                // Can fail on CI, if the notebook has been closed or the like
                if (!IS_CI_SERVER) {
                    throw ex;
                }
            }
        }
        return result;
    }
    private getNotebookDocumentLines(e: NotebookDocument): (string | undefined)[] {
        const result: (string | undefined)[] = [];
        try {
            e.getCells()
                .filter((cell) => cell.kind === NotebookCellKind.Code)
                .forEach((c) => {
                    const cellArray = this.getCellLinesFromSource(c.document.getText());
                    if (result.length < MAX_DOCUMENT_LINES) {
                        result.push(...cellArray);
                    }
                });
        } catch (ex) {
            // Can fail on CI, if the notebook has been closed or the like
            if (!IS_CI_SERVER) {
                throw ex;
            }
        }
        return result;
    }

    private getCellLines(cell: nbformat.ICodeCell): (string | undefined)[] {
        // Split into multiple lines removing line feeds on the end.
        return this.getCellLinesFromSource(cell.source);
    }

    private getCellLinesFromSource(source: nbformat.MultilineString): (string | undefined)[] {
        // Split into multiple lines removing line feeds on the end.
        return splitMultilineString(source).map((s) => s.replace(/\n/g, ''));
    }

    private onOpenedOrSavedDocument(document: TextDocument) {
        // Make sure this is a Python file.
        if (path.extname(document.fileName) === '.py') {
            this.scheduleDocument(document);
        }
    }

    private onOpenedOrClosedNotebook(e: INotebookEditor) {
        if (e.file) {
            this.scheduleCheck(e.file.fsPath, this.checkNotebook.bind(this, e));
        }
    }
    private onOpenedOrClosedNotebookDocument(e: NotebookDocument) {
        this.scheduleCheck(e.uri.fsPath, this.checkNotebookDocument.bind(this, e));
    }

    private scheduleDocument(document: TextDocument) {
        this.scheduleCheck(document.fileName, this.checkDocument.bind(this, document));
    }

    private scheduleCheck(file: string, check: () => void) {
        // If already scheduled, cancel.
        const currentTimeout = this.pendingChecks.get(file);
        if (currentTimeout) {
            // eslint-disable-next-line @typescript-eslint/no-explicit-any
            clearTimeout(currentTimeout as any);
            this.pendingChecks.delete(file);
        }

        // Now schedule a new one.
        if (testExecution) {
            // During a test, check right away. It needs to be synchronous.
            check();
        } else {
            // Wait five seconds to make sure we don't already have this document pending.
            this.pendingChecks.set(file, setTimeout(check, 5000));
        }
    }

    private createCellKey(cell: ICell): string {
        return `${cell.file}${cell.id}`;
    }

    @captureTelemetry(EventName.HASHED_PACKAGE_PERF)
    private checkCell(cell: ICell) {
        if (cell.data.cell_type !== 'code') {
            return;
        }
        this.pendingChecks.delete(this.createCellKey(cell));
        const lines = this.getCellLines(cell.data as nbformat.ICodeCell);
        this.lookForImports(lines);
    }

    @captureTelemetry(EventName.HASHED_PACKAGE_PERF)
    private checkNotebook(e: INotebookEditor) {
        this.pendingChecks.delete(e.file.fsPath);
        const lines = this.getNotebookLines(e);
        this.lookForImports(lines);
    }
    @captureTelemetry(EventName.HASHED_PACKAGE_PERF)
    private checkNotebookDocument(e: NotebookDocument) {
        this.pendingChecks.delete(e.uri.fsPath);
        const lines = this.getNotebookDocumentLines(e);
        this.lookForImports(lines);
    }

    @captureTelemetry(EventName.HASHED_PACKAGE_PERF)
    private checkDocument(document: TextDocument) {
        this.pendingChecks.delete(document.fileName);
        const lines = this.getDocumentLines(document);
        this.lookForImports(lines);
    }

    private sendTelemetry(packageName: string) {
        // No need to send duplicate telemetry or waste CPU cycles on an unneeded hash.
        if (this.sentMatches.has(packageName)) {
            return;
        }
        this.sentMatches.add(packageName);
        // Hash the package name so that we will never accidentally see a
        // user's private package name.
        const hash = getTelemetrySafeHashedString(packageName);
        sendTelemetryEvent(EventName.HASHED_PACKAGE_NAME, undefined, { hashedName: hash });
    }

    private lookForImports(lines: (string | undefined)[]) {
        try {
            for (const s of lines) {
                const match = s ? ImportRegEx.exec(s) : null;
                if (match !== null && match.groups !== undefined) {
                    if (match.groups.fromImport !== undefined) {
                        // `from pkg ...`
                        this.sendTelemetry(match.groups.fromImport);
                    } else if (match.groups.importImport !== undefined) {
                        // `import pkg1, pkg2, ...`
                        const packageNames = match.groups.importImport
                            .split(',')
                            .map((rawPackageName) => rawPackageName.trim());
                        // Can't pass in `this.sendTelemetry` directly as that rebinds `this`.
                        packageNames.forEach((p) => this.sendTelemetry(p));
                    }
                }
            }
        } catch {
            // Don't care about failures since this is just telemetry.
            noop();
        }
    }
}<|MERGE_RESOLUTION|>--- conflicted
+++ resolved
@@ -5,11 +5,7 @@
 import { nbformat } from '@jupyterlab/coreutils';
 import { inject, injectable } from 'inversify';
 import * as path from 'path';
-<<<<<<< HEAD
-import { NotebookCell, TextDocument } from 'vscode';
-=======
-import { NotebookCellKind, NotebookDocument, TextDocument } from 'vscode';
->>>>>>> 651c2a3a
+import { NotebookCell, NotebookCellKind, NotebookDocument, TextDocument } from 'vscode';
 import { captureTelemetry, sendTelemetryEvent } from '.';
 import { splitMultilineString } from '../../datascience-ui/common';
 import { IS_CI_SERVER } from '../../test/ciConstants';
