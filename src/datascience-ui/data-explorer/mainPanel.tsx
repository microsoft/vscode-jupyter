--- conflicted
+++ resolved
@@ -503,13 +503,10 @@
 
     private handleRefreshRequest = () => {
         this.debounceRequest(DataViewerMessages.RefreshDataViewer);
-<<<<<<< HEAD
     };
 
     private handleCheckboxToggle = (newState: boolean) => {
         this.sendMessage(DataViewerMessages.SliceEnablementStateChanged, { newState });
-=======
->>>>>>> 55ea3875
     };
 
     private updateColumns(newColumns: Slick.Column<Slick.SlickData>[]) {
