--- conflicted
+++ resolved
@@ -70,11 +70,8 @@
     NotebookKernel,
     NotebookKernelProvider,
     NotebookCellStatusBarItemProvider,
-<<<<<<< HEAD
-    NotebookSelector
-=======
+    NotebookSelector, 
     NotebookDocumentContentOptions
->>>>>>> 0a5f30a7
 } from 'vscode';
 import * as vsls from 'vsls/vscode';
 
