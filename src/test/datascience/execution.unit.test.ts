--- conflicted
+++ resolved
@@ -1,1111 +1,1107 @@
-// Copyright (c) Microsoft Corporation. All rights reserved.
-// Licensed under the MIT License.
-'use strict';
-import { assert } from 'chai';
-import * as fs from 'fs-extra';
-import * as os from 'os';
-import * as path from 'path';
-import { Observable } from 'rxjs/Observable';
-import { SemVer } from 'semver';
-import { anything, instance, match, mock, reset, when } from 'ts-mockito';
-import { Matcher } from 'ts-mockito/lib/matcher/type/Matcher';
-import * as TypeMoq from 'typemoq';
-import * as uuid from 'uuid/v4';
-import { CancellationTokenSource, ConfigurationChangeEvent, Disposable, EventEmitter, ExtensionMode } from 'vscode';
-import { ApplicationShell } from '../../client/common/application/applicationShell';
-import { IApplicationShell, IWorkspaceService } from '../../client/common/application/types';
-import { WorkspaceService } from '../../client/common/application/workspace';
-import { ConfigurationService } from '../../client/common/configuration/service';
-import { PersistentState, PersistentStateFactory } from '../../client/common/persistentState';
-import { FileSystem } from '../../client/common/platform/fileSystem';
-import { IFileSystem } from '../../client/common/platform/types';
-import { ProcessServiceFactory } from '../../client/common/process/processFactory';
-import { PythonExecutionFactory } from '../../client/common/process/pythonExecutionFactory';
-import {
-    ExecutionResult,
-    IProcessService,
-    IProcessServiceFactory,
-    IPythonDaemonExecutionService,
-    IPythonExecutionFactory,
-    IPythonExecutionService,
-    ObservableExecutionResult,
-    Output
-} from '../../client/common/process/types';
-<<<<<<< HEAD
-import { IAsyncDisposableRegistry, IConfigurationService, IOutputChannel, IPathUtils } from '../../client/common/types';
-=======
-import {
-    IAsyncDisposableRegistry,
-    IConfigurationService,
-    IExtensionContext,
-    IOutputChannel,
-    IPathUtils,
-    Product
-} from '../../client/common/types';
->>>>>>> 522612a8
-import { EXTENSION_ROOT_DIR } from '../../client/constants';
-import { DisplayOptions } from '../../client/datascience/displayOptions';
-import { JupyterInterpreterDependencyService } from '../../client/datascience/jupyter/interpreter/jupyterInterpreterDependencyService';
-import { JupyterInterpreterOldCacheStateStore } from '../../client/datascience/jupyter/interpreter/jupyterInterpreterOldCacheStateStore';
-import { JupyterInterpreterService } from '../../client/datascience/jupyter/interpreter/jupyterInterpreterService';
-import { JupyterInterpreterSubCommandExecutionService } from '../../client/datascience/jupyter/interpreter/jupyterInterpreterSubCommandExecutionService';
-import { getKernelId } from '../../client/datascience/jupyter/kernels/helpers';
-import { LocalKernelConnectionMetadata } from '../../client/datascience/jupyter/kernels/types';
-import { HostJupyterExecution } from '../../client/datascience/jupyter/liveshare/hostJupyterExecution';
-import { NotebookStarter } from '../../client/datascience/jupyter/notebookStarter';
-import { LocalKernelFinder } from '../../client/datascience/kernel-launcher/localKernelFinder';
-import { ILocalKernelFinder } from '../../client/datascience/kernel-launcher/types';
-import {
-    IJupyterKernelSpec,
-    IJupyterSubCommandExecutionService,
-    INotebookServer
-} from '../../client/datascience/types';
-import { IEnvironmentActivationService } from '../../client/interpreter/activation/types';
-import { IInterpreterService } from '../../client/interpreter/contracts';
-import { ServiceContainer } from '../../client/ioc/container';
-import { PythonEnvironment } from '../../client/pythonEnvironments/info';
-import { areInterpreterPathsSame } from '../../client/pythonEnvironments/info/interpreter';
-import { Product } from '../../kernels/installer/types';
-import { getOSType, OSType } from '../common';
-import { noop } from '../core';
-import { MockOutputChannel } from '../mockClasses';
-import { MockJupyterServer } from './mockJupyterServer';
-import { MockJupyterSettings } from './mockJupyterSettings';
-
-/* eslint-disable @typescript-eslint/no-explicit-any, , no-multi-str,  */
-class DisposableRegistry implements IAsyncDisposableRegistry {
-    private disposables: Disposable[] = [];
-
-    public push = (disposable: Disposable) => this.disposables.push(disposable);
-
-    public dispose = async (): Promise<void> => {
-        for (const disposable of this.disposables) {
-            if (!disposable) {
-                continue;
-            }
-            const val = disposable.dispose();
-            if (val instanceof Promise) {
-                const promise = val as Promise<void>;
-                await promise;
-            }
-        }
-        this.disposables = [];
-    };
-}
-
-suite('Jupyter Execution', async () => {
-    const interpreterService = mock<IInterpreterService>();
-    const jupyterOutputChannel = new MockOutputChannel('');
-    const executionFactory = mock(PythonExecutionFactory);
-    const configService = mock(ConfigurationService);
-    const application = mock(ApplicationShell);
-    const processServiceFactory = mock(ProcessServiceFactory);
-    const fileSystem = mock(FileSystem);
-    const activationHelper = mock<IEnvironmentActivationService>();
-    const serviceContainer = mock(ServiceContainer);
-    const workspaceService = mock(WorkspaceService);
-    const disposableRegistry = new DisposableRegistry();
-    const dummyEvent = new EventEmitter<void>();
-    const configChangeEvent = new EventEmitter<ConfigurationChangeEvent>();
-    const pythonSettings = new MockJupyterSettings(undefined);
-    const jupyterOnPath = getOSType() === OSType.Windows ? '/foo/bar/jupyter.exe' : '/foo/bar/jupyter';
-    let ipykernelInstallCount = 0;
-    let notebookStarter: NotebookStarter;
-    const workingPython: PythonEnvironment = {
-        path: '/foo/bar/python.exe',
-        version: new SemVer('3.6.6-final'),
-        sysVersion: '1.0.0.0',
-        sysPrefix: 'Python'
-    };
-
-    const missingKernelPython: PythonEnvironment = {
-        path: '/foo/baz/python.exe',
-        version: new SemVer('3.1.1-final'),
-        sysVersion: '1.0.0.0',
-        sysPrefix: 'Python'
-    };
-
-    const missingNotebookPython: PythonEnvironment = {
-        path: '/bar/baz/python.exe',
-        version: new SemVer('2.1.1-final'),
-        sysVersion: '1.0.0.0',
-        sysPrefix: 'Python'
-    };
-
-    const missingNotebookPython2: PythonEnvironment = {
-        path: '/two/baz/python.exe',
-        version: new SemVer('2.1.1'),
-        sysVersion: '1.0.0.0',
-        sysPrefix: 'Python'
-    };
-
-    let workingKernelSpec: string;
-
-    suiteSetup(() => {
-        noop();
-    });
-    suiteTeardown(() => {
-        noop();
-    });
-
-    setup(() => {
-        workingKernelSpec = createTempSpec(workingPython.path);
-        ipykernelInstallCount = 0;
-        // eslint-disable-next-line no-invalid-this
-    });
-
-    teardown(() => {
-        reset(fileSystem);
-        return cleanupDisposables();
-    });
-
-    function cleanupDisposables(): Promise<void> {
-        return disposableRegistry.dispose();
-    }
-
-    // eslint-disable-next-line max-classes-per-file
-    class FunctionMatcher extends Matcher {
-        private func: (obj: any) => boolean;
-        constructor(func: (obj: any) => boolean) {
-            super();
-            this.func = func;
-        }
-        public match(value: Object): boolean {
-            return this.func(value);
-        }
-        public toString(): string {
-            return 'FunctionMatcher';
-        }
-    }
-
-    function createTempSpec(pythonPath: string): string {
-        const tempDir = os.tmpdir();
-        const subDir = uuid();
-        const filePath = path.join(tempDir, subDir, 'kernel.json');
-        fs.ensureDirSync(path.dirname(filePath));
-        fs.writeJSONSync(filePath, {
-            display_name: 'Python 3',
-            language: 'python',
-            argv: [pythonPath, '-m', 'ipykernel_launcher', '-f', '{connection_file}']
-        });
-        return filePath;
-    }
-
-    function argThat(func: (obj: any) => boolean): any {
-        return new FunctionMatcher(func);
-    }
-
-    function createTypeMoq<T>(tag: string): TypeMoq.IMock<T> {
-        // Use typemoqs for those things that are resolved as promises. mockito doesn't allow nesting of mocks. ES6 Proxy class
-        // is the problem. We still need to make it thenable though. See this issue: https://github.com/florinn/typemoq/issues/67
-        const result: TypeMoq.IMock<T> = TypeMoq.Mock.ofType<T>();
-        (result as any).tag = tag;
-        result.setup((x: any) => x.then).returns(() => undefined);
-        return result;
-    }
-
-    function argsMatch(matchers: (string | RegExp)[], args: string[]): boolean {
-        if (matchers.length === args.length) {
-            return args.every((s, i) => {
-                const r = matchers[i] as RegExp;
-                return r && r.test ? r.test(s) : s === matchers[i];
-            });
-        }
-        return false;
-    }
-
-    function setupPythonService(
-        service: TypeMoq.IMock<IPythonExecutionService>,
-        module: string | undefined,
-        args: (string | RegExp)[],
-        result: Promise<ExecutionResult<string>>
-    ) {
-        if (module) {
-            service
-                .setup((x) =>
-                    x.execModule(
-                        TypeMoq.It.isValue(module),
-                        TypeMoq.It.is((a) => argsMatch(args, a)),
-                        TypeMoq.It.isAny()
-                    )
-                )
-                .returns(() => result);
-            const withModuleArgs = ['-m', module, ...args];
-            service
-                .setup((x) =>
-                    x.exec(
-                        TypeMoq.It.is((a) => argsMatch(withModuleArgs, a)),
-                        TypeMoq.It.isAny()
-                    )
-                )
-                .returns(() => result);
-        } else {
-            service
-                .setup((x) =>
-                    x.exec(
-                        TypeMoq.It.is((a) => argsMatch(args, a)),
-                        TypeMoq.It.isAny()
-                    )
-                )
-                .returns(() => result);
-        }
-    }
-
-    function setupPythonServiceWithFunc(
-        service: TypeMoq.IMock<IPythonExecutionService>,
-        module: string,
-        args: (string | RegExp)[],
-        result: () => Promise<ExecutionResult<string>>
-    ) {
-        service
-            .setup((x) =>
-                x.execModule(
-                    TypeMoq.It.isValue(module),
-                    TypeMoq.It.is((a) => argsMatch(args, a)),
-                    TypeMoq.It.isAny()
-                )
-            )
-            .returns(result);
-        const withModuleArgs = ['-m', module, ...args];
-        service
-            .setup((x) =>
-                x.exec(
-                    TypeMoq.It.is((a) => argsMatch(withModuleArgs, a)),
-                    TypeMoq.It.isAny()
-                )
-            )
-            .returns(result);
-        service
-            .setup((x) =>
-                x.execModule(
-                    TypeMoq.It.isValue(module),
-                    TypeMoq.It.is((a) => argsMatch(args, a)),
-                    TypeMoq.It.isAny()
-                )
-            )
-            .returns(result);
-    }
-
-    function setupPythonServiceExecObservable(
-        service: TypeMoq.IMock<IPythonExecutionService>,
-        module: string,
-        args: (string | RegExp)[],
-        stderr: string[],
-        stdout: string[]
-    ) {
-        const result: ObservableExecutionResult<string> = {
-            proc: undefined,
-            out: new Observable<Output<string>>((subscriber) => {
-                stderr.forEach((s) => subscriber.next({ source: 'stderr', out: s }));
-                stdout.forEach((s) => subscriber.next({ source: 'stderr', out: s }));
-            }),
-            dispose: () => {
-                noop();
-            }
-        };
-
-        service
-            .setup((x) =>
-                x.execModuleObservable(
-                    TypeMoq.It.isValue(module),
-                    TypeMoq.It.is((a) => argsMatch(args, a)),
-                    TypeMoq.It.isAny()
-                )
-            )
-            .returns(() => result);
-        const withModuleArgs = ['-m', module, ...args];
-        service
-            .setup((x) =>
-                x.execObservable(
-                    TypeMoq.It.is((a) => argsMatch(withModuleArgs, a)),
-                    TypeMoq.It.isAny()
-                )
-            )
-            .returns(() => result);
-    }
-
-    function setupProcessServiceExec(
-        service: TypeMoq.IMock<IProcessService>,
-        file: string,
-        args: (string | RegExp)[],
-        result: Promise<ExecutionResult<string>>
-    ) {
-        service
-            .setup((x) =>
-                x.exec(
-                    TypeMoq.It.isValue(file),
-                    TypeMoq.It.is((a) => argsMatch(args, a)),
-                    TypeMoq.It.isAny()
-                )
-            )
-            .returns(() => result);
-    }
-
-    function setupProcessServiceExecWithFunc(
-        service: TypeMoq.IMock<IProcessService>,
-        file: string,
-        args: (string | RegExp)[],
-        result: () => Promise<ExecutionResult<string>>
-    ) {
-        service
-            .setup((x) =>
-                x.exec(
-                    TypeMoq.It.isValue(file),
-                    TypeMoq.It.is((a) => argsMatch(args, a)),
-                    TypeMoq.It.isAny()
-                )
-            )
-            .returns(result);
-    }
-
-    function setupProcessServiceExecObservable(
-        service: TypeMoq.IMock<IProcessService>,
-        file: string,
-        args: (string | RegExp)[],
-        stderr: string[],
-        stdout: string[]
-    ) {
-        const result: ObservableExecutionResult<string> = {
-            proc: undefined,
-            out: new Observable<Output<string>>((subscriber) => {
-                stderr.forEach((s) => subscriber.next({ source: 'stderr', out: s }));
-                stdout.forEach((s) => subscriber.next({ source: 'stderr', out: s }));
-            }),
-            dispose: () => {
-                noop();
-            }
-        };
-
-        service
-            .setup((x) =>
-                x.execObservable(
-                    TypeMoq.It.isValue(file),
-                    TypeMoq.It.is((a) => argsMatch(args, a)),
-                    TypeMoq.It.isAny()
-                )
-            )
-            .returns(() => result);
-    }
-
-    function createKernelSpecs(specs: { name: string; resourceDir: string }[]): Record<string, any> {
-        const models: Record<string, any> = {};
-        specs.forEach((spec) => {
-            models[spec.name] = {
-                resource_dir: spec.resourceDir,
-                spec: {
-                    name: spec.name,
-                    display_name: spec.name,
-                    language: 'python'
-                }
-            };
-        });
-        return models;
-    }
-    function setupWorkingPythonService(
-        service: TypeMoq.IMock<IPythonExecutionService>,
-        notebookStdErr?: string[],
-        runInDocker?: boolean
-    ) {
-        setupPythonService(service, 'ipykernel', ['--version'], Promise.resolve({ stdout: '1.1.1.1' }));
-        setupPythonService(service, 'jupyter', ['nbconvert', '--version'], Promise.resolve({ stdout: '1.1.1.1' }));
-        setupPythonService(service, 'jupyter', ['notebook', '--version'], Promise.resolve({ stdout: '1.1.1.1' }));
-        setupPythonService(service, 'jupyter', ['kernelspec', '--version'], Promise.resolve({ stdout: '1.1.1.1' }));
-        service.setup((x) => x.getInterpreterInformation()).returns(() => Promise.resolve(workingPython));
-
-        // Don't mind the goofy path here. It's supposed to not find the item. It's just testing the internal regex works
-        setupPythonServiceWithFunc(service, 'jupyter', ['kernelspec', 'list', '--json'], () => {
-            // Return different results after we install our kernel
-            if (ipykernelInstallCount > 0) {
-                const kernelSpecs = createKernelSpecs([
-                    { name: 'working', resourceDir: path.dirname(workingKernelSpec) },
-                    {
-                        name: '0e8519db-0895-416c-96df-fa80131ecea0',
-                        resourceDir:
-                            'C:\\Users\\rchiodo\\AppData\\Roaming\\jupyter\\kernels\\0e8519db-0895-416c-96df-fa80131ecea0'
-                    }
-                ]);
-                return Promise.resolve({ stdout: JSON.stringify(kernelSpecs) });
-            } else {
-                const kernelSpecs = createKernelSpecs([
-                    {
-                        name: '0e8519db-0895-416c-96df-fa80131ecea0',
-                        resourceDir:
-                            'C:\\Users\\rchiodo\\AppData\\Roaming\\jupyter\\kernels\\0e8519db-0895-416c-96df-fa80131ecea0'
-                    }
-                ]);
-                return Promise.resolve({ stdout: JSON.stringify(kernelSpecs) });
-            }
-        });
-        const kernelSpecs2 = createKernelSpecs([
-            { name: 'working', resourceDir: path.dirname(workingKernelSpec) },
-            {
-                name: '0e8519db-0895-416c-96df-fa80131ecea0',
-                resourceDir:
-                    'C:\\Users\\rchiodo\\AppData\\Roaming\\jupyter\\kernels\\0e8519db-0895-416c-96df-fa80131ecea0'
-            }
-        ]);
-        setupPythonService(
-            service,
-            'jupyter',
-            ['kernelspec', 'list', '--json'],
-            Promise.resolve({ stdout: JSON.stringify(kernelSpecs2) })
-        );
-        setupPythonServiceWithFunc(
-            service,
-            'ipykernel',
-            ['install', '--user', '--name', /\w+-\w+-\w+-\w+-\w+/, '--display-name', `'Interactive'`],
-            () => {
-                ipykernelInstallCount += 1;
-                const kernelSpecs = createKernelSpecs([
-                    { name: 'somename', resourceDir: path.dirname(workingKernelSpec) }
-                ]);
-                return Promise.resolve({ stdout: JSON.stringify(kernelSpecs) });
-            }
-        );
-        const getServerInfoPath = path.join(
-            EXTENSION_ROOT_DIR,
-            'pythonFiles',
-            'vscode_datascience_helpers',
-            'getServerInfo.py'
-        );
-        setupPythonService(
-            service,
-            undefined,
-            [getServerInfoPath],
-            Promise.resolve({ stdout: 'failure to get server infos' })
-        );
-        setupPythonServiceExecObservable(service, 'jupyter', ['kernelspec', 'list', '--json'], [], []);
-        const dockerArgs = runInDocker ? ['--ip', '127.0.0.1'] : [];
-        setupPythonServiceExecObservable(
-            service,
-            'jupyter',
-            [
-                'notebook',
-                '--no-browser',
-                /--notebook-dir=.*/,
-                /--config=.*/,
-                '--NotebookApp.iopub_data_rate_limit=10000000000.0',
-                ...dockerArgs
-            ],
-            [],
-            notebookStdErr ? notebookStdErr : ['http://localhost:8888/?token=198']
-        );
-    }
-
-    function setupMissingKernelPythonService(
-        service: TypeMoq.IMock<IPythonExecutionService>,
-        notebookStdErr?: string[]
-    ) {
-        setupPythonService(service, 'jupyter', ['notebook', '--version'], Promise.resolve({ stdout: '1.1.1.1' }));
-        setupPythonService(service, 'jupyter', ['kernelspec', '--version'], Promise.resolve({ stdout: '1.1.1.1' }));
-        service.setup((x) => x.getInterpreterInformation()).returns(() => Promise.resolve(missingKernelPython));
-        const kernelSpecs = createKernelSpecs([{ name: 'working', resourceDir: path.dirname(workingKernelSpec) }]);
-        setupPythonService(
-            service,
-            'jupyter',
-            ['kernelspec', 'list', '--json'],
-            Promise.resolve({ stdout: JSON.stringify(kernelSpecs) })
-        );
-        const getServerInfoPath = path.join(
-            EXTENSION_ROOT_DIR,
-            'pythonFiles',
-            'vscode_datascience_helpers',
-            'getServerInfo.py'
-        );
-        setupPythonService(
-            service,
-            undefined,
-            [getServerInfoPath],
-            Promise.resolve({ stdout: 'failure to get server infos' })
-        );
-        setupPythonServiceExecObservable(service, 'jupyter', ['kernelspec', 'list', '--json'], [], []);
-        setupPythonServiceExecObservable(
-            service,
-            'jupyter',
-            [
-                'notebook',
-                '--no-browser',
-                /--notebook-dir=.*/,
-                /--config=.*/,
-                '--NotebookApp.iopub_data_rate_limit=10000000000.0'
-            ],
-            [],
-            notebookStdErr ? notebookStdErr : ['http://localhost:8888/?token=198']
-        );
-    }
-
-    function setupMissingNotebookPythonService(service: TypeMoq.IMock<IPythonExecutionService>) {
-        service
-            .setup((x) => x.execModule(TypeMoq.It.isAny(), TypeMoq.It.isAny(), TypeMoq.It.isAny()))
-            .returns((_v) => {
-                return Promise.reject('cant exec');
-            });
-        service
-            .setup((x) => x.execModuleObservable(TypeMoq.It.isAny(), TypeMoq.It.isAny(), TypeMoq.It.isAny()))
-            .returns(() => {
-                throw new Error('Not supported');
-            });
-        service.setup((x) => x.getInterpreterInformation()).returns(() => Promise.resolve(missingNotebookPython));
-    }
-
-    function setupWorkingProcessService(service: TypeMoq.IMock<IProcessService>, notebookStdErr?: string[]) {
-        // Don't mind the goofy path here. It's supposed to not find the item. It's just testing the internal regex works
-        setupProcessServiceExecWithFunc(
-            service,
-            workingPython.path,
-            ['-m', 'jupyter', 'kernelspec', 'list', '--json'],
-            () => {
-                // Return different results after we install our kernel
-                if (ipykernelInstallCount > 0) {
-                    const kernelSpecs = createKernelSpecs([
-                        { name: 'working', resourceDir: path.dirname(workingKernelSpec) },
-                        {
-                            name: '0e8519db-0895-416c-96df-fa80131ecea0',
-                            resourceDir:
-                                'C:\\Users\\rchiodo\\AppData\\Roaming\\jupyter\\kernels\\0e8519db-0895-416c-96df-fa80131ecea0'
-                        }
-                    ]);
-                    return Promise.resolve({ stdout: JSON.stringify(kernelSpecs) });
-                } else {
-                    const kernelSpecs = createKernelSpecs([
-                        {
-                            name: '0e8519db-0895-416c-96df-fa80131ecea0',
-                            resourceDir:
-                                'C:\\Users\\rchiodo\\AppData\\Roaming\\jupyter\\kernels\\0e8519db-0895-416c-96df-fa80131ecea0'
-                        }
-                    ]);
-                    return Promise.resolve({ stdout: JSON.stringify(kernelSpecs) });
-                }
-            }
-        );
-        const kernelSpecs2 = createKernelSpecs([
-            { name: 'working', resourceDir: path.dirname(workingKernelSpec) },
-            {
-                name: '0e8519db-0895-416c-96df-fa80131ecea0',
-                resourceDir:
-                    'C:\\Users\\rchiodo\\AppData\\Roaming\\jupyter\\kernels\\0e8519db-0895-416c-96df-fa80131ecea0'
-            }
-        ]);
-        setupProcessServiceExec(
-            service,
-            workingPython.path,
-            ['-m', 'jupyter', 'kernelspec', 'list', '--json'],
-            Promise.resolve({ stdout: JSON.stringify(kernelSpecs2) })
-        );
-        setupProcessServiceExecWithFunc(
-            service,
-            workingPython.path,
-            [
-                '-m',
-                'ipykernel',
-                'install',
-                '--user',
-                '--name',
-                /\w+-\w+-\w+-\w+-\w+/,
-                '--display-name',
-                `'Interactive'`
-            ],
-            () => {
-                ipykernelInstallCount += 1;
-                const kernelSpecs = createKernelSpecs([
-                    { name: 'somename', resourceDir: path.dirname(workingKernelSpec) }
-                ]);
-                return Promise.resolve({ stdout: JSON.stringify(kernelSpecs) });
-            }
-        );
-        const getServerInfoPath = path.join(
-            EXTENSION_ROOT_DIR,
-            'pythonFiles',
-            'vscode_datascience_helpers',
-            'getServerInfo.py'
-        );
-        setupProcessServiceExec(
-            service,
-            workingPython.path,
-            [getServerInfoPath],
-            Promise.resolve({ stdout: 'failure to get server infos' })
-        );
-        setupProcessServiceExecObservable(
-            service,
-            workingPython.path,
-            ['-m', 'jupyter', 'kernelspec', 'list', '--json'],
-            [],
-            []
-        );
-        setupProcessServiceExecObservable(
-            service,
-            workingPython.path,
-            [
-                '-m',
-                'jupyter',
-                'notebook',
-                '--no-browser',
-                /--notebook-dir=.*/,
-                /--config=.*/,
-                '--NotebookApp.iopub_data_rate_limit=10000000000.0'
-            ],
-            [],
-            notebookStdErr ? notebookStdErr : ['http://localhost:8888/?token=198']
-        );
-    }
-
-    function setupMissingKernelProcessService(service: TypeMoq.IMock<IProcessService>, notebookStdErr?: string[]) {
-        const kernelSpecs = createKernelSpecs([{ name: 'working', resourceDir: path.dirname(workingKernelSpec) }]);
-        setupProcessServiceExec(
-            service,
-            missingKernelPython.path,
-            ['-m', 'jupyter', 'kernelspec', 'list', '--json'],
-            Promise.resolve({ stdout: JSON.stringify(kernelSpecs) })
-        );
-        const getServerInfoPath = path.join(
-            EXTENSION_ROOT_DIR,
-            'pythonFiles',
-            'vscode_datascience_helpers',
-            'getServerInfo.py'
-        );
-        setupProcessServiceExec(
-            service,
-            missingKernelPython.path,
-            [getServerInfoPath],
-            Promise.resolve({ stdout: 'failure to get server infos' })
-        );
-        setupProcessServiceExecObservable(
-            service,
-            missingKernelPython.path,
-            ['-m', 'jupyter', 'kernelspec', 'list', '--json'],
-            [],
-            []
-        );
-        setupProcessServiceExecObservable(
-            service,
-            missingKernelPython.path,
-            [
-                '-m',
-                'jupyter',
-                'notebook',
-                '--no-browser',
-                /--notebook-dir=.*/,
-                /--config=.*/,
-                '--NotebookApp.iopub_data_rate_limit=10000000000.0'
-            ],
-            [],
-            notebookStdErr ? notebookStdErr : ['http://localhost:8888/?token=198']
-        );
-    }
-
-    function setupPathProcessService(
-        jupyterPath: string,
-        service: TypeMoq.IMock<IProcessService>,
-        notebookStdErr?: string[]
-    ) {
-        const kernelSpecs = createKernelSpecs([{ name: 'working', resourceDir: path.dirname(workingKernelSpec) }]);
-        setupProcessServiceExec(
-            service,
-            jupyterPath,
-            ['kernelspec', 'list', '--json'],
-            Promise.resolve({ stdout: JSON.stringify(kernelSpecs) })
-        );
-        setupProcessServiceExecObservable(service, jupyterPath, ['kernelspec', 'list', '--json'], [], []);
-        setupProcessServiceExec(service, jupyterPath, ['--version'], Promise.resolve({ stdout: '1.1.1.1' }));
-        setupProcessServiceExec(
-            service,
-            jupyterPath,
-            ['notebook', '--version'],
-            Promise.resolve({ stdout: '1.1.1.1' })
-        );
-        setupProcessServiceExec(
-            service,
-            jupyterPath,
-            ['kernelspec', '--version'],
-            Promise.resolve({ stdout: '1.1.1.1' })
-        );
-        setupProcessServiceExecObservable(
-            service,
-            jupyterPath,
-            [
-                'notebook',
-                '--no-browser',
-                /--notebook-dir=.*/,
-                /--config=.*/,
-                '--NotebookApp.iopub_data_rate_limit=10000000000.0'
-            ],
-            [],
-            notebookStdErr ? notebookStdErr : ['http://localhost:8888/?token=198']
-        );
-
-        // WE also check for existence with just the key jupyter
-        setupProcessServiceExec(service, 'jupyter', ['--version'], Promise.resolve({ stdout: '1.1.1.1' }));
-        setupProcessServiceExec(service, 'jupyter', ['notebook', '--version'], Promise.resolve({ stdout: '1.1.1.1' }));
-        setupProcessServiceExec(
-            service,
-            'jupyter',
-            ['kernelspec', '--version'],
-            Promise.resolve({ stdout: '1.1.1.1' })
-        );
-    }
-
-    function createExecution(
-        activeInterpreter: PythonEnvironment,
-        notebookStdErr?: string[],
-        skipSearch?: boolean
-    ): HostJupyterExecution {
-        return createExecutionAndReturnProcessService(activeInterpreter, notebookStdErr, skipSearch).jupyterExecution;
-    }
-    function createExecutionAndReturnProcessService(
-        activeInterpreter: PythonEnvironment,
-        notebookStdErr?: string[],
-        skipSearch?: boolean,
-        runInDocker?: boolean
-    ): {
-        executionService: IPythonExecutionService;
-        jupyterExecution: HostJupyterExecution;
-    } {
-        // Setup defaults
-        when(interpreterService.onDidChangeInterpreter).thenReturn(dummyEvent.event);
-        when(interpreterService.getActiveInterpreter(anything())).thenResolve(activeInterpreter);
-        when(interpreterService.getInterpreters(anything())).thenResolve([
-            workingPython,
-            missingKernelPython,
-            missingNotebookPython
-        ]);
-        when(interpreterService.getInterpreterDetails(match('/foo/bar/python.exe'))).thenResolve(workingPython); // Mockito is stupid. Matchers have to use literals.
-        when(interpreterService.getInterpreterDetails(match('/foo/baz/python.exe'))).thenResolve(missingKernelPython);
-        when(interpreterService.getInterpreterDetails(match('/bar/baz/python.exe'))).thenResolve(missingNotebookPython);
-        when(interpreterService.getInterpreterDetails(argThat((o) => !o.includes || !o.includes('python')))).thenReject(
-            ('Unknown interpreter' as any) as Error
-        );
-        if (runInDocker) {
-            when(fileSystem.readLocalFile('/proc/self/cgroup')).thenResolve('hello docker world');
-        }
-        // Create our working python and process service.
-        const workingService = createTypeMoq<IPythonExecutionService>('working');
-        setupWorkingPythonService(workingService, notebookStdErr, runInDocker);
-        const missingKernelService = createTypeMoq<IPythonExecutionService>('missingKernel');
-        setupMissingKernelPythonService(missingKernelService, notebookStdErr);
-        const missingNotebookService = createTypeMoq<IPythonExecutionService>('missingNotebook');
-        setupMissingNotebookPythonService(missingNotebookService);
-        const missingNotebookService2 = createTypeMoq<IPythonExecutionService>('missingNotebook2');
-        setupMissingNotebookPythonService(missingNotebookService2);
-        const processService = createTypeMoq<IProcessService>('working process');
-        setupWorkingProcessService(processService, notebookStdErr);
-        setupMissingKernelProcessService(processService, notebookStdErr);
-        setupPathProcessService(jupyterOnPath, processService, notebookStdErr);
-        when(
-            executionFactory.create(argThat((o) => o.interpreter && o.interpreter.path === workingPython.path))
-        ).thenResolve(workingService.object);
-        when(
-            executionFactory.create(argThat((o) => o.interpreter && o.interpreter.path === missingKernelPython.path))
-        ).thenResolve(missingKernelService.object);
-        when(
-            executionFactory.create(argThat((o) => o.interpreter && o.interpreter.path === missingNotebookPython.path))
-        ).thenResolve(missingNotebookService.object);
-        when(
-            executionFactory.create(argThat((o) => o.interpreter && o.interpreter.path === missingNotebookPython2.path))
-        ).thenResolve(missingNotebookService2.object);
-
-        when(
-            executionFactory.createDaemon(argThat((o) => o.interpreter && o.interpreter.path === workingPython.path))
-        ).thenResolve((workingService.object as unknown) as IPythonDaemonExecutionService);
-
-        when(
-            executionFactory.createDaemon(
-                argThat((o) => o.interpreter && o.interpreter.path === missingKernelPython.path)
-            )
-        ).thenResolve((missingKernelService.object as unknown) as IPythonDaemonExecutionService);
-
-        when(
-            executionFactory.createDaemon(
-                argThat((o) => o.interpreter && o.interpreter.path === missingNotebookPython.path)
-            )
-        ).thenResolve((missingNotebookService.object as unknown) as IPythonDaemonExecutionService);
-
-        when(
-            executionFactory.createDaemon(
-                argThat((o) => o.interpreter && o.interpreter.path === missingNotebookPython2.path)
-            )
-        ).thenResolve((missingNotebookService2.object as unknown) as IPythonDaemonExecutionService);
-
-        let activeService = workingService;
-        if (activeInterpreter === missingKernelPython) {
-            activeService = missingKernelService;
-        } else if (activeInterpreter === missingNotebookPython) {
-            activeService = missingNotebookService;
-        } else if (activeInterpreter === missingNotebookPython2) {
-            activeService = missingNotebookService2;
-        }
-        when(executionFactory.create(argThat((o) => !o || !o.pythonPath))).thenResolve(activeService.object);
-        when(
-            executionFactory.createActivatedEnvironment(argThat((o) => !o || o.interpreter === activeInterpreter))
-        ).thenResolve(activeService.object);
-        when(
-            executionFactory.createActivatedEnvironment(
-                argThat((o) => o && areInterpreterPathsSame(o.interpreter.path, workingPython.path))
-            )
-        ).thenResolve(workingService.object);
-        when(
-            executionFactory.createActivatedEnvironment(
-                argThat((o) => o && areInterpreterPathsSame(o.interpreter.path, missingKernelPython.path))
-            )
-        ).thenResolve(missingKernelService.object);
-        when(
-            executionFactory.createActivatedEnvironment(
-                argThat((o) => o && areInterpreterPathsSame(o.interpreter.path, missingNotebookPython.path))
-            )
-        ).thenResolve(missingNotebookService.object);
-        when(
-            executionFactory.createActivatedEnvironment(
-                argThat((o) => o && areInterpreterPathsSame(o.interpreter.path, missingNotebookPython2.path))
-            )
-        ).thenResolve(missingNotebookService2.object);
-        when(processServiceFactory.create()).thenResolve(processService.object);
-
-        // Service container needs logger, file system, and config service
-        when(serviceContainer.get<IConfigurationService>(IConfigurationService)).thenReturn(instance(configService));
-        when(serviceContainer.get<IFileSystem>(IFileSystem)).thenReturn(instance(fileSystem));
-        when(serviceContainer.get<IWorkspaceService>(IWorkspaceService)).thenReturn(instance(workspaceService));
-        when(serviceContainer.get<IApplicationShell>(IApplicationShell)).thenReturn(instance(application));
-        when(configService.getSettings(anything())).thenReturn(pythonSettings);
-        when(workspaceService.onDidChangeConfiguration).thenReturn(configChangeEvent.event);
-        when(application.withProgress(anything(), anything())).thenCall(
-            (_, cb: (_: any, token: any) => Promise<any>) => {
-                return new Promise((resolve, reject) => {
-                    cb({ report: noop }, new CancellationTokenSource().token).then(resolve).catch(reject);
-                });
-            }
-        );
-
-        // Setup default settings
-        pythonSettings.assign({
-            allowImportFromNotebook: true,
-            jupyterLaunchTimeout: 10,
-            jupyterLaunchRetries: 3,
-            jupyterServerType: 'local',
-            // eslint-disable-next-line no-template-curly-in-string
-            notebookFileRoot: '${fileDirname}',
-            changeDirOnImportExport: true,
-            useDefaultConfigForJupyter: true,
-            jupyterInterruptTimeout: 10000,
-            searchForJupyter: !skipSearch,
-            showCellInputCode: true,
-            allowInput: true,
-            maxOutputSize: 400,
-            enableScrollingForCellOutputs: true,
-            errorBackgroundColor: '#FFFFFF',
-            sendSelectionToInteractiveWindow: false,
-            variableExplorerExclude: 'module;function;builtin_function_or_method',
-            codeRegularExpression: '^(#\\s*%%|#\\s*\\<codecell\\>|#\\s*In\\[\\d*?\\]|#\\s*In\\[ \\])',
-            markdownRegularExpression: '^(#\\s*%%\\s*\\[markdown\\]|#\\s*\\<markdowncell\\>)',
-            allowLiveShare: false,
-            generateSVGPlots: false,
-            runStartupCommands: '',
-            debugJustMyCode: true,
-            variableQueries: [],
-            jupyterCommandLineArguments: [],
-            widgetScriptSources: [],
-            interactiveWindowMode: 'single'
-        });
-
-        // Service container also needs to generate jupyter servers. However we can't use a mock as that messes up returning
-        // this object from a promise
-        when(serviceContainer.get<INotebookServer>(INotebookServer)).thenReturn(new MockJupyterServer());
-
-        // We also need a file system
-        const tempFile = {
-            dispose: () => {
-                return undefined;
-            },
-            filePath: '/foo/bar/baz.py'
-        };
-        when(fileSystem.createTemporaryLocalFile(anything())).thenResolve(tempFile);
-        when(fileSystem.createLocalDirectory(anything())).thenResolve();
-        when(fileSystem.deleteLocalDirectory(anything())).thenResolve();
-        when(fileSystem.localFileExists(workingKernelSpec)).thenResolve(true);
-        when(fileSystem.readLocalFile(workingKernelSpec)).thenResolve(
-            '{"display_name":"Python 3","language":"python","argv":["/foo/bar/python.exe","-m","ipykernel_launcher","-f","{connection_file}"]}'
-        );
-
-        const persistentSateFactory = mock(PersistentStateFactory);
-        const persistentState = mock(PersistentState);
-        when(persistentState.updateValue(anything())).thenResolve();
-        when(persistentSateFactory.createGlobalPersistentState(anything())).thenReturn(instance(persistentState));
-        when(persistentSateFactory.createGlobalPersistentState(anything(), anything())).thenReturn(
-            instance(persistentState)
-        );
-        when(persistentSateFactory.createWorkspacePersistentState(anything())).thenReturn(instance(persistentState));
-        when(persistentSateFactory.createWorkspacePersistentState(anything(), anything())).thenReturn(
-            instance(persistentState)
-        );
-        when(serviceContainer.get<IInterpreterService>(IInterpreterService)).thenReturn(instance(interpreterService));
-        when(serviceContainer.get<IProcessServiceFactory>(IProcessServiceFactory)).thenReturn(
-            instance(processServiceFactory)
-        );
-        when(serviceContainer.get<IEnvironmentActivationService>(IEnvironmentActivationService)).thenReturn(
-            instance(activationHelper)
-        );
-        when(serviceContainer.get<IPythonExecutionFactory>(IPythonExecutionFactory)).thenReturn(
-            instance(executionFactory)
-        );
-        const dependencyService = mock(JupyterInterpreterDependencyService);
-        when(dependencyService.areDependenciesInstalled(anything(), anything())).thenCall(
-            async (interpreter: PythonEnvironment) => {
-                if (interpreter === missingNotebookPython) {
-                    return false;
-                }
-                return true;
-            }
-        );
-        when(dependencyService.getDependenciesNotInstalled(anything(), anything())).thenCall(
-            async (interpreter: PythonEnvironment) => {
-                if (interpreter === missingNotebookPython) {
-                    return [Product.jupyter];
-                }
-                return [];
-            }
-        );
-        const oldStore = mock(JupyterInterpreterOldCacheStateStore);
-        when(oldStore.getCachedInterpreterPath()).thenReturn();
-        const jupyterInterpreterService = mock(JupyterInterpreterService);
-        when(jupyterInterpreterService.getSelectedInterpreter(anything())).thenResolve(activeInterpreter);
-        const jupyterCmdExecutionService = new JupyterInterpreterSubCommandExecutionService(
-            instance(jupyterInterpreterService),
-            instance(interpreterService),
-            instance(dependencyService),
-            instance(executionFactory),
-            instance(mock<IOutputChannel>()),
-            instance(mock<IPathUtils>())
-        );
-        when(serviceContainer.get<IJupyterSubCommandExecutionService>(IJupyterSubCommandExecutionService)).thenReturn(
-            jupyterCmdExecutionService
-        );
-        const context = mock<IExtensionContext>();
-        when(context.extensionMode).thenReturn(ExtensionMode.Production);
-        notebookStarter = new NotebookStarter(
-            jupyterCmdExecutionService,
-            instance(fileSystem),
-            instance(serviceContainer),
-            instance(context),
-            instance(jupyterOutputChannel)
-        );
-        const kernelFinder = mock(LocalKernelFinder);
-        const kernelSpec: IJupyterKernelSpec = {
-            name: 'somename',
-            path: 'python',
-            argv: ['python'],
-            display_name: 'somename'
-        };
-        const kernelMetadata: LocalKernelConnectionMetadata = {
-            kind: 'startUsingLocalKernelSpec',
-            kernelSpec,
-            id: getKernelId(kernelSpec)
-        };
-        when(kernelFinder.findKernel(anything(), anything(), anything())).thenResolve(kernelMetadata);
-        when(serviceContainer.get<NotebookStarter>(NotebookStarter)).thenReturn(notebookStarter);
-        when(serviceContainer.get<ILocalKernelFinder>(ILocalKernelFinder)).thenReturn(instance(kernelFinder));
-        return {
-            executionService: activeService.object,
-            jupyterExecution: new HostJupyterExecution(
-                instance(interpreterService),
-                (disposableRegistry as unknown) as any[],
-                disposableRegistry,
-                instance(fileSystem),
-                instance(workspaceService),
-                instance(configService),
-                notebookStarter,
-                instance(serviceContainer)
-            )
-        };
-    }
-
-    test('Working notebook and commands found', async () => {
-        const jupyterExecutionFactory = createExecution(workingPython);
-
-        await assert.eventually.equal(jupyterExecutionFactory.isNotebookSupported(), true, 'Notebook not supported');
-        const usableInterpreter = await jupyterExecutionFactory.getUsableJupyterPython();
-        assert.isOk(usableInterpreter, 'Usable interpreter not found');
-        const ui = new DisplayOptions(true);
-        const token = new CancellationTokenSource();
-        try {
-            await assert.isFulfilled(
-                jupyterExecutionFactory.connectToNotebookServer(
-                    { ui, resource: undefined, localJupyter: true },
-                    token.token
-                ),
-                'Should be able to start a server'
-            );
-        } finally {
-            ui.dispose();
-            token.dispose();
-        }
-    }).timeout(10000);
-
-    test('Includes correct args for running in docker', async () => {
-        const { jupyterExecution: jupyterExecutionFactory } = createExecutionAndReturnProcessService(
-            workingPython,
-            undefined,
-            undefined,
-            true
-        );
-
-        await assert.eventually.equal(jupyterExecutionFactory.isNotebookSupported(), true, 'Notebook not supported');
-        const usableInterpreter = await jupyterExecutionFactory.getUsableJupyterPython();
-        assert.isOk(usableInterpreter, 'Usable interpreter not found');
-        const ui = new DisplayOptions(true);
-        const token = new CancellationTokenSource();
-        try {
-            await assert.isFulfilled(
-                jupyterExecutionFactory.connectToNotebookServer(
-                    { ui, resource: undefined, localJupyter: true },
-                    token.token
-                ),
-                'Should be able to start a server'
-            );
-        } finally {
-            ui.dispose();
-            token.dispose();
-        }
-    }).timeout(10000);
-
-    test('Failing notebook throws exception', async () => {
-        const execution = createExecution(missingNotebookPython);
-        when(interpreterService.getInterpreters(anything())).thenResolve([missingNotebookPython]);
-        const ui = new DisplayOptions(true);
-        const token = new CancellationTokenSource();
-        try {
-            await assert.isRejected(
-                execution.connectToNotebookServer({ ui, resource: undefined, localJupyter: true }, token.token),
-                'Running cells requires jupyter package.'
-            );
-        } finally {
-            ui.dispose();
-            token.dispose();
-        }
-    }).timeout(10000);
-
-    test('Missing kernel python still finds interpreter', async () => {
-        const execution = createExecution(missingKernelPython);
-        when(interpreterService.getActiveInterpreter(anything())).thenResolve(missingKernelPython);
-        await assert.eventually.equal(execution.isNotebookSupported(), true, 'Notebook not supported');
-        const usableInterpreter = await execution.getUsableJupyterPython();
-        assert.isOk(usableInterpreter, 'Usable interpreter not found');
-        if (usableInterpreter) {
-            // Linter
-            assert.equal(usableInterpreter.path, missingKernelPython.path);
-            assert.equal(
-                usableInterpreter.version!.major,
-                missingKernelPython.version!.major,
-                'Found interpreter should match on major'
-            );
-            assert.equal(
-                usableInterpreter.version!.minor,
-                missingKernelPython.version!.minor,
-                'Found interpreter should match on minor'
-            );
-        }
-    }).timeout(10000);
-
-    test('If active interpreter does not support notebooks then no support for notebooks', async () => {
-        const execution = createExecution(missingNotebookPython);
-        when(interpreterService.getActiveInterpreter(anything())).thenResolve(missingNotebookPython);
-        await assert.eventually.equal(execution.isNotebookSupported(), false);
-    });
-});
+// Copyright (c) Microsoft Corporation. All rights reserved.
+// Licensed under the MIT License.
+'use strict';
+import { assert } from 'chai';
+import * as fs from 'fs-extra';
+import * as os from 'os';
+import * as path from 'path';
+import { Observable } from 'rxjs/Observable';
+import { SemVer } from 'semver';
+import { anything, instance, match, mock, reset, when } from 'ts-mockito';
+import { Matcher } from 'ts-mockito/lib/matcher/type/Matcher';
+import * as TypeMoq from 'typemoq';
+import * as uuid from 'uuid/v4';
+import { CancellationTokenSource, ConfigurationChangeEvent, Disposable, EventEmitter, ExtensionMode } from 'vscode';
+import { ApplicationShell } from '../../client/common/application/applicationShell';
+import { IApplicationShell, IWorkspaceService } from '../../client/common/application/types';
+import { WorkspaceService } from '../../client/common/application/workspace';
+import { ConfigurationService } from '../../client/common/configuration/service';
+import { PersistentState, PersistentStateFactory } from '../../client/common/persistentState';
+import { FileSystem } from '../../client/common/platform/fileSystem';
+import { IFileSystem } from '../../client/common/platform/types';
+import { ProcessServiceFactory } from '../../client/common/process/processFactory';
+import { PythonExecutionFactory } from '../../client/common/process/pythonExecutionFactory';
+import {
+    ExecutionResult,
+    IProcessService,
+    IProcessServiceFactory,
+    IPythonDaemonExecutionService,
+    IPythonExecutionFactory,
+    IPythonExecutionService,
+    ObservableExecutionResult,
+    Output
+} from '../../client/common/process/types';
+import {
+    IAsyncDisposableRegistry,
+    IConfigurationService,
+    IExtensionContext,
+    IOutputChannel,
+    IPathUtils,
+    Product
+} from '../../client/common/types';
+import { EXTENSION_ROOT_DIR } from '../../client/constants';
+import { DisplayOptions } from '../../client/datascience/displayOptions';
+import { JupyterInterpreterDependencyService } from '../../client/datascience/jupyter/interpreter/jupyterInterpreterDependencyService';
+import { JupyterInterpreterOldCacheStateStore } from '../../client/datascience/jupyter/interpreter/jupyterInterpreterOldCacheStateStore';
+import { JupyterInterpreterService } from '../../client/datascience/jupyter/interpreter/jupyterInterpreterService';
+import { JupyterInterpreterSubCommandExecutionService } from '../../client/datascience/jupyter/interpreter/jupyterInterpreterSubCommandExecutionService';
+import { getKernelId } from '../../client/datascience/jupyter/kernels/helpers';
+import { LocalKernelConnectionMetadata } from '../../client/datascience/jupyter/kernels/types';
+import { HostJupyterExecution } from '../../client/datascience/jupyter/liveshare/hostJupyterExecution';
+import { NotebookStarter } from '../../client/datascience/jupyter/notebookStarter';
+import { LocalKernelFinder } from '../../client/datascience/kernel-launcher/localKernelFinder';
+import { ILocalKernelFinder } from '../../client/datascience/kernel-launcher/types';
+import {
+    IJupyterKernelSpec,
+    IJupyterSubCommandExecutionService,
+    INotebookServer
+} from '../../client/datascience/types';
+import { IEnvironmentActivationService } from '../../client/interpreter/activation/types';
+import { IInterpreterService } from '../../client/interpreter/contracts';
+import { ServiceContainer } from '../../client/ioc/container';
+import { PythonEnvironment } from '../../client/pythonEnvironments/info';
+import { areInterpreterPathsSame } from '../../client/pythonEnvironments/info/interpreter';
+import { Product } from '../../kernels/installer/types';
+import { getOSType, OSType } from '../common';
+import { noop } from '../core';
+import { MockOutputChannel } from '../mockClasses';
+import { MockJupyterServer } from './mockJupyterServer';
+import { MockJupyterSettings } from './mockJupyterSettings';
+
+/* eslint-disable @typescript-eslint/no-explicit-any, , no-multi-str,  */
+class DisposableRegistry implements IAsyncDisposableRegistry {
+    private disposables: Disposable[] = [];
+
+    public push = (disposable: Disposable) => this.disposables.push(disposable);
+
+    public dispose = async (): Promise<void> => {
+        for (const disposable of this.disposables) {
+            if (!disposable) {
+                continue;
+            }
+            const val = disposable.dispose();
+            if (val instanceof Promise) {
+                const promise = val as Promise<void>;
+                await promise;
+            }
+        }
+        this.disposables = [];
+    };
+}
+
+suite('Jupyter Execution', async () => {
+    const interpreterService = mock<IInterpreterService>();
+    const jupyterOutputChannel = new MockOutputChannel('');
+    const executionFactory = mock(PythonExecutionFactory);
+    const configService = mock(ConfigurationService);
+    const application = mock(ApplicationShell);
+    const processServiceFactory = mock(ProcessServiceFactory);
+    const fileSystem = mock(FileSystem);
+    const activationHelper = mock<IEnvironmentActivationService>();
+    const serviceContainer = mock(ServiceContainer);
+    const workspaceService = mock(WorkspaceService);
+    const disposableRegistry = new DisposableRegistry();
+    const dummyEvent = new EventEmitter<void>();
+    const configChangeEvent = new EventEmitter<ConfigurationChangeEvent>();
+    const pythonSettings = new MockJupyterSettings(undefined);
+    const jupyterOnPath = getOSType() === OSType.Windows ? '/foo/bar/jupyter.exe' : '/foo/bar/jupyter';
+    let ipykernelInstallCount = 0;
+    let notebookStarter: NotebookStarter;
+    const workingPython: PythonEnvironment = {
+        path: '/foo/bar/python.exe',
+        version: new SemVer('3.6.6-final'),
+        sysVersion: '1.0.0.0',
+        sysPrefix: 'Python'
+    };
+
+    const missingKernelPython: PythonEnvironment = {
+        path: '/foo/baz/python.exe',
+        version: new SemVer('3.1.1-final'),
+        sysVersion: '1.0.0.0',
+        sysPrefix: 'Python'
+    };
+
+    const missingNotebookPython: PythonEnvironment = {
+        path: '/bar/baz/python.exe',
+        version: new SemVer('2.1.1-final'),
+        sysVersion: '1.0.0.0',
+        sysPrefix: 'Python'
+    };
+
+    const missingNotebookPython2: PythonEnvironment = {
+        path: '/two/baz/python.exe',
+        version: new SemVer('2.1.1'),
+        sysVersion: '1.0.0.0',
+        sysPrefix: 'Python'
+    };
+
+    let workingKernelSpec: string;
+
+    suiteSetup(() => {
+        noop();
+    });
+    suiteTeardown(() => {
+        noop();
+    });
+
+    setup(() => {
+        workingKernelSpec = createTempSpec(workingPython.path);
+        ipykernelInstallCount = 0;
+        // eslint-disable-next-line no-invalid-this
+    });
+
+    teardown(() => {
+        reset(fileSystem);
+        return cleanupDisposables();
+    });
+
+    function cleanupDisposables(): Promise<void> {
+        return disposableRegistry.dispose();
+    }
+
+    // eslint-disable-next-line max-classes-per-file
+    class FunctionMatcher extends Matcher {
+        private func: (obj: any) => boolean;
+        constructor(func: (obj: any) => boolean) {
+            super();
+            this.func = func;
+        }
+        public match(value: Object): boolean {
+            return this.func(value);
+        }
+        public toString(): string {
+            return 'FunctionMatcher';
+        }
+    }
+
+    function createTempSpec(pythonPath: string): string {
+        const tempDir = os.tmpdir();
+        const subDir = uuid();
+        const filePath = path.join(tempDir, subDir, 'kernel.json');
+        fs.ensureDirSync(path.dirname(filePath));
+        fs.writeJSONSync(filePath, {
+            display_name: 'Python 3',
+            language: 'python',
+            argv: [pythonPath, '-m', 'ipykernel_launcher', '-f', '{connection_file}']
+        });
+        return filePath;
+    }
+
+    function argThat(func: (obj: any) => boolean): any {
+        return new FunctionMatcher(func);
+    }
+
+    function createTypeMoq<T>(tag: string): TypeMoq.IMock<T> {
+        // Use typemoqs for those things that are resolved as promises. mockito doesn't allow nesting of mocks. ES6 Proxy class
+        // is the problem. We still need to make it thenable though. See this issue: https://github.com/florinn/typemoq/issues/67
+        const result: TypeMoq.IMock<T> = TypeMoq.Mock.ofType<T>();
+        (result as any).tag = tag;
+        result.setup((x: any) => x.then).returns(() => undefined);
+        return result;
+    }
+
+    function argsMatch(matchers: (string | RegExp)[], args: string[]): boolean {
+        if (matchers.length === args.length) {
+            return args.every((s, i) => {
+                const r = matchers[i] as RegExp;
+                return r && r.test ? r.test(s) : s === matchers[i];
+            });
+        }
+        return false;
+    }
+
+    function setupPythonService(
+        service: TypeMoq.IMock<IPythonExecutionService>,
+        module: string | undefined,
+        args: (string | RegExp)[],
+        result: Promise<ExecutionResult<string>>
+    ) {
+        if (module) {
+            service
+                .setup((x) =>
+                    x.execModule(
+                        TypeMoq.It.isValue(module),
+                        TypeMoq.It.is((a) => argsMatch(args, a)),
+                        TypeMoq.It.isAny()
+                    )
+                )
+                .returns(() => result);
+            const withModuleArgs = ['-m', module, ...args];
+            service
+                .setup((x) =>
+                    x.exec(
+                        TypeMoq.It.is((a) => argsMatch(withModuleArgs, a)),
+                        TypeMoq.It.isAny()
+                    )
+                )
+                .returns(() => result);
+        } else {
+            service
+                .setup((x) =>
+                    x.exec(
+                        TypeMoq.It.is((a) => argsMatch(args, a)),
+                        TypeMoq.It.isAny()
+                    )
+                )
+                .returns(() => result);
+        }
+    }
+
+    function setupPythonServiceWithFunc(
+        service: TypeMoq.IMock<IPythonExecutionService>,
+        module: string,
+        args: (string | RegExp)[],
+        result: () => Promise<ExecutionResult<string>>
+    ) {
+        service
+            .setup((x) =>
+                x.execModule(
+                    TypeMoq.It.isValue(module),
+                    TypeMoq.It.is((a) => argsMatch(args, a)),
+                    TypeMoq.It.isAny()
+                )
+            )
+            .returns(result);
+        const withModuleArgs = ['-m', module, ...args];
+        service
+            .setup((x) =>
+                x.exec(
+                    TypeMoq.It.is((a) => argsMatch(withModuleArgs, a)),
+                    TypeMoq.It.isAny()
+                )
+            )
+            .returns(result);
+        service
+            .setup((x) =>
+                x.execModule(
+                    TypeMoq.It.isValue(module),
+                    TypeMoq.It.is((a) => argsMatch(args, a)),
+                    TypeMoq.It.isAny()
+                )
+            )
+            .returns(result);
+    }
+
+    function setupPythonServiceExecObservable(
+        service: TypeMoq.IMock<IPythonExecutionService>,
+        module: string,
+        args: (string | RegExp)[],
+        stderr: string[],
+        stdout: string[]
+    ) {
+        const result: ObservableExecutionResult<string> = {
+            proc: undefined,
+            out: new Observable<Output<string>>((subscriber) => {
+                stderr.forEach((s) => subscriber.next({ source: 'stderr', out: s }));
+                stdout.forEach((s) => subscriber.next({ source: 'stderr', out: s }));
+            }),
+            dispose: () => {
+                noop();
+            }
+        };
+
+        service
+            .setup((x) =>
+                x.execModuleObservable(
+                    TypeMoq.It.isValue(module),
+                    TypeMoq.It.is((a) => argsMatch(args, a)),
+                    TypeMoq.It.isAny()
+                )
+            )
+            .returns(() => result);
+        const withModuleArgs = ['-m', module, ...args];
+        service
+            .setup((x) =>
+                x.execObservable(
+                    TypeMoq.It.is((a) => argsMatch(withModuleArgs, a)),
+                    TypeMoq.It.isAny()
+                )
+            )
+            .returns(() => result);
+    }
+
+    function setupProcessServiceExec(
+        service: TypeMoq.IMock<IProcessService>,
+        file: string,
+        args: (string | RegExp)[],
+        result: Promise<ExecutionResult<string>>
+    ) {
+        service
+            .setup((x) =>
+                x.exec(
+                    TypeMoq.It.isValue(file),
+                    TypeMoq.It.is((a) => argsMatch(args, a)),
+                    TypeMoq.It.isAny()
+                )
+            )
+            .returns(() => result);
+    }
+
+    function setupProcessServiceExecWithFunc(
+        service: TypeMoq.IMock<IProcessService>,
+        file: string,
+        args: (string | RegExp)[],
+        result: () => Promise<ExecutionResult<string>>
+    ) {
+        service
+            .setup((x) =>
+                x.exec(
+                    TypeMoq.It.isValue(file),
+                    TypeMoq.It.is((a) => argsMatch(args, a)),
+                    TypeMoq.It.isAny()
+                )
+            )
+            .returns(result);
+    }
+
+    function setupProcessServiceExecObservable(
+        service: TypeMoq.IMock<IProcessService>,
+        file: string,
+        args: (string | RegExp)[],
+        stderr: string[],
+        stdout: string[]
+    ) {
+        const result: ObservableExecutionResult<string> = {
+            proc: undefined,
+            out: new Observable<Output<string>>((subscriber) => {
+                stderr.forEach((s) => subscriber.next({ source: 'stderr', out: s }));
+                stdout.forEach((s) => subscriber.next({ source: 'stderr', out: s }));
+            }),
+            dispose: () => {
+                noop();
+            }
+        };
+
+        service
+            .setup((x) =>
+                x.execObservable(
+                    TypeMoq.It.isValue(file),
+                    TypeMoq.It.is((a) => argsMatch(args, a)),
+                    TypeMoq.It.isAny()
+                )
+            )
+            .returns(() => result);
+    }
+
+    function createKernelSpecs(specs: { name: string; resourceDir: string }[]): Record<string, any> {
+        const models: Record<string, any> = {};
+        specs.forEach((spec) => {
+            models[spec.name] = {
+                resource_dir: spec.resourceDir,
+                spec: {
+                    name: spec.name,
+                    display_name: spec.name,
+                    language: 'python'
+                }
+            };
+        });
+        return models;
+    }
+    function setupWorkingPythonService(
+        service: TypeMoq.IMock<IPythonExecutionService>,
+        notebookStdErr?: string[],
+        runInDocker?: boolean
+    ) {
+        setupPythonService(service, 'ipykernel', ['--version'], Promise.resolve({ stdout: '1.1.1.1' }));
+        setupPythonService(service, 'jupyter', ['nbconvert', '--version'], Promise.resolve({ stdout: '1.1.1.1' }));
+        setupPythonService(service, 'jupyter', ['notebook', '--version'], Promise.resolve({ stdout: '1.1.1.1' }));
+        setupPythonService(service, 'jupyter', ['kernelspec', '--version'], Promise.resolve({ stdout: '1.1.1.1' }));
+        service.setup((x) => x.getInterpreterInformation()).returns(() => Promise.resolve(workingPython));
+
+        // Don't mind the goofy path here. It's supposed to not find the item. It's just testing the internal regex works
+        setupPythonServiceWithFunc(service, 'jupyter', ['kernelspec', 'list', '--json'], () => {
+            // Return different results after we install our kernel
+            if (ipykernelInstallCount > 0) {
+                const kernelSpecs = createKernelSpecs([
+                    { name: 'working', resourceDir: path.dirname(workingKernelSpec) },
+                    {
+                        name: '0e8519db-0895-416c-96df-fa80131ecea0',
+                        resourceDir:
+                            'C:\\Users\\rchiodo\\AppData\\Roaming\\jupyter\\kernels\\0e8519db-0895-416c-96df-fa80131ecea0'
+                    }
+                ]);
+                return Promise.resolve({ stdout: JSON.stringify(kernelSpecs) });
+            } else {
+                const kernelSpecs = createKernelSpecs([
+                    {
+                        name: '0e8519db-0895-416c-96df-fa80131ecea0',
+                        resourceDir:
+                            'C:\\Users\\rchiodo\\AppData\\Roaming\\jupyter\\kernels\\0e8519db-0895-416c-96df-fa80131ecea0'
+                    }
+                ]);
+                return Promise.resolve({ stdout: JSON.stringify(kernelSpecs) });
+            }
+        });
+        const kernelSpecs2 = createKernelSpecs([
+            { name: 'working', resourceDir: path.dirname(workingKernelSpec) },
+            {
+                name: '0e8519db-0895-416c-96df-fa80131ecea0',
+                resourceDir:
+                    'C:\\Users\\rchiodo\\AppData\\Roaming\\jupyter\\kernels\\0e8519db-0895-416c-96df-fa80131ecea0'
+            }
+        ]);
+        setupPythonService(
+            service,
+            'jupyter',
+            ['kernelspec', 'list', '--json'],
+            Promise.resolve({ stdout: JSON.stringify(kernelSpecs2) })
+        );
+        setupPythonServiceWithFunc(
+            service,
+            'ipykernel',
+            ['install', '--user', '--name', /\w+-\w+-\w+-\w+-\w+/, '--display-name', `'Interactive'`],
+            () => {
+                ipykernelInstallCount += 1;
+                const kernelSpecs = createKernelSpecs([
+                    { name: 'somename', resourceDir: path.dirname(workingKernelSpec) }
+                ]);
+                return Promise.resolve({ stdout: JSON.stringify(kernelSpecs) });
+            }
+        );
+        const getServerInfoPath = path.join(
+            EXTENSION_ROOT_DIR,
+            'pythonFiles',
+            'vscode_datascience_helpers',
+            'getServerInfo.py'
+        );
+        setupPythonService(
+            service,
+            undefined,
+            [getServerInfoPath],
+            Promise.resolve({ stdout: 'failure to get server infos' })
+        );
+        setupPythonServiceExecObservable(service, 'jupyter', ['kernelspec', 'list', '--json'], [], []);
+        const dockerArgs = runInDocker ? ['--ip', '127.0.0.1'] : [];
+        setupPythonServiceExecObservable(
+            service,
+            'jupyter',
+            [
+                'notebook',
+                '--no-browser',
+                /--notebook-dir=.*/,
+                /--config=.*/,
+                '--NotebookApp.iopub_data_rate_limit=10000000000.0',
+                ...dockerArgs
+            ],
+            [],
+            notebookStdErr ? notebookStdErr : ['http://localhost:8888/?token=198']
+        );
+    }
+
+    function setupMissingKernelPythonService(
+        service: TypeMoq.IMock<IPythonExecutionService>,
+        notebookStdErr?: string[]
+    ) {
+        setupPythonService(service, 'jupyter', ['notebook', '--version'], Promise.resolve({ stdout: '1.1.1.1' }));
+        setupPythonService(service, 'jupyter', ['kernelspec', '--version'], Promise.resolve({ stdout: '1.1.1.1' }));
+        service.setup((x) => x.getInterpreterInformation()).returns(() => Promise.resolve(missingKernelPython));
+        const kernelSpecs = createKernelSpecs([{ name: 'working', resourceDir: path.dirname(workingKernelSpec) }]);
+        setupPythonService(
+            service,
+            'jupyter',
+            ['kernelspec', 'list', '--json'],
+            Promise.resolve({ stdout: JSON.stringify(kernelSpecs) })
+        );
+        const getServerInfoPath = path.join(
+            EXTENSION_ROOT_DIR,
+            'pythonFiles',
+            'vscode_datascience_helpers',
+            'getServerInfo.py'
+        );
+        setupPythonService(
+            service,
+            undefined,
+            [getServerInfoPath],
+            Promise.resolve({ stdout: 'failure to get server infos' })
+        );
+        setupPythonServiceExecObservable(service, 'jupyter', ['kernelspec', 'list', '--json'], [], []);
+        setupPythonServiceExecObservable(
+            service,
+            'jupyter',
+            [
+                'notebook',
+                '--no-browser',
+                /--notebook-dir=.*/,
+                /--config=.*/,
+                '--NotebookApp.iopub_data_rate_limit=10000000000.0'
+            ],
+            [],
+            notebookStdErr ? notebookStdErr : ['http://localhost:8888/?token=198']
+        );
+    }
+
+    function setupMissingNotebookPythonService(service: TypeMoq.IMock<IPythonExecutionService>) {
+        service
+            .setup((x) => x.execModule(TypeMoq.It.isAny(), TypeMoq.It.isAny(), TypeMoq.It.isAny()))
+            .returns((_v) => {
+                return Promise.reject('cant exec');
+            });
+        service
+            .setup((x) => x.execModuleObservable(TypeMoq.It.isAny(), TypeMoq.It.isAny(), TypeMoq.It.isAny()))
+            .returns(() => {
+                throw new Error('Not supported');
+            });
+        service.setup((x) => x.getInterpreterInformation()).returns(() => Promise.resolve(missingNotebookPython));
+    }
+
+    function setupWorkingProcessService(service: TypeMoq.IMock<IProcessService>, notebookStdErr?: string[]) {
+        // Don't mind the goofy path here. It's supposed to not find the item. It's just testing the internal regex works
+        setupProcessServiceExecWithFunc(
+            service,
+            workingPython.path,
+            ['-m', 'jupyter', 'kernelspec', 'list', '--json'],
+            () => {
+                // Return different results after we install our kernel
+                if (ipykernelInstallCount > 0) {
+                    const kernelSpecs = createKernelSpecs([
+                        { name: 'working', resourceDir: path.dirname(workingKernelSpec) },
+                        {
+                            name: '0e8519db-0895-416c-96df-fa80131ecea0',
+                            resourceDir:
+                                'C:\\Users\\rchiodo\\AppData\\Roaming\\jupyter\\kernels\\0e8519db-0895-416c-96df-fa80131ecea0'
+                        }
+                    ]);
+                    return Promise.resolve({ stdout: JSON.stringify(kernelSpecs) });
+                } else {
+                    const kernelSpecs = createKernelSpecs([
+                        {
+                            name: '0e8519db-0895-416c-96df-fa80131ecea0',
+                            resourceDir:
+                                'C:\\Users\\rchiodo\\AppData\\Roaming\\jupyter\\kernels\\0e8519db-0895-416c-96df-fa80131ecea0'
+                        }
+                    ]);
+                    return Promise.resolve({ stdout: JSON.stringify(kernelSpecs) });
+                }
+            }
+        );
+        const kernelSpecs2 = createKernelSpecs([
+            { name: 'working', resourceDir: path.dirname(workingKernelSpec) },
+            {
+                name: '0e8519db-0895-416c-96df-fa80131ecea0',
+                resourceDir:
+                    'C:\\Users\\rchiodo\\AppData\\Roaming\\jupyter\\kernels\\0e8519db-0895-416c-96df-fa80131ecea0'
+            }
+        ]);
+        setupProcessServiceExec(
+            service,
+            workingPython.path,
+            ['-m', 'jupyter', 'kernelspec', 'list', '--json'],
+            Promise.resolve({ stdout: JSON.stringify(kernelSpecs2) })
+        );
+        setupProcessServiceExecWithFunc(
+            service,
+            workingPython.path,
+            [
+                '-m',
+                'ipykernel',
+                'install',
+                '--user',
+                '--name',
+                /\w+-\w+-\w+-\w+-\w+/,
+                '--display-name',
+                `'Interactive'`
+            ],
+            () => {
+                ipykernelInstallCount += 1;
+                const kernelSpecs = createKernelSpecs([
+                    { name: 'somename', resourceDir: path.dirname(workingKernelSpec) }
+                ]);
+                return Promise.resolve({ stdout: JSON.stringify(kernelSpecs) });
+            }
+        );
+        const getServerInfoPath = path.join(
+            EXTENSION_ROOT_DIR,
+            'pythonFiles',
+            'vscode_datascience_helpers',
+            'getServerInfo.py'
+        );
+        setupProcessServiceExec(
+            service,
+            workingPython.path,
+            [getServerInfoPath],
+            Promise.resolve({ stdout: 'failure to get server infos' })
+        );
+        setupProcessServiceExecObservable(
+            service,
+            workingPython.path,
+            ['-m', 'jupyter', 'kernelspec', 'list', '--json'],
+            [],
+            []
+        );
+        setupProcessServiceExecObservable(
+            service,
+            workingPython.path,
+            [
+                '-m',
+                'jupyter',
+                'notebook',
+                '--no-browser',
+                /--notebook-dir=.*/,
+                /--config=.*/,
+                '--NotebookApp.iopub_data_rate_limit=10000000000.0'
+            ],
+            [],
+            notebookStdErr ? notebookStdErr : ['http://localhost:8888/?token=198']
+        );
+    }
+
+    function setupMissingKernelProcessService(service: TypeMoq.IMock<IProcessService>, notebookStdErr?: string[]) {
+        const kernelSpecs = createKernelSpecs([{ name: 'working', resourceDir: path.dirname(workingKernelSpec) }]);
+        setupProcessServiceExec(
+            service,
+            missingKernelPython.path,
+            ['-m', 'jupyter', 'kernelspec', 'list', '--json'],
+            Promise.resolve({ stdout: JSON.stringify(kernelSpecs) })
+        );
+        const getServerInfoPath = path.join(
+            EXTENSION_ROOT_DIR,
+            'pythonFiles',
+            'vscode_datascience_helpers',
+            'getServerInfo.py'
+        );
+        setupProcessServiceExec(
+            service,
+            missingKernelPython.path,
+            [getServerInfoPath],
+            Promise.resolve({ stdout: 'failure to get server infos' })
+        );
+        setupProcessServiceExecObservable(
+            service,
+            missingKernelPython.path,
+            ['-m', 'jupyter', 'kernelspec', 'list', '--json'],
+            [],
+            []
+        );
+        setupProcessServiceExecObservable(
+            service,
+            missingKernelPython.path,
+            [
+                '-m',
+                'jupyter',
+                'notebook',
+                '--no-browser',
+                /--notebook-dir=.*/,
+                /--config=.*/,
+                '--NotebookApp.iopub_data_rate_limit=10000000000.0'
+            ],
+            [],
+            notebookStdErr ? notebookStdErr : ['http://localhost:8888/?token=198']
+        );
+    }
+
+    function setupPathProcessService(
+        jupyterPath: string,
+        service: TypeMoq.IMock<IProcessService>,
+        notebookStdErr?: string[]
+    ) {
+        const kernelSpecs = createKernelSpecs([{ name: 'working', resourceDir: path.dirname(workingKernelSpec) }]);
+        setupProcessServiceExec(
+            service,
+            jupyterPath,
+            ['kernelspec', 'list', '--json'],
+            Promise.resolve({ stdout: JSON.stringify(kernelSpecs) })
+        );
+        setupProcessServiceExecObservable(service, jupyterPath, ['kernelspec', 'list', '--json'], [], []);
+        setupProcessServiceExec(service, jupyterPath, ['--version'], Promise.resolve({ stdout: '1.1.1.1' }));
+        setupProcessServiceExec(
+            service,
+            jupyterPath,
+            ['notebook', '--version'],
+            Promise.resolve({ stdout: '1.1.1.1' })
+        );
+        setupProcessServiceExec(
+            service,
+            jupyterPath,
+            ['kernelspec', '--version'],
+            Promise.resolve({ stdout: '1.1.1.1' })
+        );
+        setupProcessServiceExecObservable(
+            service,
+            jupyterPath,
+            [
+                'notebook',
+                '--no-browser',
+                /--notebook-dir=.*/,
+                /--config=.*/,
+                '--NotebookApp.iopub_data_rate_limit=10000000000.0'
+            ],
+            [],
+            notebookStdErr ? notebookStdErr : ['http://localhost:8888/?token=198']
+        );
+
+        // WE also check for existence with just the key jupyter
+        setupProcessServiceExec(service, 'jupyter', ['--version'], Promise.resolve({ stdout: '1.1.1.1' }));
+        setupProcessServiceExec(service, 'jupyter', ['notebook', '--version'], Promise.resolve({ stdout: '1.1.1.1' }));
+        setupProcessServiceExec(
+            service,
+            'jupyter',
+            ['kernelspec', '--version'],
+            Promise.resolve({ stdout: '1.1.1.1' })
+        );
+    }
+
+    function createExecution(
+        activeInterpreter: PythonEnvironment,
+        notebookStdErr?: string[],
+        skipSearch?: boolean
+    ): HostJupyterExecution {
+        return createExecutionAndReturnProcessService(activeInterpreter, notebookStdErr, skipSearch).jupyterExecution;
+    }
+    function createExecutionAndReturnProcessService(
+        activeInterpreter: PythonEnvironment,
+        notebookStdErr?: string[],
+        skipSearch?: boolean,
+        runInDocker?: boolean
+    ): {
+        executionService: IPythonExecutionService;
+        jupyterExecution: HostJupyterExecution;
+    } {
+        // Setup defaults
+        when(interpreterService.onDidChangeInterpreter).thenReturn(dummyEvent.event);
+        when(interpreterService.getActiveInterpreter(anything())).thenResolve(activeInterpreter);
+        when(interpreterService.getInterpreters(anything())).thenResolve([
+            workingPython,
+            missingKernelPython,
+            missingNotebookPython
+        ]);
+        when(interpreterService.getInterpreterDetails(match('/foo/bar/python.exe'))).thenResolve(workingPython); // Mockito is stupid. Matchers have to use literals.
+        when(interpreterService.getInterpreterDetails(match('/foo/baz/python.exe'))).thenResolve(missingKernelPython);
+        when(interpreterService.getInterpreterDetails(match('/bar/baz/python.exe'))).thenResolve(missingNotebookPython);
+        when(interpreterService.getInterpreterDetails(argThat((o) => !o.includes || !o.includes('python')))).thenReject(
+            ('Unknown interpreter' as any) as Error
+        );
+        if (runInDocker) {
+            when(fileSystem.readLocalFile('/proc/self/cgroup')).thenResolve('hello docker world');
+        }
+        // Create our working python and process service.
+        const workingService = createTypeMoq<IPythonExecutionService>('working');
+        setupWorkingPythonService(workingService, notebookStdErr, runInDocker);
+        const missingKernelService = createTypeMoq<IPythonExecutionService>('missingKernel');
+        setupMissingKernelPythonService(missingKernelService, notebookStdErr);
+        const missingNotebookService = createTypeMoq<IPythonExecutionService>('missingNotebook');
+        setupMissingNotebookPythonService(missingNotebookService);
+        const missingNotebookService2 = createTypeMoq<IPythonExecutionService>('missingNotebook2');
+        setupMissingNotebookPythonService(missingNotebookService2);
+        const processService = createTypeMoq<IProcessService>('working process');
+        setupWorkingProcessService(processService, notebookStdErr);
+        setupMissingKernelProcessService(processService, notebookStdErr);
+        setupPathProcessService(jupyterOnPath, processService, notebookStdErr);
+        when(
+            executionFactory.create(argThat((o) => o.interpreter && o.interpreter.path === workingPython.path))
+        ).thenResolve(workingService.object);
+        when(
+            executionFactory.create(argThat((o) => o.interpreter && o.interpreter.path === missingKernelPython.path))
+        ).thenResolve(missingKernelService.object);
+        when(
+            executionFactory.create(argThat((o) => o.interpreter && o.interpreter.path === missingNotebookPython.path))
+        ).thenResolve(missingNotebookService.object);
+        when(
+            executionFactory.create(argThat((o) => o.interpreter && o.interpreter.path === missingNotebookPython2.path))
+        ).thenResolve(missingNotebookService2.object);
+
+        when(
+            executionFactory.createDaemon(argThat((o) => o.interpreter && o.interpreter.path === workingPython.path))
+        ).thenResolve((workingService.object as unknown) as IPythonDaemonExecutionService);
+
+        when(
+            executionFactory.createDaemon(
+                argThat((o) => o.interpreter && o.interpreter.path === missingKernelPython.path)
+            )
+        ).thenResolve((missingKernelService.object as unknown) as IPythonDaemonExecutionService);
+
+        when(
+            executionFactory.createDaemon(
+                argThat((o) => o.interpreter && o.interpreter.path === missingNotebookPython.path)
+            )
+        ).thenResolve((missingNotebookService.object as unknown) as IPythonDaemonExecutionService);
+
+        when(
+            executionFactory.createDaemon(
+                argThat((o) => o.interpreter && o.interpreter.path === missingNotebookPython2.path)
+            )
+        ).thenResolve((missingNotebookService2.object as unknown) as IPythonDaemonExecutionService);
+
+        let activeService = workingService;
+        if (activeInterpreter === missingKernelPython) {
+            activeService = missingKernelService;
+        } else if (activeInterpreter === missingNotebookPython) {
+            activeService = missingNotebookService;
+        } else if (activeInterpreter === missingNotebookPython2) {
+            activeService = missingNotebookService2;
+        }
+        when(executionFactory.create(argThat((o) => !o || !o.pythonPath))).thenResolve(activeService.object);
+        when(
+            executionFactory.createActivatedEnvironment(argThat((o) => !o || o.interpreter === activeInterpreter))
+        ).thenResolve(activeService.object);
+        when(
+            executionFactory.createActivatedEnvironment(
+                argThat((o) => o && areInterpreterPathsSame(o.interpreter.path, workingPython.path))
+            )
+        ).thenResolve(workingService.object);
+        when(
+            executionFactory.createActivatedEnvironment(
+                argThat((o) => o && areInterpreterPathsSame(o.interpreter.path, missingKernelPython.path))
+            )
+        ).thenResolve(missingKernelService.object);
+        when(
+            executionFactory.createActivatedEnvironment(
+                argThat((o) => o && areInterpreterPathsSame(o.interpreter.path, missingNotebookPython.path))
+            )
+        ).thenResolve(missingNotebookService.object);
+        when(
+            executionFactory.createActivatedEnvironment(
+                argThat((o) => o && areInterpreterPathsSame(o.interpreter.path, missingNotebookPython2.path))
+            )
+        ).thenResolve(missingNotebookService2.object);
+        when(processServiceFactory.create()).thenResolve(processService.object);
+
+        // Service container needs logger, file system, and config service
+        when(serviceContainer.get<IConfigurationService>(IConfigurationService)).thenReturn(instance(configService));
+        when(serviceContainer.get<IFileSystem>(IFileSystem)).thenReturn(instance(fileSystem));
+        when(serviceContainer.get<IWorkspaceService>(IWorkspaceService)).thenReturn(instance(workspaceService));
+        when(serviceContainer.get<IApplicationShell>(IApplicationShell)).thenReturn(instance(application));
+        when(configService.getSettings(anything())).thenReturn(pythonSettings);
+        when(workspaceService.onDidChangeConfiguration).thenReturn(configChangeEvent.event);
+        when(application.withProgress(anything(), anything())).thenCall(
+            (_, cb: (_: any, token: any) => Promise<any>) => {
+                return new Promise((resolve, reject) => {
+                    cb({ report: noop }, new CancellationTokenSource().token).then(resolve).catch(reject);
+                });
+            }
+        );
+
+        // Setup default settings
+        pythonSettings.assign({
+            allowImportFromNotebook: true,
+            jupyterLaunchTimeout: 10,
+            jupyterLaunchRetries: 3,
+            jupyterServerType: 'local',
+            // eslint-disable-next-line no-template-curly-in-string
+            notebookFileRoot: '${fileDirname}',
+            changeDirOnImportExport: true,
+            useDefaultConfigForJupyter: true,
+            jupyterInterruptTimeout: 10000,
+            searchForJupyter: !skipSearch,
+            showCellInputCode: true,
+            allowInput: true,
+            maxOutputSize: 400,
+            enableScrollingForCellOutputs: true,
+            errorBackgroundColor: '#FFFFFF',
+            sendSelectionToInteractiveWindow: false,
+            variableExplorerExclude: 'module;function;builtin_function_or_method',
+            codeRegularExpression: '^(#\\s*%%|#\\s*\\<codecell\\>|#\\s*In\\[\\d*?\\]|#\\s*In\\[ \\])',
+            markdownRegularExpression: '^(#\\s*%%\\s*\\[markdown\\]|#\\s*\\<markdowncell\\>)',
+            allowLiveShare: false,
+            generateSVGPlots: false,
+            runStartupCommands: '',
+            debugJustMyCode: true,
+            variableQueries: [],
+            jupyterCommandLineArguments: [],
+            widgetScriptSources: [],
+            interactiveWindowMode: 'single'
+        });
+
+        // Service container also needs to generate jupyter servers. However we can't use a mock as that messes up returning
+        // this object from a promise
+        when(serviceContainer.get<INotebookServer>(INotebookServer)).thenReturn(new MockJupyterServer());
+
+        // We also need a file system
+        const tempFile = {
+            dispose: () => {
+                return undefined;
+            },
+            filePath: '/foo/bar/baz.py'
+        };
+        when(fileSystem.createTemporaryLocalFile(anything())).thenResolve(tempFile);
+        when(fileSystem.createLocalDirectory(anything())).thenResolve();
+        when(fileSystem.deleteLocalDirectory(anything())).thenResolve();
+        when(fileSystem.localFileExists(workingKernelSpec)).thenResolve(true);
+        when(fileSystem.readLocalFile(workingKernelSpec)).thenResolve(
+            '{"display_name":"Python 3","language":"python","argv":["/foo/bar/python.exe","-m","ipykernel_launcher","-f","{connection_file}"]}'
+        );
+
+        const persistentSateFactory = mock(PersistentStateFactory);
+        const persistentState = mock(PersistentState);
+        when(persistentState.updateValue(anything())).thenResolve();
+        when(persistentSateFactory.createGlobalPersistentState(anything())).thenReturn(instance(persistentState));
+        when(persistentSateFactory.createGlobalPersistentState(anything(), anything())).thenReturn(
+            instance(persistentState)
+        );
+        when(persistentSateFactory.createWorkspacePersistentState(anything())).thenReturn(instance(persistentState));
+        when(persistentSateFactory.createWorkspacePersistentState(anything(), anything())).thenReturn(
+            instance(persistentState)
+        );
+        when(serviceContainer.get<IInterpreterService>(IInterpreterService)).thenReturn(instance(interpreterService));
+        when(serviceContainer.get<IProcessServiceFactory>(IProcessServiceFactory)).thenReturn(
+            instance(processServiceFactory)
+        );
+        when(serviceContainer.get<IEnvironmentActivationService>(IEnvironmentActivationService)).thenReturn(
+            instance(activationHelper)
+        );
+        when(serviceContainer.get<IPythonExecutionFactory>(IPythonExecutionFactory)).thenReturn(
+            instance(executionFactory)
+        );
+        const dependencyService = mock(JupyterInterpreterDependencyService);
+        when(dependencyService.areDependenciesInstalled(anything(), anything())).thenCall(
+            async (interpreter: PythonEnvironment) => {
+                if (interpreter === missingNotebookPython) {
+                    return false;
+                }
+                return true;
+            }
+        );
+        when(dependencyService.getDependenciesNotInstalled(anything(), anything())).thenCall(
+            async (interpreter: PythonEnvironment) => {
+                if (interpreter === missingNotebookPython) {
+                    return [Product.jupyter];
+                }
+                return [];
+            }
+        );
+        const oldStore = mock(JupyterInterpreterOldCacheStateStore);
+        when(oldStore.getCachedInterpreterPath()).thenReturn();
+        const jupyterInterpreterService = mock(JupyterInterpreterService);
+        when(jupyterInterpreterService.getSelectedInterpreter(anything())).thenResolve(activeInterpreter);
+        const jupyterCmdExecutionService = new JupyterInterpreterSubCommandExecutionService(
+            instance(jupyterInterpreterService),
+            instance(interpreterService),
+            instance(dependencyService),
+            instance(executionFactory),
+            instance(mock<IOutputChannel>()),
+            instance(mock<IPathUtils>())
+        );
+        when(serviceContainer.get<IJupyterSubCommandExecutionService>(IJupyterSubCommandExecutionService)).thenReturn(
+            jupyterCmdExecutionService
+        );
+        const context = mock<IExtensionContext>();
+        when(context.extensionMode).thenReturn(ExtensionMode.Production);
+        notebookStarter = new NotebookStarter(
+            jupyterCmdExecutionService,
+            instance(fileSystem),
+            instance(serviceContainer),
+            instance(context),
+            instance(jupyterOutputChannel)
+        );
+        const kernelFinder = mock(LocalKernelFinder);
+        const kernelSpec: IJupyterKernelSpec = {
+            name: 'somename',
+            path: 'python',
+            argv: ['python'],
+            display_name: 'somename'
+        };
+        const kernelMetadata: LocalKernelConnectionMetadata = {
+            kind: 'startUsingLocalKernelSpec',
+            kernelSpec,
+            id: getKernelId(kernelSpec)
+        };
+        when(kernelFinder.findKernel(anything(), anything(), anything())).thenResolve(kernelMetadata);
+        when(serviceContainer.get<NotebookStarter>(NotebookStarter)).thenReturn(notebookStarter);
+        when(serviceContainer.get<ILocalKernelFinder>(ILocalKernelFinder)).thenReturn(instance(kernelFinder));
+        return {
+            executionService: activeService.object,
+            jupyterExecution: new HostJupyterExecution(
+                instance(interpreterService),
+                (disposableRegistry as unknown) as any[],
+                disposableRegistry,
+                instance(fileSystem),
+                instance(workspaceService),
+                instance(configService),
+                notebookStarter,
+                instance(serviceContainer)
+            )
+        };
+    }
+
+    test('Working notebook and commands found', async () => {
+        const jupyterExecutionFactory = createExecution(workingPython);
+
+        await assert.eventually.equal(jupyterExecutionFactory.isNotebookSupported(), true, 'Notebook not supported');
+        const usableInterpreter = await jupyterExecutionFactory.getUsableJupyterPython();
+        assert.isOk(usableInterpreter, 'Usable interpreter not found');
+        const ui = new DisplayOptions(true);
+        const token = new CancellationTokenSource();
+        try {
+            await assert.isFulfilled(
+                jupyterExecutionFactory.connectToNotebookServer(
+                    { ui, resource: undefined, localJupyter: true },
+                    token.token
+                ),
+                'Should be able to start a server'
+            );
+        } finally {
+            ui.dispose();
+            token.dispose();
+        }
+    }).timeout(10000);
+
+    test('Includes correct args for running in docker', async () => {
+        const { jupyterExecution: jupyterExecutionFactory } = createExecutionAndReturnProcessService(
+            workingPython,
+            undefined,
+            undefined,
+            true
+        );
+
+        await assert.eventually.equal(jupyterExecutionFactory.isNotebookSupported(), true, 'Notebook not supported');
+        const usableInterpreter = await jupyterExecutionFactory.getUsableJupyterPython();
+        assert.isOk(usableInterpreter, 'Usable interpreter not found');
+        const ui = new DisplayOptions(true);
+        const token = new CancellationTokenSource();
+        try {
+            await assert.isFulfilled(
+                jupyterExecutionFactory.connectToNotebookServer(
+                    { ui, resource: undefined, localJupyter: true },
+                    token.token
+                ),
+                'Should be able to start a server'
+            );
+        } finally {
+            ui.dispose();
+            token.dispose();
+        }
+    }).timeout(10000);
+
+    test('Failing notebook throws exception', async () => {
+        const execution = createExecution(missingNotebookPython);
+        when(interpreterService.getInterpreters(anything())).thenResolve([missingNotebookPython]);
+        const ui = new DisplayOptions(true);
+        const token = new CancellationTokenSource();
+        try {
+            await assert.isRejected(
+                execution.connectToNotebookServer({ ui, resource: undefined, localJupyter: true }, token.token),
+                'Running cells requires jupyter package.'
+            );
+        } finally {
+            ui.dispose();
+            token.dispose();
+        }
+    }).timeout(10000);
+
+    test('Missing kernel python still finds interpreter', async () => {
+        const execution = createExecution(missingKernelPython);
+        when(interpreterService.getActiveInterpreter(anything())).thenResolve(missingKernelPython);
+        await assert.eventually.equal(execution.isNotebookSupported(), true, 'Notebook not supported');
+        const usableInterpreter = await execution.getUsableJupyterPython();
+        assert.isOk(usableInterpreter, 'Usable interpreter not found');
+        if (usableInterpreter) {
+            // Linter
+            assert.equal(usableInterpreter.path, missingKernelPython.path);
+            assert.equal(
+                usableInterpreter.version!.major,
+                missingKernelPython.version!.major,
+                'Found interpreter should match on major'
+            );
+            assert.equal(
+                usableInterpreter.version!.minor,
+                missingKernelPython.version!.minor,
+                'Found interpreter should match on minor'
+            );
+        }
+    }).timeout(10000);
+
+    test('If active interpreter does not support notebooks then no support for notebooks', async () => {
+        const execution = createExecution(missingNotebookPython);
+        when(interpreterService.getActiveInterpreter(anything())).thenResolve(missingNotebookPython);
+        await assert.eventually.equal(execution.isNotebookSupported(), false);
+    });
+});