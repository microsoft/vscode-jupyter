// Copyright (c) Microsoft Corporation. All rights reserved.
// Licensed under the MIT License.
'use strict';
import { inject, injectable } from 'inversify';
import { CancellationToken, NotebookControllerAffinity, Uri } from 'vscode';
import { CancellationTokenSource, EventEmitter, NotebookDocument } from 'vscode';
import { IExtensionSyncActivationService } from '../../activation/types';
import {
    IApplicationShell,
    ICommandManager,
    IDocumentManager,
    IVSCodeNotebook,
    IWorkspaceService
} from '../../common/application/types';
import { traceDecorators, traceError, traceInfo, traceInfoIfCI, traceWarning } from '../../common/logger';
import {
    IBrowserService,
    IConfigurationService,
    IDisposableRegistry,
    IExtensionContext,
    IExtensions,
    IPathUtils,
    Resource
} from '../../common/types';
import { StopWatch } from '../../common/utils/stopWatch';
import { Telemetry } from '../constants';
import {
    createInterpreterKernelSpec,
    getDisplayNameOrNameOfKernelConnection,
    getKernelId,
    isLocalLaunch,
    isPythonKernelConnection
} from '../jupyter/kernels/helpers';
import {
    IKernelProvider,
    isLocalConnection,
    KernelConnectionMetadata,
    LiveKernelConnectionMetadata,
    PythonKernelConnectionMetadata
} from '../jupyter/kernels/types';
import { ILocalKernelFinder, IRemoteKernelFinder } from '../kernel-launcher/types';
import { PreferredRemoteKernelIdProvider } from '../notebookStorage/preferredRemoteKernelIdProvider';
import { IJupyterServerUriStorage, INotebookProvider } from '../types';
import { getNotebookMetadata, isPythonNotebook } from './helpers/helpers';
import { VSCodeNotebookController } from './vscodeNotebookController';
import { INotebookControllerManager } from './types';
import { InteractiveWindowView, JupyterNotebookView } from './constants';
import { NotebookIPyWidgetCoordinator } from '../ipywidgets/notebookIPyWidgetCoordinator';
import { sendTelemetryEvent } from '../../telemetry';
import { NotebookCellLanguageService } from './cellLanguageService';
import { sendKernelListTelemetry } from '../telemetry/kernelTelemetry';
import { noop } from '../../common/utils/misc';
import { IPythonApiProvider, IPythonExtensionChecker } from '../../api/types';
import { EnvironmentType, PythonEnvironment } from '../../pythonEnvironments/info';
import { PYTHON_LANGUAGE } from '../../common/constants';
import { NoPythonKernelsNotebookController } from './noPythonKernelsNotebookController';
import { IInterpreterService } from '../../interpreter/contracts';
import { KernelFilterService } from './kernelFilter/kernelFilterService';
import { getDisplayPath } from '../../common/platform/fs-paths';
import { DisplayOptions } from '../displayOptions';
import { JupyterServerSelector } from '../jupyter/serverSelector';
import { DataScience } from '../../common/utils/localize';
<<<<<<< HEAD
import { trackKernelResourceInformation } from '../telemetry/telemetry';
import { IServiceContainer } from '../../ioc/types';
=======
import { CondaService } from '../../common/process/condaService';
import { waitForCondition } from '../../common/utils/async';
import { debounceAsync } from '../../common/utils/decorators';
>>>>>>> 22b46d64

// Even after shutting down a kernel, the server API still returns the old information.
// Re-query after 2 seconds to ensure we don't get stale information.
const REMOTE_KERNEL_REFRESH_INTERVAL = 2_000;

/**
 * This class tracks notebook documents that are open and the provides NotebookControllers for
 * each of them
 */
@injectable()
export class NotebookControllerManager implements INotebookControllerManager, IExtensionSyncActivationService {
    private readonly _onNotebookControllerSelected: EventEmitter<{
        notebook: NotebookDocument;
        controller: VSCodeNotebookController;
    }>;
    private readonly _onNotebookControllerSelectionChanged = new EventEmitter<void>();
    private readonly interactiveControllerIdSuffix = ' (Interactive)';

    // Promise to resolve when we have loaded our controllers
    private controllersPromise?: Promise<void>;
    // Listing of the controllers that we have registered
    private registeredControllers = new Map<string, VSCodeNotebookController>();
    private selectedControllers = new Map<string, VSCodeNotebookController>();
    private get allKernelConnections() {
        return Array.from(this.registeredControllers.values()).map((item) => item.connection);
    }
    private _controllersLoaded?: boolean;
    private failedToFetchRemoteKernels?: boolean;
    public get onNotebookControllerSelectionChanged() {
        return this._onNotebookControllerSelectionChanged.event;
    }
    public get kernelConnections() {
        return this.loadNotebookControllers().then(() => this.allKernelConnections);
    }
    public get controllersLoaded() {
        return this._controllersLoaded === true;
    }
    public get remoteRefreshed() {
        return this.remoteRefreshedEmitter.event;
    }
    private preferredControllers = new Map<NotebookDocument, VSCodeNotebookController>();

    private get isLocalLaunch(): boolean {
        return isLocalLaunch(this.configuration);
    }
    private wasPythonInstalledWhenFetchingControllers?: boolean;
    private interactiveNoPythonController?: NoPythonKernelsNotebookController;
    private notebookNoPythonController?: NoPythonKernelsNotebookController;
    private handlerAddedForChangesToRemoteKernelUri?: boolean;
    private remoteRefreshedEmitter = new EventEmitter<LiveKernelConnectionMetadata[]>();
    constructor(
        @inject(IVSCodeNotebook) private readonly notebook: IVSCodeNotebook,
        @inject(IDisposableRegistry) private readonly disposables: IDisposableRegistry,
        @inject(IExtensions) private readonly extensions: IExtensions,
        @inject(ILocalKernelFinder) private readonly localKernelFinder: ILocalKernelFinder,
        @inject(IConfigurationService) private readonly configuration: IConfigurationService,
        @inject(INotebookProvider) private readonly notebookProvider: INotebookProvider,
        @inject(ICommandManager) private readonly commandManager: ICommandManager,
        @inject(IExtensionContext) private readonly context: IExtensionContext,
        @inject(IKernelProvider) private readonly kernelProvider: IKernelProvider,
        @inject(PreferredRemoteKernelIdProvider)
        private readonly preferredRemoteKernelIdProvider: PreferredRemoteKernelIdProvider,
        @inject(IRemoteKernelFinder) private readonly remoteKernelFinder: IRemoteKernelFinder,
        @inject(IPathUtils) private readonly pathUtils: IPathUtils,
        @inject(NotebookIPyWidgetCoordinator) private readonly widgetCoordinator: NotebookIPyWidgetCoordinator,
        @inject(NotebookCellLanguageService) private readonly languageService: NotebookCellLanguageService,
        @inject(IWorkspaceService) private readonly workspace: IWorkspaceService,
        @inject(IPythonExtensionChecker) private readonly extensionChecker: IPythonExtensionChecker,
        @inject(IDocumentManager) private readonly docManager: IDocumentManager,
        @inject(IPythonApiProvider) private readonly pythonApi: IPythonApiProvider,
        @inject(IInterpreterService) private readonly interpreters: IInterpreterService,
        @inject(IApplicationShell) private readonly appShell: IApplicationShell,
        @inject(KernelFilterService) private readonly kernelFilter: KernelFilterService,
        @inject(IBrowserService) private readonly browser: IBrowserService,
        @inject(CondaService) private readonly condaService: CondaService,
        @inject(JupyterServerSelector) private readonly jupyterServerSelector: JupyterServerSelector,
        @inject(IJupyterServerUriStorage) private readonly serverUriStorage: IJupyterServerUriStorage,
        @inject(IServiceContainer) private readonly serviceContainer: IServiceContainer
    ) {
        this._onNotebookControllerSelected = new EventEmitter<{
            notebook: NotebookDocument;
            controller: VSCodeNotebookController;
        }>();
        this.disposables.push(this._onNotebookControllerSelected);
        this.disposables.push(this._onNotebookControllerSelectionChanged);
        this.kernelFilter.onDidChange(this.onDidChangeKernelFilter, this, this.disposables);
    }
    public async getActiveInterpreterOrDefaultController(
        notebookType: typeof JupyterNotebookView | typeof InteractiveWindowView,
        resource: Resource
    ): Promise<VSCodeNotebookController | undefined> {
        if (this.isLocalLaunch) {
            traceInfoIfCI('CreateActiveInterpreterController');
            return this.createActiveInterpreterController(notebookType, resource);
        } else {
            traceInfoIfCI('CreateDefaultRemoteController');
            return this.createDefaultRemoteController();
        }
    }

    public getControllerForConnection(
        connection: KernelConnectionMetadata,
        notebookType: typeof JupyterNotebookView | typeof InteractiveWindowView
    ) {
        const id =
            notebookType === 'jupyter-notebook'
                ? connection.id
                : `${connection.id}${this.interactiveControllerIdSuffix}`;
        return this.registeredControllers.get(id);
    }
    get onNotebookControllerSelected() {
        return this._onNotebookControllerSelected.event;
    }
    public getSelectedNotebookController(notebook: NotebookDocument) {
        return this.selectedControllers.get(notebook.uri.toString());
    }

    public getPreferredNotebookController(notebook: NotebookDocument) {
        return this.preferredControllers.get(notebook);
    }

    public activate() {
        // Sign up for document either opening or closing
        this.notebook.onDidOpenNotebookDocument(this.onDidOpenNotebookDocument, this, this.disposables);
        // If the extension activates after installing Jupyter extension, then ensure we load controllers right now.
        this.notebook.notebookDocuments.forEach((notebook) => this.onDidOpenNotebookDocument(notebook).catch(noop));
        // Be aware of if we need to re-look for kernels on extension change
        this.extensions.onDidChange(this.onDidChangeExtensions, this, this.disposables);
        this.condaService.onCondaEnvironmentsChanged(this.onDidChangeCondaEnvironments, this, this.disposables);
    }

    // Function to expose currently registered controllers to test code only
    public registeredNotebookControllers(): VSCodeNotebookController[] {
        return Array.from(this.registeredControllers.values());
    }

    // Find all the notebook controllers that we have registered
    public async loadNotebookControllers(refresh?: boolean): Promise<void> {
        if (!this.controllersPromise || refresh) {
            const stopWatch = new StopWatch();

            // Fetch the list of kernels ignoring the cache.
            this.loadLocalNotebookControllersImpl('ignoreCache')
                .catch((ex) => console.error('Failed to fetch controllers without cache', ex))
                .finally(() => {
                    this._controllersLoaded = true;
                    let timer: NodeJS.Timeout | number | undefined;
                    this.interpreters.onDidChangeInterpreters(
                        () => {
                            if (timer) {
                                // eslint-disable-next-line @typescript-eslint/no-explicit-any
                                clearTimeout(timer as any);
                            }
                            timer = setTimeout(
                                () =>
                                    this.loadLocalNotebookControllersImpl('ignoreCache').catch((ex) =>
                                        console.error(
                                            'Failed to re-query python kernels after changes to list of interpreters',
                                            ex
                                        )
                                    ),
                                // This hacky solution should be removed in favor of https://github.com/microsoft/vscode-jupyter/issues/7583
                                // as a proper fix for https://github.com/microsoft/vscode-jupyter/issues/5319
                                1_000
                            );
                        },
                        this,
                        this.disposables
                    );
                });

            // Fetch kernel the fastest possible way (local kernels from cache but remote fetch latest).
            // Fetch the list of kernels from the cache (note: if there's nothing in the case, it will fallback to searching).
            // Fetching remote kernels cannot be done from cache.
            const promises = [this.loadLocalNotebookControllersImpl('useCache')];
            if (!this.isLocalLaunch) {
                promises.push(this.loadRemoteNotebookControllersImpl());
            }
            this.controllersPromise = Promise.all(promises)
                .then(() => noop())
                .catch((error) => {
                    traceError('Error loading notebook controllers', error);
                    throw error;
                })
                .finally(() => {
                    if (!this.isLocalLaunch) {
                        const cancellation = new CancellationTokenSource();
                        this.updateRemoteConnections(cancellation.token)
                            .catch(noop)
                            .finally(() => cancellation.dispose());
                    }

                    // Send telemetry related to fetching the kernel connections
                    sendKernelListTelemetry(
                        Uri.file('test.ipynb'), // Give a dummy ipynb value, we need this as its used in telemetry to determine the resource.
                        Array.from(this.registeredControllers.values()).map((item) => item.connection),
                        stopWatch
                    );

                    traceInfoIfCI(`Providing notebook controllers with length ${this.registeredControllers.size}.`);
                });
        }
        return this.controllersPromise;
    }

    public getOrCreateControllerForActiveInterpreter(
        pythonInterpreter: PythonEnvironment,
        notebookType: 'interactive' | 'jupyter-notebook'
    ): VSCodeNotebookController | undefined {
        // Ensure that the controller corresponding to the active interpreter
        // has been successfully created
        const spec = createInterpreterKernelSpec(pythonInterpreter);
        const result: PythonKernelConnectionMetadata = {
            kind: 'startUsingPythonInterpreter',
            kernelSpec: spec,
            interpreter: pythonInterpreter,
            id: getKernelId(spec, pythonInterpreter)
        };
        this.createNotebookControllers([result], notebookType === 'interactive');

        // Return the created controller
        return this.registeredNotebookControllers().find(
            (controller) =>
                // We register each of our kernels as two controllers
                // because controllers are currently per-notebookType. Find
                // the one for the notebookType we're interested in
                controller.controller.notebookType === notebookType &&
                controller.connection.kind === 'startUsingPythonInterpreter' &&
                // KernelConnectionMetadata.id should be the same as the one we just set up
                controller.connection.id === result.id
        );
    }

    @debounceAsync(1_000)
    private async onDidChangeCondaEnvironments() {
        if (!this.extensionChecker.isPythonExtensionInstalled) {
            return;
        }
        // A new conda environment was added or removed, hence refresh the kernels.
        // Wait for the new env to be discovered before refreshing the kernels.
        const previousCondaEnvCount = (await this.interpreters.getInterpreters()).filter(
            (item) => item.envType === EnvironmentType.Conda
        ).length;

        await this.interpreters.refreshInterpreters();
        // Possible discovering interpreters is very quick and we've already discovered it, hence refresh kernels immediately.
        await this.loadNotebookControllers(true);

        // Possible discovering interpreters is slow, hence try for around 10s.
        // I.e. just because we know a conda env was created doesn't necessarily mean its immediately discoverable and usable.
        // Possible it takes some time.
        // Wait for around 5s between each try, we know Python extension can be slow to discover interpreters.
        await waitForCondition(
            async () => {
                const condaEnvCount = (await this.interpreters.getInterpreters()).filter(
                    (item) => item.envType === EnvironmentType.Conda
                ).length;
                if (condaEnvCount > previousCondaEnvCount) {
                    return true;
                }
                await this.interpreters.refreshInterpreters();
                return false;
            },
            15_000,
            5000
        );

        await this.loadNotebookControllers(true);
    }

    private async createActiveInterpreterController(
        notebookType: typeof JupyterNotebookView | typeof InteractiveWindowView,
        resource: Resource
    ) {
        // Fetch the active interpreter and use the matching controller
        const api = await this.pythonApi.getApi();
        const activeInterpreter = await api.getActiveInterpreter(resource);

        if (!activeInterpreter) {
            traceWarning(`Unable to create a controller for ${notebookType} without an active interpreter.`);
            return;
        }
        traceInfo(`Creating controller for ${notebookType} with interpreter ${getDisplayPath(activeInterpreter.path)}`);
        return this.getOrCreateControllerForActiveInterpreter(activeInterpreter, notebookType);
    }
    @traceDecorators.verbose('Get default Remote Controller')
    private async createDefaultRemoteController() {
        // Get all remote kernels
        await this.loadNotebookControllers();
        const controllers = this.registeredNotebookControllers();
        if (controllers.length === 0) {
            traceError('No remote controllers');
            return;
        }

        // Find the default kernel `python` if we can find one
        // If not available, then return anything thats a python kernel
        let defaultPython3Kernel: VSCodeNotebookController | undefined;
        let defaultPythonKernel: VSCodeNotebookController | undefined;
        let defaultPythonLanguageKernel: VSCodeNotebookController | undefined;
        controllers.forEach((item) => {
            if (item.connection.kind !== 'startUsingRemoteKernelSpec') {
                return;
            }
            if (item.connection.kernelSpec.name === 'python') {
                defaultPythonKernel = item;
            } else if (item.connection.kernelSpec.name === 'python3') {
                defaultPython3Kernel = item;
            } else if (item.connection.kernelSpec.language === PYTHON_LANGUAGE) {
                defaultPythonLanguageKernel = item;
            }
        });

        return defaultPython3Kernel || defaultPythonKernel || defaultPythonLanguageKernel || controllers[0];
    }
    /**
     * Turn all our local kernelConnections that we know about into registered NotebookControllers
     */
    private async loadLocalNotebookControllersImpl(useCache: 'useCache' | 'ignoreCache'): Promise<void> {
        const cancelToken = new CancellationTokenSource();
        this.wasPythonInstalledWhenFetchingControllers = this.extensionChecker.isPythonExtensionInstalled;
        let connections = await this.localKernelFinder
            .listKernels(undefined, cancelToken.token, useCache)
            .catch((ex) => {
                traceError('Failed to get local kernel connections', ex);
                return [] as KernelConnectionMetadata[];
            });

        // Filter the connections.
        connections = connections.filter((item) => !this.kernelFilter.isKernelHidden(item));

        // Now create the actual controllers from our connections
        this.createNotebookControllers(connections);

        // If there aren't any Python kernels, then add a placeholder for `Python` which will prompt users to install python
        if (connections.some((item) => isPythonKernelConnection(item))) {
            this.removeNoPythonControllers();
        } else {
            this.registerNoPythonControllers();
        }
    }
    /**
     * Turn all our remote kernelConnections that we know about into registered NotebookControllers
     */
    private async loadRemoteNotebookControllersImpl(): Promise<void> {
        const cancelToken = new CancellationTokenSource();
        this.wasPythonInstalledWhenFetchingControllers = this.extensionChecker.isPythonExtensionInstalled;
        let connections = await this.getRemoteKernelConnectionMetadata(cancelToken.token);

        // Filter the connections.
        connections = connections.filter((item) => !this.kernelFilter.isKernelHidden(item));

        // Now create the actual controllers from our connections
        this.createNotebookControllers(connections);
    }
    private removeNoPythonControllers() {
        this.notebookNoPythonController?.dispose();
        this.interactiveNoPythonController?.dispose();

        this.notebookNoPythonController = undefined;
        this.interactiveNoPythonController = undefined;
    }
    private registerNoPythonControllers() {
        if (this.notebookNoPythonController) {
            return;
        }
        this.notebookNoPythonController = new NoPythonKernelsNotebookController(
            JupyterNotebookView,
            this.notebook,
            this.commandManager,
            this.disposables,
            this.extensionChecker,
            this.appShell
        );
        this.interactiveNoPythonController = new NoPythonKernelsNotebookController(
            InteractiveWindowView,
            this.notebook,
            this.commandManager,
            this.disposables,
            this.extensionChecker,
            this.appShell
        );
        this.disposables.push(this.interactiveNoPythonController);
        this.disposables.push(this.notebookNoPythonController);
    }
    private async onDidChangeExtensions() {
        if (!this.isLocalLaunch || !this.controllersPromise) {
            return;
        }
        // If we just installed the Python extension and we fetched the controllers, then fetch it again.
        if (!this.wasPythonInstalledWhenFetchingControllers && this.extensionChecker.isPythonExtensionInstalled) {
            this.controllersPromise = undefined;
            await this.loadNotebookControllers();
        }
    }
    private removeRemoteKernelControllers() {
        const remoteControllers = Array.from(this.registeredControllers.values()).filter(
            (item) => !isLocalConnection(item.connection)
        );
        remoteControllers.forEach((item) => {
            this.registeredControllers.delete(item.connection.id);
            item.dispose();
        });
    }
    private reloadControllersAfterChangingRemote() {
        if (this.handlerAddedForChangesToRemoteKernelUri) {
            return;
        }
        this.handlerAddedForChangesToRemoteKernelUri = true;
        let wasLocal = this.isLocalLaunch;
        const refreshRemoteKernels = async () => {
            if (this.isLocalLaunch) {
                this.removeRemoteKernelControllers();
                // Possible we started a new kernel or shutdown a kernel.
                // Hence no need to fetch kernels again.
                if (!wasLocal) {
                    void this.loadRemoteNotebookControllersImpl();
                }
                wasLocal = true;
                return;
            }
            wasLocal = false;
            const cancellation = new CancellationTokenSource();
            let connections = await this.getRemoteKernelConnectionMetadata(cancellation.token);
            await this.updateRemoteConnections(cancellation.token, connections);
            cancellation.dispose();

            // Indicate a refresh of the remote connections
            const allLiveKernelConnections = this.allKernelConnections.filter(
                (item) => item.kind === 'connectToLiveKernel'
            );
            this.remoteRefreshedEmitter.fire(allLiveKernelConnections as LiveKernelConnectionMetadata[]);
        };
        this.serverUriStorage.onDidChangeUri(refreshRemoteKernels, this, this.disposables);
        this.kernelProvider.onDidStartKernel(refreshRemoteKernels, this, this.disposables);
        this.kernelProvider.onDidDisposeKernel(
            () => {
                void refreshRemoteKernels();
                setTimeout(refreshRemoteKernels, REMOTE_KERNEL_REFRESH_INTERVAL);
            },
            this,
            this.disposables
        );
    }
    // When a document is opened we need to look for a preferred kernel for it
    private async onDidOpenNotebookDocument(document: NotebookDocument) {
        // Restrict to only our notebook documents
        if (
            (document.notebookType !== JupyterNotebookView && document.notebookType !== InteractiveWindowView) ||
            !this.workspace.isTrusted
        ) {
            return;
        }

        // Keep track of a token per document so that we can cancel the search if the doc is closed
        const preferredSearchToken = new CancellationTokenSource();
        const disposable = this.notebook.onDidCloseNotebookDocument(
            (e) => (e === document ? preferredSearchToken.cancel() : undefined),
            this,
            this.disposables
        );

        // Prep so that we can track the selected controller for this document
        traceInfoIfCI(`Clear controller mapping for ${getDisplayPath(document.uri)}`);
        const loadControllersPromise = this.loadNotebookControllers();
        if (!this.isLocalLaunch) {
            void loadControllersPromise.finally(() => {
                if (this.isLocalLaunch) {
                    return;
                }
                if (this.failedToFetchRemoteKernels) {
                    void this.appShell
                        .showErrorMessage(
                            DataScience.jupyterRemoteConnectFailedModalMessage(),
                            { modal: true },
                            DataScience.changeJupyterRemoteConnection(),
                            DataScience.showJupyterLogs()
                        )
                        .then((selection) => {
                            switch (selection) {
                                case DataScience.changeJupyterRemoteConnection():
                                    void this.jupyterServerSelector.selectJupyterURI(true, 'prompt');
                                    break;
                                case DataScience.showJupyterLogs():
                                    void this.commandManager.executeCommand('jupyter.viewOutput');
                                    break;
                            }
                        });
                }
            });
        }
        if (isPythonNotebook(getNotebookMetadata(document)) && this.extensionChecker.isPythonExtensionInstalled) {
            // If we know we're dealing with a Python notebook, load the active interpreter as a kernel asap.
            this.createActiveInterpreterController(JupyterNotebookView, document.uri).catch(noop);
        }

        try {
            let preferredConnection: KernelConnectionMetadata | undefined;
            // Don't attempt preferred kernel search for interactive window, but do make sure we
            // load all our controllers for interactive window
            if (document.notebookType === JupyterNotebookView) {
                this.reloadControllersAfterChangingRemote();
                if (
                    this.isLocalLaunch ||
                    this.localKernelFinder.findPreferredLocalKernelConnectionFromCache(getNotebookMetadata(document))
                ) {
                    preferredConnection = await this.localKernelFinder.findKernel(
                        document.uri,
                        getNotebookMetadata(document),
                        preferredSearchToken.token
                    );
                } else {
                    // For a remote connection check for new live kernel models before we find preferred
                    await this.updateRemoteConnections(preferredSearchToken.token);
                    const ui = new DisplayOptions(false);
                    try {
                        const connection = await this.notebookProvider.connect({
                            resource: document.uri,
                            ui,
                            kind: 'remoteJupyter',
                            token: preferredSearchToken.token
                        });
                        preferredConnection = await this.remoteKernelFinder.findKernel(
                            document.uri,
                            connection,
                            getNotebookMetadata(document),
                            preferredSearchToken.token
                        );
                    } finally {
                        ui.dispose();
                    }
                }

                // If we found a preferred kernel, set the association on the NotebookController
                if (preferredSearchToken.token.isCancellationRequested && !preferredConnection) {
                    traceInfo('Find preferred kernel cancelled');
                    return;
                }
                if (!preferredConnection) {
                    traceInfoIfCI(
                        `PreferredConnection not found for NotebookDocument: ${getDisplayPath(document.uri)}`
                    );
                    return;
                }

                traceInfo(
                    `PreferredConnection: ${preferredConnection.id} found for NotebookDocument: ${getDisplayPath(
                        document.uri
                    )}`
                );

                const targetController = Array.from(this.registeredControllers.values()).find(
                    (value) => preferredConnection?.id === value.connection.id
                );
                // If the controller doesn't exist, then it means we're still loading them.
                // However we can create this one as we have all of the necessary info.
                if (!targetController) {
                    traceInfo(`Early registration of controller for Kernel connection ${preferredConnection.id}`);
                    this.createNotebookControllers([preferredConnection]);
                }
            } else {
                // Wait for our controllers to be loaded before we try to set a preferred on
                // can happen if a document is opened quick and we have not yet loaded our controllers
                await loadControllersPromise;

                // For interactive set the preferred controller as the interpreter or default
                const defaultInteractiveController = await this.getActiveInterpreterOrDefaultController(
                    'interactive',
                    document.uri
                );
                preferredConnection = defaultInteractiveController?.connection;
            }

            // See if the preferred connection is in our registered controllers, add the sufix for the interactive scenario
            let targetController;
            if (preferredConnection) {
                const preferredId =
                    document.notebookType === 'interactive'
                        ? `${preferredConnection.id}${this.interactiveControllerIdSuffix}`
                        : preferredConnection.id;
                targetController = this.registeredControllers.get(preferredId);
            }

            if (targetController) {
                traceInfo(
                    `TargetController found ID: ${targetController.id} for document ${getDisplayPath(document.uri)}`
                );
                await targetController.updateNotebookAffinity(document, NotebookControllerAffinity.Preferred);

                trackKernelResourceInformation(document.uri, {
                    kernelConnection: preferredConnection,
                    isPreferredKernel: true
                });

                // Save in our map so we can find it in test code.
                this.preferredControllers.set(document, targetController);
            } else {
                traceInfoIfCI(
                    `TargetController not found ID: ${preferredConnection?.id} for document ${getDisplayPath(
                        document.uri
                    )}`
                );
            }
        } catch (ex) {
            traceError('Failed to find & set preferred controllers', ex);
        } finally {
            disposable.dispose();
        }
    }
    private onDidChangeKernelFilter() {
        // Filter the connections.
        const connections = this.allKernelConnections.filter((item) => !this.kernelFilter.isKernelHidden(item));

        // Try to re-create the missing controllers.
        this.createNotebookControllers(connections);

        // Go through all controllers that have been created and hide them.
        // Unless they are attached to an existing document.
        Array.from(this.registeredControllers.values()).forEach((item) => {
            // TODO: Don't hide controllers that are already associated with a notebook.
            // If we have a notebook opened and its using a kernel.
            // Else we end up killing the execution as well.
            if (this.kernelFilter.isKernelHidden(item.connection) && !this.isControllerAttachedToADocument(item)) {
                item.dispose();
            }
        });
    }
    private isControllerAttachedToADocument(controller: VSCodeNotebookController) {
        return this.notebook.notebookDocuments.some((doc) => controller.isAssociatedWithDocument(doc));
    }
    private createNotebookControllers(
        kernelConnections: KernelConnectionMetadata[],
        doNotHideInteractiveKernel?: boolean
    ) {
        // First sort our items by label
        const connectionsWithLabel = kernelConnections.map((value) => {
            return { connection: value, label: getDisplayNameOrNameOfKernelConnection(value) };
        });

        connectionsWithLabel.forEach((value) => {
            this.createNotebookController(value.connection, value.label, doNotHideInteractiveKernel);
        });
    }
    private createNotebookController(
        kernelConnection: KernelConnectionMetadata,
        label: string,
        doNotHideInteractiveKernel?: boolean
    ) {
        try {
            // Create notebook selector
            [
                [kernelConnection.id, JupyterNotebookView],
                [`${kernelConnection.id}${this.interactiveControllerIdSuffix}`, InteractiveWindowView]
            ]
                .filter(([id]) => !this.registeredControllers.has(id))
                .forEach(([id, viewType]) => {
                    let hideController = false;
                    if (kernelConnection.kind === 'connectToLiveKernel') {
                        if (viewType === InteractiveWindowView && doNotHideInteractiveKernel) {
                            hideController = false;
                        } else {
                            hideController = this.kernelFilter.isKernelHidden(kernelConnection);
                        }
                    }
                    if (hideController) {
                        return;
                    }

                    const controller = new VSCodeNotebookController(
                        kernelConnection,
                        id,
                        viewType,
                        label,
                        this.notebook,
                        this.commandManager,
                        this.kernelProvider,
                        this.preferredRemoteKernelIdProvider,
                        this.context,
                        this.pathUtils,
                        this.disposables,
                        this.languageService,
                        this.workspace,
                        this.configuration,
                        this.widgetCoordinator,
                        this.docManager,
                        this.appShell,
                        this.browser,
                        this.extensionChecker,
                        this.serviceContainer
                    );
                    // Hook up to if this NotebookController is selected or de-selected
                    controller.onNotebookControllerSelected(
                        this.handleOnNotebookControllerSelected,
                        this,
                        this.disposables
                    );
                    controller.onNotebookControllerSelectionChanged(
                        () => this._onNotebookControllerSelectionChanged.fire(),
                        this,
                        this.disposables
                    );
                    controller.onDidDispose(
                        () => {
                            this.registeredControllers.delete(controller.id);
                        },
                        this,
                        this.disposables
                    );
                    // We are disposing as documents are closed, but do this as well
                    this.disposables.push(controller);
                    this.registeredControllers.set(controller.id, controller);
                });
        } catch (ex) {
            // We know that this fails when we have xeus kernels installed (untill that's resolved thats one instance when we can have duplicates).
            sendTelemetryEvent(
                Telemetry.FailedToCreateNotebookController,
                undefined,
                { kind: kernelConnection.kind },
                // eslint-disable-next-line @typescript-eslint/no-explicit-any
                ex as any,
                true
            );
            traceError(`Failed to create notebook controller for ${kernelConnection.id}`, ex);
        }
    }
    // A new NotebookController has been selected, find the associated notebook document and update it
    private async handleOnNotebookControllerSelected(event: {
        notebook: NotebookDocument;
        controller: VSCodeNotebookController;
    }) {
        traceInfoIfCI(`Controller ${event.controller?.id} selected`);
        this.selectedControllers.set(event.notebook.uri.toString(), event.controller);
        // Now notify out that we have updated a notebooks controller
        this._onNotebookControllerSelected.fire(event);
    }

    private async getRemoteKernelConnectionMetadata(token: CancellationToken): Promise<KernelConnectionMetadata[]> {
        const ui = new DisplayOptions(false);
        try {
            const connection = await this.notebookProvider.connect({
                resource: undefined,
                ui,
                kind: 'remoteJupyter',
                token
            });

            const kernels = await this.remoteKernelFinder.listKernels(undefined, connection, token);
            this.failedToFetchRemoteKernels = false;
            return kernels;
        } catch (ex) {
            this.failedToFetchRemoteKernels = true;
            traceError('Failed to get remote kernel connections', ex);
            return [] as KernelConnectionMetadata[];
        } finally {
            ui.dispose();
        }
    }

    // Update any new or removed kernel connections, LiveKernelModels might be added or removed
    // during remote connections
    private async updateRemoteConnections(cancelToken: CancellationToken, connections?: KernelConnectionMetadata[]) {
        traceInfoIfCI('Updating remote connections');
        // Don't update until initial load is done
        await this.loadNotebookControllers();

        // We've connected and done the initial fetch, so this is speedy
        connections = connections || (await this.getRemoteKernelConnectionMetadata(cancelToken));
        traceInfoIfCI(`Current remote connections, ${JSON.stringify(connections)}`);
        if (cancelToken.isCancellationRequested || !connections) {
            // Bail out on making the controllers if we are cancelling
            traceInfo('Cancelled loading notebook controllers');
            return [];
        }
        // Update total number of connection & the like for existing controllers.
        connections.forEach((connection) => {
            const controller = this.registeredControllers.get(connection.id);
            if (controller && connection.kind === 'connectToLiveKernel') {
                controller.updateRemoteKernelDetails(connection);
            }
            const iwController = this.registeredControllers.get(
                `${connection.id}${this.interactiveControllerIdSuffix}`
            );
            if (iwController && connection.kind === 'connectToLiveKernel') {
                iwController.updateRemoteKernelDetails(connection);
            }
        });

        // Look for any connections that are not registered already as controllers
        const missingConnections = connections.filter((connection) => {
            return !this.registeredControllers.has(connection.id);
        });

        // Look for any controllers that we have disposed
        const disposedControllers = Array.from(this.registeredControllers.values())
            .filter((controller) => !isLocalConnection(controller.connection))
            .filter((controller) => {
                return !connections!.some((connection) => {
                    return connection.id === controller.connection.id;
                });
            });

        // If we have any new connections, register them
        if (missingConnections.length > 0) {
            const connectionsWithLabel = missingConnections.map((value) => {
                return { connection: value, label: getDisplayNameOrNameOfKernelConnection(value) };
            });

            connectionsWithLabel.forEach((value) => {
                this.createNotebookController(value.connection, value.label);
            });
        }

        // If we have any out of date connections, dispose of them
        disposedControllers.forEach((controller) => {
            this.registeredControllers.delete(controller.id);
            traceInfoIfCI(`Disposing controller ${controller.id}`);
            controller.dispose();
        });
    }
}<|MERGE_RESOLUTION|>--- conflicted
+++ resolved
@@ -60,14 +60,11 @@
 import { DisplayOptions } from '../displayOptions';
 import { JupyterServerSelector } from '../jupyter/serverSelector';
 import { DataScience } from '../../common/utils/localize';
-<<<<<<< HEAD
 import { trackKernelResourceInformation } from '../telemetry/telemetry';
 import { IServiceContainer } from '../../ioc/types';
-=======
 import { CondaService } from '../../common/process/condaService';
 import { waitForCondition } from '../../common/utils/async';
 import { debounceAsync } from '../../common/utils/decorators';
->>>>>>> 22b46d64
 
 // Even after shutting down a kernel, the server API still returns the old information.
 // Re-query after 2 seconds to ensure we don't get stale information.
