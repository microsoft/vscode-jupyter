// Copyright (c) Microsoft Corporation. All rights reserved.
// Licensed under the MIT License.
'use strict';
import '../../common/extensions';

import { inject, injectable } from 'inversify';
import * as path from 'path';
import { NotebookCell, Uri } from 'vscode';

import { ICommandManager } from '../../common/application/types';
import { traceError, traceInfo } from '../../common/logger';
import { IDisposableRegistry } from '../../common/types';
import { captureTelemetry } from '../../telemetry';
import { CommandSource } from '../../testing/common/constants';
import { Commands, Telemetry } from '../constants';
import { IDataScienceCommandListener, IDataScienceErrorHandler, INotebookEditorProvider } from '../types';

@injectable()
export class NativeEditorCommandListener implements IDataScienceCommandListener {
    constructor(
        @inject(IDisposableRegistry) private disposableRegistry: IDisposableRegistry,
        @inject(INotebookEditorProvider) private provider: INotebookEditorProvider,
        @inject(IDataScienceErrorHandler) private dataScienceErrorHandler: IDataScienceErrorHandler
    ) {}

    public register(commandManager: ICommandManager): void {
        this.disposableRegistry.push(
            commandManager.registerCommand(Commands.NotebookEditorUndoCells, () => this.undoCells())
        );
        this.disposableRegistry.push(
            commandManager.registerCommand(Commands.NotebookEditorRedoCells, () => this.redoCells())
        );
        this.disposableRegistry.push(
            commandManager.registerCommand(Commands.NotebookEditorRemoveAllCells, () => this.removeAllCells())
        );
        this.disposableRegistry.push(
            commandManager.registerCommand(Commands.NotebookEditorInterruptKernel, (document: Uri | undefined) =>
                this.interruptKernel(document)
            )
        );
        this.disposableRegistry.push(
            commandManager.registerCommand(Commands.NotebookEditorRestartKernel, () => this.restartKernel())
        );
        this.disposableRegistry.push(
            commandManager.registerCommand(
                Commands.OpenNotebook,
                (file?: Uri, contents?: string, _cmdSource: CommandSource = CommandSource.commandPalette) =>
                    this.openNotebook(file, contents)
            )
        );
        this.disposableRegistry.push(
            commandManager.registerCommand(Commands.NotebookEditorRunAllCells, () => this.runAllCells())
        );
        this.disposableRegistry.push(
            commandManager.registerCommand(Commands.NotebookEditorAddCellBelow, () => this.addCellBelow())
        );
        this.disposableRegistry.push(
            commandManager.registerCommand(Commands.NativeNotebookRunAllCellsAbove, (cell) => this.runAbove(cell))
        );
        this.disposableRegistry.push(
            commandManager.registerCommand(Commands.NativeNotebookRunCellAndAllBelow, (cell) =>
                this.runCellAndBelow(cell)
            )
        );
    }

    private runAllCells() {
        const activeEditor = this.provider.activeEditor;
        if (activeEditor) {
            activeEditor.runAllCells();
        }
    }

    private addCellBelow() {
        const activeEditor = this.provider.activeEditor;
        if (activeEditor) {
            activeEditor.addCellBelow();
        }
    }

    private undoCells() {
        const activeEditor = this.provider.activeEditor;
        if (activeEditor) {
            activeEditor.undoCells();
        }
    }

    private redoCells() {
        const activeEditor = this.provider.activeEditor;
        if (activeEditor) {
            activeEditor.redoCells();
        }
    }

    private removeAllCells() {
        const activeEditor = this.provider.activeEditor;
        if (activeEditor) {
            activeEditor.removeAllCells();
        }
    }

    private interruptKernel(document: Uri | undefined) {
        // `document` may be undefined if this command is invoked from the command palette.
<<<<<<< HEAD
        const target =
            this.provider.activeEditor?.file.toString() === document?.uri.toString()
                ? this.provider.activeEditor
                : this.provider.editors.find((editor) => editor.file.toString() === document?.uri.toString());
        if (target) {
            traceInfo(`Interrupt requested for ${document?.uri} in nativeEditorCommandListener`);
            target.interruptKernel().ignoreErrors();
        } else {
            traceInfo(`Interrupt requested & editor not found ${document?.uri}`);
=======
        if (document) {
            const target =
                this.provider.activeEditor?.file.toString() === document.toString()
                    ? this.provider.activeEditor
                    : this.provider.editors.find((editor) => editor.file.toString() === document.toString());
            if (target) {
                target.interruptKernel().ignoreErrors();
            }
        } else {
            this.provider.activeEditor?.interruptKernel().ignoreErrors();
>>>>>>> a50f3ed7
        }
    }

    private async restartKernel() {
        const activeEditor = this.provider.activeEditor;
        if (activeEditor) {
            await activeEditor.restartKernel().catch(traceError.bind('Failed to restart kernel'));
        }
    }

    @captureTelemetry(Telemetry.OpenNotebook, { scope: 'command' }, false)
    private async openNotebook(file?: Uri, contents?: string): Promise<void> {
        if (file && path.extname(file.fsPath).toLocaleLowerCase() === '.ipynb') {
            try {
                // Then take the contents and load it.
                await this.provider.open(file);
            } catch (e) {
                await this.dataScienceErrorHandler.handleError(e);
            }
        } else if (contents) {
            try {
                await this.provider.createNew({ contents });
            } catch (e) {
                await this.dataScienceErrorHandler.handleError(e);
            }
        }
    }

    private runAbove(cell: NotebookCell | undefined): void {
        const activeEditor = this.provider.activeEditor;
        if (activeEditor) {
            activeEditor.runAbove(cell);
        }
    }
    private runCellAndBelow(cell: NotebookCell | undefined): void {
        const activeEditor = this.provider.activeEditor;
        if (activeEditor) {
            activeEditor.runCellAndBelow(cell);
        }
    }
}<|MERGE_RESOLUTION|>--- conflicted
+++ resolved
@@ -101,28 +101,20 @@
 
     private interruptKernel(document: Uri | undefined) {
         // `document` may be undefined if this command is invoked from the command palette.
-<<<<<<< HEAD
-        const target =
-            this.provider.activeEditor?.file.toString() === document?.uri.toString()
-                ? this.provider.activeEditor
-                : this.provider.editors.find((editor) => editor.file.toString() === document?.uri.toString());
-        if (target) {
-            traceInfo(`Interrupt requested for ${document?.uri} in nativeEditorCommandListener`);
-            target.interruptKernel().ignoreErrors();
-        } else {
-            traceInfo(`Interrupt requested & editor not found ${document?.uri}`);
-=======
         if (document) {
-            const target =
+          traceInfo(`Interrupt requested for ${document.toString()} in nativeEditorCommandListener`);
+          const target =
                 this.provider.activeEditor?.file.toString() === document.toString()
                     ? this.provider.activeEditor
                     : this.provider.editors.find((editor) => editor.file.toString() === document.toString());
             if (target) {
                 target.interruptKernel().ignoreErrors();
+            } else {
+                traceInfo(`Interrupt requested for ${document.toString()} in nativeEditorCommandListener & editor not found`);
             }
         } else {
+            traceInfo(`Interrupt requested for active editor in nativeEditorCommandListener`);          
             this.provider.activeEditor?.interruptKernel().ignoreErrors();
->>>>>>> a50f3ed7
         }
     }
 
