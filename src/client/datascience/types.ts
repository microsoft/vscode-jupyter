// Copyright (c) Microsoft Corporation. All rights reserved.
// Licensed under the MIT License.
'use strict';
import type { nbformat } from '@jupyterlab/coreutils';
import type { Session } from '@jupyterlab/services';
import type { Kernel, KernelMessage } from '@jupyterlab/services/lib/kernel';
import type { JSONObject } from '@phosphor/coreutils';
import { Observable } from 'rxjs/Observable';
import { SemVer } from 'semver';
import {
    CancellationToken,
    CodeLens,
    CodeLensProvider,
    DebugConfiguration,
    DebugSession,
    Disposable,
    Event,
    HoverProvider,
    NotebookCell,
    NotebookEditor,
    QuickPickItem,
    Range,
    TextDocument,
    TextEditor,
    Uri,
    WebviewViewProvider
} from 'vscode';
import { DebugProtocol } from 'vscode-debugprotocol';
import type { Data as WebSocketData } from 'ws';
import { ServerStatus } from '../../datascience-ui/interactive-common/mainState';
import { ICommandManager, IDebugService } from '../common/application/types';
import { ExecutionResult, ObservableExecutionResult, SpawnOptions } from '../common/process/types';
import { IAsyncDisposable, IDisposable, IJupyterSettings, InteractiveWindowMode, Resource } from '../common/types';
import { StopWatch } from '../common/utils/stopWatch';
import { PythonEnvironment } from '../pythonEnvironments/info';
import { JupyterCommands } from './constants';
import { IDataViewerDataProvider } from './data-viewing/types';
import { JupyterServerInfo } from './jupyter/jupyterConnection';
import { JupyterInstallError } from './jupyter/jupyterInstallError';
import { KernelConnectionMetadata } from './jupyter/kernels/types';
import { KernelStateEventArgs } from './notebookExtensibility';

// eslint-disable-next-line @typescript-eslint/no-explicit-any
export type PromiseFunction = (...any: any[]) => Promise<any>;

// Main interface
export const IDataScience = Symbol('IDataScience');
export interface IDataScience extends Disposable {
    activate(): Promise<void>;
}

export const IDataScienceCommandListener = Symbol('IDataScienceCommandListener');
export interface IDataScienceCommandListener {
    register(commandManager: ICommandManager): void;
}

export interface IRawConnection extends Disposable {
    readonly type: 'raw';
    readonly localLaunch: true;
    readonly valid: boolean;
    readonly displayName: string;
    disconnected: Event<number>;
}

export interface IJupyterConnection extends Disposable {
    readonly type: 'jupyter';
    readonly localLaunch: boolean;
    readonly valid: boolean;
    readonly displayName: string;
    disconnected: Event<number>;

    // Jupyter specific members
    readonly baseUrl: string;
    readonly token: string;
    readonly hostName: string;
    localProcExitCode: number | undefined;
    readonly rootDirectory: string; // Directory where the notebook server was started.
    readonly url?: string;
    // eslint-disable-next-line @typescript-eslint/no-explicit-any
    getAuthHeader?(): any; // Snould be a json object
}

export type INotebookProviderConnection = IRawConnection | IJupyterConnection;

export enum InterruptResult {
    Success = 'success',
    TimedOut = 'timeout',
    Restarted = 'restart'
}

// Information used to execute a notebook
export interface INotebookExecutionInfo {
    // Connection to what has provided our notebook, such as a jupyter
    // server or a raw ZMQ kernel
    connectionInfo: INotebookProviderConnection;
    uri: string | undefined; // Different from the connectionInfo as this is the setting used, not the result
    kernelConnectionMetadata?: KernelConnectionMetadata;
    workingDir: string | undefined;
    purpose: string | undefined; // Purpose this server is for
}

// Information used to launch a jupyter notebook server

// Information used to launch a notebook server
export interface INotebookServerLaunchInfo {
    connectionInfo: IJupyterConnection;
    uri: string | undefined; // Different from the connectionInfo as this is the setting used, not the result
    kernelConnectionMetadata?: KernelConnectionMetadata;
    workingDir: string | undefined;
    purpose: string | undefined; // Purpose this server is for
    disableUI?: boolean; // True if no UI should be brought up during the launch
}

export interface INotebookCompletion {
    matches: ReadonlyArray<string>;
    cursor: {
        start: number;
        end: number;
    };
    metadata: {
        _jupyter_types_experimental?: { end: number; start: number; text: string; type?: string }[];
    };
}

// Talks to a jupyter ipython kernel to retrieve data for cells
export const INotebookServer = Symbol('INotebookServer');
export interface INotebookServer extends IAsyncDisposable {
    readonly id: string;
    createNotebook(
        resource: Resource,
        identity: Uri,
        notebookMetadata?: nbformat.INotebookMetadata,
        kernelConnection?: KernelConnectionMetadata,
        cancelToken?: CancellationToken
    ): Promise<INotebook>;
    getNotebook(identity: Uri, cancelToken?: CancellationToken): Promise<INotebook | undefined>;
    connect(launchInfo: INotebookServerLaunchInfo, cancelToken?: CancellationToken): Promise<void>;
    getConnectionInfo(): IJupyterConnection | undefined;
    waitForConnect(): Promise<INotebookServerLaunchInfo | undefined>;
    shutdown(): Promise<void>;
}

// Provides a service to determine if raw notebook is supported or not
export const IRawNotebookSupportedService = Symbol('IRawNotebookSupportedService');
export interface IRawNotebookSupportedService {
    supported(): boolean;
}

// Provides notebooks that talk directly to kernels as opposed to a jupyter server
export const IRawNotebookProvider = Symbol('IRawNotebookProvider');
export interface IRawNotebookProvider extends IAsyncDisposable {
    supported(): Promise<boolean>;
    connect(connect: ConnectNotebookProviderOptions): Promise<IRawConnection | undefined>;
    createNotebook(
        identity: Uri,
        resource: Resource,
        disableUI?: boolean,
        notebookMetadata?: nbformat.INotebookMetadata,
        kernelConnection?: KernelConnectionMetadata,
        cancelToken?: CancellationToken
    ): Promise<INotebook>;
    getNotebook(identity: Uri, token?: CancellationToken): Promise<INotebook | undefined>;
}

// Provides notebooks that talk to jupyter servers
export const IJupyterNotebookProvider = Symbol('IJupyterNotebookProvider');
export interface IJupyterNotebookProvider {
    connect(options: ConnectNotebookProviderOptions): Promise<IJupyterConnection | undefined>;
    createNotebook(options: GetNotebookOptions): Promise<INotebook>;
    getNotebook(options: GetNotebookOptions): Promise<INotebook | undefined>;
    disconnect(options: ConnectNotebookProviderOptions): Promise<void>;
}

export interface INotebook extends IAsyncDisposable {
    readonly resource: Resource;
    readonly connection: INotebookProviderConnection | undefined;
    kernelSocket: Observable<KernelSocketInformation | undefined>;
    readonly identity: Uri;
    readonly status: ServerStatus;
    readonly disposed: boolean;
    readonly session: IJupyterSession; // Temporary. This just makes it easier to write a notebook that works with VS code types.
    onSessionStatusChanged: Event<ServerStatus>;
    onDisposed: Event<void>;
    onKernelChanged: Event<KernelConnectionMetadata>;
    onKernelRestarted: Event<void>;
    onDidFinishExecuting?: Event<ICell>;
    executeObservable(code: string, file: string, line: number, id: string, silent: boolean): Observable<ICell[]>;
    execute(
        code: string,
        file: string,
        line: number,
        id: string,
        cancelToken?: CancellationToken,
        silent?: boolean
    ): Promise<ICell[]>;
    inspect(code: string, offsetInCode?: number, cancelToken?: CancellationToken): Promise<JSONObject>;
    getCompletion(
        cellCode: string,
        offsetInCode: number,
        cancelToken?: CancellationToken
    ): Promise<INotebookCompletion>;
    waitForIdle(timeoutInMs: number): Promise<void>;
    setLaunchingFile(file: string): Promise<void>;
    requestKernelInfo(): Promise<KernelMessage.IInfoReplyMsg>;
    getMatchingInterpreter(): PythonEnvironment | undefined;
    /**
     * Gets the metadata that's used to start/connect to a Kernel.
     */
    getKernelConnection(): KernelConnectionMetadata | undefined;
    getLoggers(): INotebookExecutionLogger[];
    registerCommTarget(
        targetName: string,
        callback: (comm: Kernel.IComm, msg: KernelMessage.ICommOpenMsg) => void | PromiseLike<void>
    ): void;
    registerMessageHook(
        msgId: string,
        hook: (msg: KernelMessage.IIOPubMessage) => boolean | PromiseLike<boolean>
    ): void;
    removeMessageHook(msgId: string, hook: (msg: KernelMessage.IIOPubMessage) => boolean | PromiseLike<boolean>): void;
}

// Options for connecting to a notebook provider
export type ConnectNotebookProviderOptions = {
    getOnly?: boolean;
    disableUI?: boolean;
    localOnly?: boolean;
    token?: CancellationToken;
    resource: Resource;
    metadata?: nbformat.INotebookMetadata;
    onConnectionMade?(): void; // Optional callback for when the first connection is made
};

export interface INotebookServerOptions {
    uri?: string;
    resource: Resource;
    usingDarkTheme?: boolean;
    skipUsingDefaultConfig?: boolean;
    workingDir?: string;
    purpose: string;
    metadata?: nbformat.INotebookMetadata;
    kernelConnection?: KernelConnectionMetadata;
    skipSearchingForKernel?: boolean;
    allowUI(): boolean;
}

export interface IHoverProvider extends HoverProvider {}
export const IHoverProvider = Symbol('IHoverProvider');

export const INotebookExecutionLogger = Symbol('INotebookExecutionLogger');
export interface INotebookExecutionLogger extends IDisposable {
    preExecute(cell: ICell, silent: boolean): Promise<void>;
    postExecute(cell: ICell, silent: boolean, language: string, resource: Uri): Promise<void>;
    nativePostExecute?(cell: NotebookCell): Promise<void>;
    onKernelRestarted(resource: Uri): void;
    preHandleIOPub?(msg: KernelMessage.IIOPubMessage): KernelMessage.IIOPubMessage;
}

export const IJupyterExecution = Symbol('IJupyterExecution');
export interface IJupyterExecution extends IAsyncDisposable {
    serverStarted: Event<INotebookServerOptions | undefined>;
    isNotebookSupported(cancelToken?: CancellationToken): Promise<boolean>;
    isSpawnSupported(cancelToken?: CancellationToken): Promise<boolean>;
    connectToNotebookServer(
        options?: INotebookServerOptions,
        cancelToken?: CancellationToken
    ): Promise<INotebookServer | undefined>;
    spawnNotebook(file: string): Promise<void>;
    getUsableJupyterPython(cancelToken?: CancellationToken): Promise<PythonEnvironment | undefined>;
    getServer(options?: INotebookServerOptions): Promise<INotebookServer | undefined>;
    getNotebookError(): Promise<string>;
    refreshCommands(): Promise<void>;
}

export const IJupyterDebugger = Symbol('IJupyterDebugger');
export interface IJupyterDebugger {
    readonly isRunningByLine: boolean;
    startRunByLine(notebook: INotebook, cellHashFileName: string): Promise<void>;
    startDebugging(notebook: INotebook): Promise<void>;
    stopDebugging(notebook: INotebook): Promise<void>;
    onRestart(notebook: INotebook): void;
}

export interface IJupyterPasswordConnectInfo {
    requestHeaders?: HeadersInit;
    remappedBaseUrl?: string;
    remappedToken?: string;
}

export const IJupyterPasswordConnect = Symbol('IJupyterPasswordConnect');
export interface IJupyterPasswordConnect {
    getPasswordConnectionInfo(url: string): Promise<IJupyterPasswordConnectInfo | undefined>;
}

export const IJupyterSession = Symbol('IJupyterSession');
export interface IJupyterSession extends IAsyncDisposable {
    onSessionStatusChanged: Event<ServerStatus>;
    onIOPubMessage: Event<KernelMessage.IIOPubMessage>;
    readonly status: ServerStatus;
    readonly workingDirectory: string;
    readonly kernelSocket: Observable<KernelSocketInformation | undefined>;
    readonly sessionId: string;
    restart(timeout: number): Promise<void>;
    interrupt(timeout: number): Promise<void>;
    waitForIdle(timeout: number): Promise<void>;
    requestExecute(
        content: KernelMessage.IExecuteRequestMsg['content'],
        disposeOnDone?: boolean,
        metadata?: JSONObject
    ): Kernel.IShellFuture<KernelMessage.IExecuteRequestMsg, KernelMessage.IExecuteReplyMsg> | undefined;
    requestDebug(
        content: KernelMessage.IDebugRequestMsg['content'],
        disposeOnDone?: boolean
    ): Kernel.IControlFuture<KernelMessage.IDebugRequestMsg, KernelMessage.IDebugReplyMsg> | undefined;
    requestComplete(
        content: KernelMessage.ICompleteRequestMsg['content']
    ): Promise<KernelMessage.ICompleteReplyMsg | undefined>;
    requestInspect(
        content: KernelMessage.IInspectRequestMsg['content']
    ): Promise<KernelMessage.IInspectReplyMsg | undefined>;
    sendInputReply(content: string): void;
    changeKernel(resource: Resource, kernelConnection: KernelConnectionMetadata, timeoutMS: number): Promise<void>;
    registerCommTarget(
        targetName: string,
        callback: (comm: Kernel.IComm, msg: KernelMessage.ICommOpenMsg) => void | PromiseLike<void>
    ): void;
    sendCommMessage(
        buffers: (ArrayBuffer | ArrayBufferView)[],
        content: { comm_id: string; data: JSONObject; target_name: string | undefined },
        // eslint-disable-next-line @typescript-eslint/no-explicit-any
        metadata: any,
        // eslint-disable-next-line @typescript-eslint/no-explicit-any
        msgId: any
    ): Kernel.IShellFuture<
        KernelMessage.IShellMessage<'comm_msg'>,
        KernelMessage.IShellMessage<KernelMessage.ShellMessageType>
    >;
    requestCommInfo(content: KernelMessage.ICommInfoRequestMsg['content']): Promise<KernelMessage.ICommInfoReplyMsg>;
    registerMessageHook(
        msgId: string,
        hook: (msg: KernelMessage.IIOPubMessage) => boolean | PromiseLike<boolean>
    ): void;
    removeMessageHook(msgId: string, hook: (msg: KernelMessage.IIOPubMessage) => boolean | PromiseLike<boolean>): void;
    requestKernelInfo(): Promise<KernelMessage.IInfoReplyMsg>;
    shutdown(): Promise<void>;
}

export type ISessionWithSocket = Session.ISession & {
    // The resource associated with this session.
    resource: Resource;
    // Whether this is a remote session that we attached to.
    isRemoteSession?: boolean;
    // Socket information used for hooking messages to the kernel
    kernelSocketInformation?: KernelSocketInformation;
    kernelConnectionMetadata?: KernelConnectionMetadata;
};

export const IJupyterSessionManagerFactory = Symbol('IJupyterSessionManagerFactory');
export interface IJupyterSessionManagerFactory {
    readonly onRestartSessionCreated: Event<Kernel.IKernelConnection>;
    readonly onRestartSessionUsed: Event<Kernel.IKernelConnection>;
    create(connInfo: IJupyterConnection, failOnPassword?: boolean): Promise<IJupyterSessionManager>;
}

export interface IJupyterSessionManager extends IAsyncDisposable {
    readonly onRestartSessionCreated: Event<Kernel.IKernelConnection>;
    readonly onRestartSessionUsed: Event<Kernel.IKernelConnection>;
    startNew(
        resource: Resource,
        kernelConnection: KernelConnectionMetadata | undefined,
        workingDirectory: string,
        cancelToken?: CancellationToken,
        disableUI?: boolean
    ): Promise<IJupyterSession>;
    getKernelSpecs(): Promise<IJupyterKernelSpec[]>;
    getConnInfo(): IJupyterConnection;
    getRunningKernels(): Promise<IJupyterKernel[]>;
    getRunningSessions(): Promise<Session.IModel[]>;
}

export interface IJupyterKernel {
    /**
     * Id of an existing (active) Kernel from an active session.
     *
     * @type {string}
     * @memberof IJupyterKernel
     */
    id?: string;
    name: string;
    lastActivityTime: Date;
    numberOfConnections: number;
}

export interface IJupyterKernelSpec {
    /**
     * Id of an existing (active) Kernel from an active session.
     *
     * @type {string}
     * @memberof IJupyterKernel
     */
    id?: string;
    name: string;
    language?: string;
    path: string;
    env?: NodeJS.ProcessEnv | undefined;
    /**
     * Kernel display name.
     *
     * @type {string}
     * @memberof IJupyterKernelSpec
     */
    readonly display_name: string;
    /**
     * A dictionary of additional attributes about this kernel; used by clients to aid in kernel selection.
     * Optionally storing the interpreter information in the metadata (helping extension search for kernels that match an interpereter).
     */
    // eslint-disable-next-line @typescript-eslint/no-explicit-any
    readonly metadata?: Record<string, any> & { interpreter?: Partial<PythonEnvironment>; originalSpecFile?: string };
    readonly argv: string[];
    /**
     * Optionally where this kernel spec json is located on the local FS.
     */
    specFile?: string;
    /**
     * Optionally the Interpreter this kernel spec belongs to.
     * You can have kernel specs that are scoped to an interpreter.
     * E.g. if you have Python in `c:\Python\Python3.8`
     * Then you could have kernels in `<sys.prefix folder for this interpreter>\share\jupyter\kernels`
     * Plenty of conda packages ship kernels in this manner (beakerx, etc).
     */
    interpreterPath?: string;
    readonly interrupt_mode?: 'message' | 'signal';
}

export const INotebookImporter = Symbol('INotebookImporter');
export interface INotebookImporter extends Disposable {
    importFromFile(contentsFile: Uri, interpreter: PythonEnvironment): Promise<string>;
}

export const INotebookExporter = Symbol('INotebookExporter');
export interface INotebookExporter extends Disposable {
    translateToNotebook(
        cells: ICell[],
        directoryChange?: string,
        kernelSpec?: nbformat.IKernelspecMetadata
    ): Promise<nbformat.INotebookContent | undefined>;
    exportToFile(cells: ICell[], file: string, showOpenPrompt?: boolean): Promise<void>;
}

export const IInteractiveWindowProvider = Symbol('IInteractiveWindowProvider');
export interface IInteractiveWindowProvider {
    /**
     * The active interactive window if it has the focus.
     */
    readonly activeWindow: IInteractiveWindow | undefined;
    /**
     * List of open interactive windows
     */
    readonly windows: ReadonlyArray<IInteractiveWindow>;
    /**
     * Event fired when the active interactive window changes
     */
    readonly onDidChangeActiveInteractiveWindow: Event<IInteractiveWindow | undefined>;
    /**
     * Event fired when an interactive window is created
     */
    readonly onDidCreateInteractiveWindow: Event<IInteractiveWindow>;
    /**
     * Gets or creates a new interactive window and associates it with the owner. If no owner, marks as a non associated.
     * @param owner file that started this interactive window
     */
    getOrCreate(owner: Resource): Promise<IInteractiveWindow>;
    /**
     * Given a text document, return the associated interactive window if one exists.
     * @param owner The URI of a text document which may be associated with an interactive window.
     */
    get(owner: Uri): IInteractiveWindow | undefined;
}

export const IDataScienceErrorHandler = Symbol('IDataScienceErrorHandler');
export interface IDataScienceErrorHandler {
    handleError(err: Error): Promise<void>;
}

/**
 * Given a local resource this will convert the Uri into a form such that it can be used in a WebView.
 */
export interface ILocalResourceUriConverter {
    /**
     * Root folder that scripts should be copied to.
     */
    readonly rootScriptFolder: Uri;
    /**
     * Convert a uri for the local file system to one that can be used inside webviews.
     *
     * Webviews cannot directly load resources from the workspace or local file system using `file:` uris. The
     * `asWebviewUri` function takes a local `file:` uri and converts it into a uri that can be used inside of
     * a webview to load the same resource:
     *
     * ```ts
     * webview.html = `<img src="${webview.asWebviewUri(vscode.Uri.file('/Users/codey/workspace/cat.gif'))}">`
     * ```
     */
    asWebviewUri(localResource: Uri): Promise<Uri>;
}

export interface IInteractiveBase extends Disposable {
    notebook?: INotebook;
    undoCells(): void;
    redoCells(): void;
    toggleOutput?(): void;
    removeAllCells(): void;
    hasCell(id: string): Promise<boolean>;
}

export interface IInteractiveWindow extends IInteractiveBase {
    readonly onDidChangeViewState: Event<void>;
    readonly owner: Resource;
    readonly submitters: Uri[];
    readonly identity: Uri;
    readonly title: string;
    readonly notebookUri?: Uri;
    readonly readyPromise?: Promise<NotebookEditor>;
    closed: Event<IInteractiveWindow>;
    addCode(code: string, file: Uri, line: number, editor?: TextEditor, runningStopWatch?: StopWatch): Promise<boolean>;
    addMessage(message: string): Promise<void>;
    debugCode(
        code: string,
        file: Uri,
        line: number,
        editor?: TextEditor,
        runningStopWatch?: StopWatch
    ): Promise<boolean>;
    expandAllCells(): void;
    collapseAllCells(): void;
    exportCells(): void;
    scrollToCell(id: string): void;
    exportAs(cells?: ICell[]): void;
    export(cells?: ICell[]): void;
}

export interface IInteractiveWindowLoadable extends IInteractiveWindow {
    changeMode(newMode: InteractiveWindowMode): void;
}

// For native editing, the provider acts like the IDocumentManager for normal docs
export const INotebookEditorProvider = Symbol('INotebookEditorProvider');
export interface INotebookEditorProvider {
    readonly activeEditor: INotebookEditor | undefined;
    readonly editors: INotebookEditor[];
    readonly onDidChangeActiveNotebookEditor: Event<INotebookEditor | undefined>;
    readonly onDidCloseNotebookEditor: Event<INotebookEditor>;
    open(file: Uri): Promise<INotebookEditor>;
    createNew(options?: { contents?: string; defaultCellLanguage?: string }): Promise<INotebookEditor>;
}

// For native editing, the INotebookEditor acts like a TextEditor and a TextDocument together
export const INotebookEditor = Symbol('INotebookEditor');
export interface INotebookEditor extends Disposable, IInteractiveBase {
    readonly closed: Event<INotebookEditor>;
    readonly file: Uri;
    readonly model?: INotebookModel;
    readonly notebookMetadata: nbformat.INotebookMetadata | undefined;
    notebook?: INotebook;
    runAllCells(): void;
    addCellBelow(): void;
    undoCells(): void;
    redoCells(): void;
    removeAllCells(): void;
    expandAllCells(): void;
    collapseAllCells(): void;
<<<<<<< HEAD
    syncAllCells(): Promise<void>;
=======
    interruptKernel(): Promise<void>;
    restartKernel(): Promise<void>;
>>>>>>> 86e8e957
    getContent(): string;
}

export const INotebookExtensibility = Symbol('INotebookExtensibility');

export interface INotebookExtensibility {
    readonly onKernelStateChange: Event<KernelStateEventArgs>;
}

// Wraps the vscode CodeLensProvider base class
export const IDataScienceCodeLensProvider = Symbol('IDataScienceCodeLensProvider');
export interface IDataScienceCodeLensProvider extends CodeLensProvider {
    getCodeWatcher(document: TextDocument): ICodeWatcher | undefined;
}

// Wraps the Code Watcher API
export const ICodeWatcher = Symbol('ICodeWatcher');
export interface ICodeWatcher extends IDisposable {
    readonly uri: Uri | undefined;
    codeLensUpdated: Event<void>;
    setDocument(document: TextDocument): void;
    getVersion(): number;
    getCodeLenses(): CodeLens[];
    getCachedSettings(): IJupyterSettings | undefined;
    runAllCells(): Promise<void>;
    runCell(range: Range): Promise<void>;
    debugCell(range: Range): Promise<void>;
    runCurrentCell(): Promise<void>;
    runCurrentCellAndAdvance(): Promise<void>;
    runSelectionOrLine(activeEditor: TextEditor | undefined, text: string | undefined): Promise<void>;
    runToLine(targetLine: number): Promise<void>;
    runFromLine(targetLine: number): Promise<void>;
    runAllCellsAbove(stopLine: number, stopCharacter: number): Promise<void>;
    runCellAndAllBelow(startLine: number, startCharacter: number): Promise<void>;
    runFileInteractive(): Promise<void>;
    debugFileInteractive(): Promise<void>;
    addEmptyCellToBottom(): Promise<void>;
    runCurrentCellAndAddBelow(): Promise<void>;
    insertCellBelowPosition(): void;
    insertCellBelow(): void;
    insertCellAbove(): void;
    deleteCells(): void;
    selectCell(): void;
    selectCellContents(): void;
    extendSelectionByCellAbove(): void;
    extendSelectionByCellBelow(): void;
    moveCellsUp(): Promise<void>;
    moveCellsDown(): Promise<void>;
    changeCellToMarkdown(): void;
    changeCellToCode(): void;
    debugCurrentCell(): Promise<void>;
    gotoNextCell(): void;
    gotoPreviousCell(): void;
}

export const ICodeLensFactory = Symbol('ICodeLensFactory');
export interface ICodeLensFactory {
    updateRequired: Event<void>;
    createCodeLenses(document: TextDocument): CodeLens[];
    getCellRanges(document: TextDocument): ICellRange[];
}

export enum CellState {
    editing = -1,
    init = 0,
    executing = 1,
    finished = 2,
    error = 3
}

// Basic structure for a cell from a notebook
export interface ICell {
    id: string; // This value isn't unique. File and line are needed too.
    file: string;
    line: number;
    state: CellState;
    data: nbformat.ICodeCell | nbformat.IRawCell | nbformat.IMarkdownCell | IMessageCell;
}

// CellRange is used as the basis for creating new ICells.
// Was only intended to aggregate together ranges to create an ICell
// However the "range" aspect is useful when working with plain text document
// Ultimately, it would probably be ideal to be ICell and change line to range.
// Specificially see how this is being used for the ICodeLensFactory to
// provide cells for the CodeWatcher to use.
export interface ICellRange {
    range: Range;
    title: string;
    cell_type: string;
}

export interface IInteractiveWindowInfo {
    cellCount: number;
    undoCount: number;
    redoCount: number;
    selectedCell: string | undefined;
}

export interface IMessageCell extends nbformat.IBaseCell {
    cell_type: 'messages';
    messages: string[];
}

export const ICodeCssGenerator = Symbol('ICodeCssGenerator');
export interface ICodeCssGenerator {
    generateThemeCss(resource: Resource, isDark: boolean, theme: string): Promise<string>;
}

export const IThemeFinder = Symbol('IThemeFinder');
export interface IThemeFinder {
    findThemeRootJson(themeName: string): Promise<string | undefined>;
    isThemeDark(themeName: string): Promise<boolean | undefined>;
}

export const IStatusProvider = Symbol('IStatusProvider');
export interface IStatusProvider {
    // call this function to set the new status on the active
    // interactive window. Dispose of the returned object when done.
    set(message: string, timeout?: number, canceled?: () => void): Disposable;

    // call this function to wait for a promise while displaying status
    waitWithStatus<T>(promise: () => Promise<T>, message: string, timeout?: number, canceled?: () => void): Promise<T>;
}

export interface IJupyterCommand {
    interpreter(): Promise<PythonEnvironment | undefined>;
    execObservable(args: string[], options: SpawnOptions): Promise<ObservableExecutionResult<string>>;
    exec(args: string[], options: SpawnOptions): Promise<ExecutionResult<string>>;
}

export const IJupyterCommandFactory = Symbol('IJupyterCommandFactory');
export interface IJupyterCommandFactory {
    createInterpreterCommand(
        command: JupyterCommands,
        moduleName: string,
        args: string[],
        interpreter: PythonEnvironment,
        isActiveInterpreter: boolean
    ): IJupyterCommand;
    createProcessCommand(exe: string, args: string[]): IJupyterCommand;
}

// Config settings we pass to our react code
export type FileSettings = {
    autoSaveDelay: number;
    autoSave: 'afterDelay' | 'off' | 'onFocusChange' | 'onWindowChange';
};

export interface IJupyterExtraSettings extends IJupyterSettings {
    extraSettings: {
        editor: {
            cursor: string;
            cursorBlink: string;
            fontLigatures: boolean;
            autoClosingBrackets: string;
            autoClosingQuotes: string;
            autoSurround: string;
            autoIndent: boolean;
            scrollBeyondLastLine: boolean;
            horizontalScrollbarSize: number;
            verticalScrollbarSize: number;
            fontSize: number;
            fontFamily: string;
        };
        theme: string;
        hasPythonExtension: boolean;
    };
    intellisenseOptions: {
        quickSuggestions: {
            other: boolean;
            comments: boolean;
            strings: boolean;
        };
        acceptSuggestionOnEnter: boolean | 'on' | 'smart' | 'off';
        quickSuggestionsDelay: number;
        suggestOnTriggerCharacters: boolean;
        tabCompletion: boolean | 'on' | 'off' | 'onlySnippets';
        suggestLocalityBonus: boolean;
        suggestSelection: 'first' | 'recentlyUsed' | 'recentlyUsedByPrefix';
        wordBasedSuggestions: boolean;
        parameterHintsEnabled: boolean;
    };
}

// Get variables from the currently running active Jupyter server or debugger
// Note: This definition is used implicitly by getJupyterVariableValue.py file
// Changes here may need to be reflected there as well
export interface IJupyterVariable {
    name: string;
    value: string | undefined;
    executionCount?: number;
    supportsDataExplorer: boolean;
    type: string;
    size: number;
    shape: string;
    dataDimensionality?: number;
    count: number;
    truncated: boolean;
    columns?: { key: string; type: string }[];
    rowCount?: number;
    indexColumn?: string;
    maximumRowChunkSize?: number;
    fileName?: string;
}

export const IJupyterVariableDataProvider = Symbol('IJupyterVariableDataProvider');
export interface IJupyterVariableDataProvider extends IDataViewerDataProvider {
    setDependencies(variable: IJupyterVariable, notebook?: INotebook): void;
}

export const IJupyterVariableDataProviderFactory = Symbol('IJupyterVariableDataProviderFactory');
export interface IJupyterVariableDataProviderFactory {
    create(variable: IJupyterVariable, notebook?: INotebook): Promise<IJupyterVariableDataProvider>;
}

export const IJupyterVariables = Symbol('IJupyterVariables');
export interface IJupyterVariables {
    readonly refreshRequired: Event<void>;
    getVariables(request: IJupyterVariablesRequest, notebook?: INotebook): Promise<IJupyterVariablesResponse>;
    getFullVariable(
        variable: IJupyterVariable,
        notebook?: INotebook,
        cancelToken?: CancellationToken
    ): Promise<IJupyterVariable>;
    getDataFrameInfo(
        targetVariable: IJupyterVariable,
        notebook?: INotebook,
        sliceExpression?: string,
        isRefresh?: boolean
    ): Promise<IJupyterVariable>;
    getDataFrameRows(
        targetVariable: IJupyterVariable,
        start: number,
        end: number,
        notebook?: INotebook,
        sliceExpression?: string
    ): Promise<JSONObject>;
    getMatchingVariable(
        name: string,
        notebook?: INotebook,
        cancelToken?: CancellationToken
    ): Promise<IJupyterVariable | undefined>;
    // This is currently only defined in kernelVariables.ts
    getVariableProperties?(name: string, notebook?: INotebook, cancelToken?: CancellationToken): Promise<JSONObject>;
}

export interface IConditionalJupyterVariables extends IJupyterVariables {
    readonly active: boolean;
}

// Request for variables
export interface IJupyterVariablesRequest {
    executionCount: number;
    refreshCount: number;
    sortColumn: string;
    sortAscending: boolean;
    startIndex: number;
    pageSize: number;
}

// Response to a request
export interface IJupyterVariablesResponse {
    executionCount: number;
    totalCount: number;
    pageStartIndex: number;
    pageResponse: IJupyterVariable[];
    refreshCount: number;
}

export const IPlotViewerProvider = Symbol('IPlotViewerProvider');
export interface IPlotViewerProvider {
    showPlot(imageHtml: string): Promise<void>;
}
export const IPlotViewer = Symbol('IPlotViewer');

export interface IPlotViewer extends IDisposable {
    closed: Event<IPlotViewer>;
    removed: Event<number>;
    addPlot(imageHtml: string): Promise<void>;
    show(): Promise<void>;
}

export interface ISourceMapMapping {
    line: number;
    endLine: number;
    runtimeSource: { path: string };
    runtimeLine: number;
}

export interface ISourceMapRequest {
    source: { path: string };
    pydevdSourceMaps: ISourceMapMapping[];
}

export interface ICellHash {
    line: number; // 1 based
    endLine: number; // 1 based and inclusive
    runtimeLine: number; // Line in the jupyter source to start at
    hash: string;
    executionCount: number;
    id: string; // Cell id as sent to jupyter
    timestamp: number;
}

export interface IFileHashes {
    file: string;
    hashes: ICellHash[];
}

export const ICellHashListener = Symbol('ICellHashListener');
export interface ICellHashListener {
    hashesUpdated(hashes: IFileHashes[]): Promise<void>;
}

export const ICellHashProvider = Symbol('ICellHashProvider');
export interface ICellHashProvider {
    updated: Event<void>;
    getHashes(): IFileHashes[];
    getExecutionCount(): number;
    incExecutionCount(): void;
    addCellHash(notebookCell: NotebookCell): Promise<void>;
}

export interface IDebugLocation {
    fileName: string;
    lineNumber: number;
    column: number;
}

export const IDebugLocationTracker = Symbol('IDebugLocationTracker');
export interface IDebugLocationTracker {
    updated: Event<void>;
    getLocation(debugSession: DebugSession): IDebugLocation | undefined;
}

export const IJupyterSubCommandExecutionService = Symbol('IJupyterSubCommandExecutionService');
/**
 * Responsible for execution of jupyter subcommands such as `notebook`, `nbconvert`, etc.
 * The executed code is as follows `python -m jupyter <subcommand>`.
 *
 * @export
 * @interface IJupyterSubCommandExecutionService
 */
export interface IJupyterSubCommandExecutionService {
    /**
     * Checks whether notebook is supported.
     *
     * @param {CancellationToken} [cancelToken]
     * @returns {Promise<boolean>}
     * @memberof IJupyterSubCommandExecutionService
     */
    isNotebookSupported(cancelToken?: CancellationToken): Promise<boolean>;
    /**
     * Error message indicating why jupyter notebook isn't supported.
     *
     * @returns {Promise<string>}
     * @memberof IJupyterSubCommandExecutionService
     */
    getReasonForJupyterNotebookNotBeingSupported(): Promise<string>;
    /**
     * Used to refresh the command finder.
     *
     * @returns {Promise<void>}
     * @memberof IJupyterSubCommandExecutionService
     */
    refreshCommands(): Promise<void>;
    /**
     * Gets the interpreter to be used for starting of jupyter server.
     *
     * @param {CancellationToken} [token]
     * @returns {(Promise<PythonEnvironment | undefined>)}
     * @memberof IJupyterInterpreterService
     */
    getSelectedInterpreter(token?: CancellationToken): Promise<PythonEnvironment | undefined>;
    /**
     * Starts the jupyter notebook server
     *
     * @param {string[]} notebookArgs
     * @param {SpawnOptions} options
     * @returns {Promise<ObservableExecutionResult<string>>}
     * @memberof IJupyterSubCommandExecutionService
     */
    startNotebook(notebookArgs: string[], options: SpawnOptions): Promise<ObservableExecutionResult<string>>;
    /**
     * Gets a list of all locally running jupyter notebook servers.
     *
     * @param {CancellationToken} [token]
     * @returns {(Promise<JupyterServerInfo[] | undefined>)}
     * @memberof IJupyterSubCommandExecutionService
     */
    getRunningJupyterServers(token?: CancellationToken): Promise<JupyterServerInfo[] | undefined>;
    /**
     * Opens an ipynb file in a new instance of a jupyter notebook server.
     *
     * @param {string} notebookFile
     * @returns {Promise<void>}
     * @memberof IJupyterSubCommandExecutionService
     */
    openNotebook(notebookFile: string): Promise<void>;
}

export const IJupyterInterpreterDependencyManager = Symbol('IJupyterInterpreterDependencyManager');
export interface IJupyterInterpreterDependencyManager {
    /**
     * Installs the dependencies required to launch jupyter.
     *
     * @param {JupyterInstallError} [err]
     * @returns {Promise<void>}
     * @memberof IJupyterInterpreterDependencyManager
     */
    installMissingDependencies(err?: JupyterInstallError): Promise<void>;
}

export const INbConvertInterpreterDependencyChecker = Symbol('INbConvertInterpreterDependencyChecker');
export interface INbConvertInterpreterDependencyChecker {
    isNbConvertInstalled(interpreter: PythonEnvironment, _token?: CancellationToken): Promise<boolean>;
    getNbConvertVersion(interpreter: PythonEnvironment, _token?: CancellationToken): Promise<SemVer | undefined>;
}

export const INbConvertExportToPythonService = Symbol('INbConvertExportToPythonService');
export interface INbConvertExportToPythonService {
    exportNotebookToPython(
        file: Uri,
        interpreter: PythonEnvironment,
        template?: string,
        token?: CancellationToken
    ): Promise<string>;
}

export interface INotebookModel {
    readonly file: Uri;
    /**
     * Dispose of the Notebook model.
     *
     * This is invoked when there are no more references to a given `NotebookModel` (for example when
     * all editors associated with the document have been closed.)
     */
    dispose(): void;
}

export interface IModelLoadOptions {
    isNative?: boolean;
    file: Uri;
    possibleContents?: string;
    backupId?: string;
    defaultCellLanguage?: string;
    skipLoadingDirtyContents?: boolean;
}

type WebViewViewState = {
    readonly visible: boolean;
    readonly active: boolean;
};
export type WebViewViewChangeEventArgs = { current: WebViewViewState; previous: WebViewViewState };

export type GetServerOptions = {
    getOnly?: boolean;
    disableUI?: boolean;
    localOnly?: boolean;
    token?: CancellationToken;
    resource: Resource;
    metadata?: nbformat.INotebookMetadata;
    kernelConnection?: KernelConnectionMetadata;
    onConnectionMade?(disableUI?: boolean): void; // Optional callback for when the first connection is made
};

/**
 * Options for getting a notebook
 */
export type GetNotebookOptions = {
    resource: Resource;
    identity: Uri;
    getOnly?: boolean;
    disableUI?: boolean;
    metadata?: nbformat.INotebookMetadata;
    kernelConnection?: KernelConnectionMetadata;
    token?: CancellationToken;
};

export const INotebookProvider = Symbol('INotebookProvider');
export interface INotebookProvider {
    readonly type: 'raw' | 'jupyter';
    /**
     * Fired when a notebook has been created for a given Uri/Identity
     */
    onNotebookCreated: Event<{ identity: Uri; notebook: INotebook }>;
    onSessionStatusChanged: Event<{ status: ServerStatus; notebook: INotebook }>;

    /**
     * Fired just the first time that this provider connects
     */
    onConnectionMade: Event<boolean | undefined>;
    /**
     * Fired when a kernel would have been changed if a notebook had existed.
     */
    onPotentialKernelChanged: Event<{ identity: Uri; kernelConnection: KernelConnectionMetadata }>;

    /**
     * List of all notebooks (active and ones that are being constructed).
     */
    activeNotebooks: Promise<INotebook>[];
    /**
     * Disposes notebook associated with the given identity.
     * Using `getOrCreateNotebook` would be incorrect as thats async, and its possible a document has been opened in the interim (meaning we could end up disposing something that is required).
     */
    disposeAssociatedNotebook(options: { identity: Uri }): void;
    /**
     * Gets or creates a notebook, and manages the lifetime of notebooks.
     */
    getOrCreateNotebook(options: GetNotebookOptions): Promise<INotebook | undefined>;
    /**
     * Connect to a notebook provider to prepare its connection and to get connection information
     */
    connect(options: ConnectNotebookProviderOptions): Promise<INotebookProviderConnection | undefined>;

    /**
     * Disconnect from a notebook provider connection
     */
    disconnect(options: ConnectNotebookProviderOptions, cancelToken?: CancellationToken): Promise<void>;
    /**
     * Fires the potentialKernelChanged event for a notebook that doesn't exist.
     * @param identity identity notebook would have
     * @param kernel kernel that it was changed to.
     */
    firePotentialKernelChanged(identity: Uri, kernel: KernelConnectionMetadata): void;
}

export const IJupyterServerProvider = Symbol('IJupyterServerProvider');
export interface IJupyterServerProvider {
    /**
     * Gets the server used for starting notebooks
     */
    getOrCreateServer(options: GetServerOptions): Promise<INotebookServer | undefined>;
}

export interface IKernelSocket {
    // eslint-disable-next-line @typescript-eslint/no-explicit-any
    sendToRealKernel(data: any, cb?: (err?: Error) => void): void;
    /**
     * Adds a listener to a socket that will be called before the socket's onMessage is called. This
     * allows waiting for a callback before processing messages
     * @param listener
     */
    addReceiveHook(hook: (data: WebSocketData) => Promise<void>): void;
    /**
     * Removes a listener for the socket. When no listeners are present, the socket no longer blocks
     * @param listener
     */
    removeReceiveHook(hook: (data: WebSocketData) => Promise<void>): void;
    /**
     * Adds a hook to the sending of data from a websocket. Hooks can block sending so be careful.
     * @param patch
     */
    // eslint-disable-next-line @typescript-eslint/no-explicit-any
    addSendHook(hook: (data: any, cb?: (err?: Error) => void) => Promise<void>): void;
    /**
     * Removes a send hook from the socket.
     * @param hook
     */
    // eslint-disable-next-line @typescript-eslint/no-explicit-any
    removeSendHook(hook: (data: any, cb?: (err?: Error) => void) => Promise<void>): void;
}

export type KernelSocketOptions = {
    /**
     * Kernel Id.
     */
    readonly id: string;
    /**
     * Kernel ClientId.
     */
    readonly clientId: string;
    /**
     * Kernel UserName.
     */
    readonly userName: string;
    /**
     * Kernel model.
     */
    readonly model: {
        /**
         * Unique identifier of the kernel server session.
         */
        readonly id: string;
        /**
         * The name of the kernel.
         */
        readonly name: string;
    };
};
export type KernelSocketInformation = {
    /**
     * Underlying socket used by jupyterlab/services to communicate with kernel.
     * See jupyterlab/services/kernel/default.ts
     */
    readonly socket?: IKernelSocket;
    /**
     * Options used to clone a kernel.
     */
    readonly options: KernelSocketOptions;
};

/**
 * Response for installation of kernel dependencies such as ipykernel.
 * (these values are used in telemetry)
 */
export enum KernelInterpreterDependencyResponse {
    ok = 0, // Used in telemetry.
    cancel = 1, // Used in telemetry.
    failed = 2, // Used in telemetry.
    selectDifferentKernel = 3 // Used in telemetry.
}

export const IKernelDependencyService = Symbol('IKernelDependencyService');
export interface IKernelDependencyService {
    installMissingDependencies(
        resource: Resource,
        interpreter: PythonEnvironment,
        token?: CancellationToken,
        disableUI?: boolean
    ): Promise<void>;
    areDependenciesInstalled(interpreter: PythonEnvironment, _token?: CancellationToken): Promise<boolean>;
}

export const IKernelVariableRequester = Symbol('IKernelVariableRequester');

export interface IKernelVariableRequester {
    getVariableNamesAndTypesFromKernel(notebook: INotebook, token?: CancellationToken): Promise<IJupyterVariable[]>;
    getFullVariable(
        targetVariable: IJupyterVariable,
        notebook: INotebook,
        token?: CancellationToken
    ): Promise<IJupyterVariable>;
    getDataFrameRows(start: number, end: number, notebook: INotebook, expression: string): Promise<{}>;
    getVariableProperties(
        word: string,
        notebook: INotebook,
        cancelToken: CancellationToken | undefined,
        matchingVariable: IJupyterVariable | undefined,
        languageSettings: { [typeNameKey: string]: string[] },
        inEnhancedTooltipsExperiment: boolean
    ): Promise<{ [attributeName: string]: string }>;
    getDataFrameInfo(
        targetVariable: IJupyterVariable,
        notebook: INotebook,
        expression: string
    ): Promise<IJupyterVariable>;
}

export const INotebookCreationTracker = Symbol('INotebookCreationTracker');
export interface INotebookCreationTracker {
    readonly lastPythonNotebookCreated?: Date;
    readonly lastNotebookCreated?: Date;
    startTracking(): void;
}

export const IJupyterDebugService = Symbol('IJupyterDebugService');
export interface IJupyterDebugService extends IDebugService {
    /**
     * Event fired when a breakpoint is hit (debugger has stopped)
     */
    readonly onBreakpointHit: Event<void>;
    /**
     * Start debugging a notebook cell.
     * @param nameOrConfiguration Either the name of a debug or compound configuration or a [DebugConfiguration](#DebugConfiguration) object.
     * @return A thenable that resolves when debugging could be successfully started.
     */
    startRunByLine(config: DebugConfiguration): Thenable<boolean>;
    /**
     * Gets the current stack frame for the current thread
     */
    getStack(): Promise<DebugProtocol.StackFrame[]>;
    /**
     * Steps the current thread. Returns after the request is sent. Wait for onBreakpointHit or onDidTerminateDebugSession to determine when done.
     */
    step(): Promise<void>;
    /**
     * Runs the current thread. Will keep running until a breakpoint or end of session.
     */
    continue(): Promise<void>;
    /**
     * Force a request for variables. DebugAdapterTrackers can listen for the results.
     */
    requestVariables(): Promise<void>;
    /**
     * Stop debugging
     */
    stop(): void;
}

export interface IJupyterServerUri {
    baseUrl: string;
    token: string;
    // eslint-disable-next-line @typescript-eslint/no-explicit-any
    authorizationHeader: any; // JSON object for authorization header.
    expiration?: Date; // Date/time when header expires and should be refreshed.
    displayName: string;
}

export type JupyterServerUriHandle = string;

export interface IJupyterUriProvider {
    readonly id: string; // Should be a unique string (like a guid)
    getQuickPickEntryItems(): QuickPickItem[];
    handleQuickPick(item: QuickPickItem, backEnabled: boolean): Promise<JupyterServerUriHandle | 'back' | undefined>;
    getServerUri(handle: JupyterServerUriHandle): Promise<IJupyterServerUri>;
}

export const IJupyterUriProviderRegistration = Symbol('IJupyterUriProviderRegistration');

export interface IJupyterUriProviderRegistration {
    getProviders(): Promise<ReadonlyArray<IJupyterUriProvider>>;
    registerProvider(picker: IJupyterUriProvider): void;
    getJupyterServerUri(id: string, handle: JupyterServerUriHandle): Promise<IJupyterServerUri>;
}

export interface ISwitchKernelOptions {
    identity: Resource;
    resource: Resource;
    currentKernelDisplayName: string | undefined;
}

// Wraps the VS Code WebviewViewProvider. VSC Prefix as we also have our own IWebviewViewProvider
export interface IVSCWebviewViewProvider extends WebviewViewProvider {
    readonly viewType: 'jupyterViewVariables';
}

export const IJupyterServerUriStorage = Symbol('IJupyterServerUriStorage');
export interface IJupyterServerUriStorage {
    readonly onDidChangeUri: Event<void>;
    addToUriList(uri: string, time: number, displayName: string): Promise<void>;
    getSavedUriList(): Promise<{ uri: string; time: number; displayName?: string }[]>;
    clearUriList(): Promise<void>;
    getUri(): Promise<string>;
    setUri(uri: string): Promise<void>;
}
export interface IExternalWebviewCellButton {
    buttonId: string;
    codicon: string;
    statusToEnable: CellState[];
    tooltip: string;
    running: boolean;
}

export interface IExternalCommandFromWebview {
    buttonId: string;
    cell: ICell;
}<|MERGE_RESOLUTION|>--- conflicted
+++ resolved
@@ -568,12 +568,6 @@
     removeAllCells(): void;
     expandAllCells(): void;
     collapseAllCells(): void;
-<<<<<<< HEAD
-    syncAllCells(): Promise<void>;
-=======
-    interruptKernel(): Promise<void>;
-    restartKernel(): Promise<void>;
->>>>>>> 86e8e957
     getContent(): string;
 }
 
