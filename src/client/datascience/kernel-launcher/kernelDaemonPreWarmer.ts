// Copyright (c) Microsoft Corporation. All rights reserved.
// Licensed under the MIT License.

'use strict';

import { inject, injectable } from 'inversify';
<<<<<<< HEAD
=======
import { NotebookDocument } from 'vscode';
import { IExtensionActivationService } from '../../activation/types';
import { IVSCodeNotebook } from '../../common/application/types';
import { PYTHON_LANGUAGE } from '../../common/constants';
>>>>>>> 7c9e6bfc
import '../../common/extensions';
import { IConfigurationService, IDisposableRegistry, Resource } from '../../common/types';
import { swallowExceptions } from '../../common/utils/decorators';
import {
    IInteractiveWindowProvider,
    INotebookCreationTracker,
    INotebookEditor,
    INotebookEditorProvider,
    IRawNotebookSupportedService
} from '../types';
import { KernelDaemonPool } from './kernelDaemonPool';

@injectable()
export class KernelDaemonPreWarmer {
    constructor(
        @inject(INotebookEditorProvider) private readonly notebookEditorProvider: INotebookEditorProvider,
        @inject(IInteractiveWindowProvider) private interactiveProvider: IInteractiveWindowProvider,
        @inject(IDisposableRegistry) private readonly disposables: IDisposableRegistry,
        @inject(INotebookCreationTracker)
        private readonly usageTracker: INotebookCreationTracker,
        @inject(KernelDaemonPool) private readonly kernelDaemonPool: KernelDaemonPool,
        @inject(IRawNotebookSupportedService) private readonly rawNotebookSupported: IRawNotebookSupportedService,
        @inject(IConfigurationService) private readonly configService: IConfigurationService,
        @inject(IVSCodeNotebook) private readonly vscodeNotebook: IVSCodeNotebook
    ) {}
    public async activate(_resource: Resource): Promise<void> {
        // Check to see if raw notebooks are supported
        // If not, don't bother with prewarming
        // Also respect the disable autostart setting to not do any prewarming for the user
        if (
            !(await this.rawNotebookSupported.supported()) ||
            this.configService.getSettings().disableJupyterAutoStart
        ) {
            return;
        }

        this.disposables.push(this.notebookEditorProvider.onDidOpenNotebookEditor(this.openNotebookEditor, this));
        this.disposables.push(
            this.interactiveProvider.onDidChangeActiveInteractiveWindow(this.preWarmKernelDaemonPool, this)
        );

        this.disposables.push(this.vscodeNotebook.onDidOpenNotebookDocument(this.onDidOpenNotebookDocument, this));

        if (this.notebookEditorProvider.editors.length > 0 || this.interactiveProvider.windows.length > 0) {
            await this.preWarmKernelDaemonPool();
        }
        await this.preWarmDaemonPoolIfNecesary();
    }
    private async preWarmDaemonPoolIfNecesary() {
        // This is only for python, so prewarm just if we've seen python recently in this workspace
        if (this.shouldPreWarmDaemonPool(this.usageTracker.lastPythonNotebookCreated)) {
            await this.preWarmKernelDaemonPool();
        }
    }
    @swallowExceptions('PreWarmKernelDaemon')
    private async preWarmKernelDaemonPool() {
        await this.kernelDaemonPool.preWarmKernelDaemons();
    }

    // Only handle non-native editors via this code path
    private async openNotebookEditor(editor: INotebookEditor) {
        if (editor.type !== 'native') {
            await this.preWarmKernelDaemonPool();
        }
    }

    // Handle opening of native documents
    private async onDidOpenNotebookDocument(doc: NotebookDocument): Promise<void> {
        if (
            doc.languages.includes(PYTHON_LANGUAGE) ||
            doc.cells.some((cell) => {
                return cell.language === PYTHON_LANGUAGE;
            })
        ) {
            await this.preWarmKernelDaemonPool();
        }
    }

    private shouldPreWarmDaemonPool(lastTime?: Date) {
        if (!lastTime) {
            return false;
        }
        const currentTime = new Date();
        const diff = currentTime.getTime() - lastTime.getTime();
        const diffInDays = Math.floor(diff / (24 * 3600 * 1000));
        return diffInDays <= 7;
    }
}<|MERGE_RESOLUTION|>--- conflicted
+++ resolved
@@ -4,13 +4,9 @@
 'use strict';
 
 import { inject, injectable } from 'inversify';
-<<<<<<< HEAD
-=======
 import { NotebookDocument } from 'vscode';
-import { IExtensionActivationService } from '../../activation/types';
 import { IVSCodeNotebook } from '../../common/application/types';
 import { PYTHON_LANGUAGE } from '../../common/constants';
->>>>>>> 7c9e6bfc
 import '../../common/extensions';
 import { IConfigurationService, IDisposableRegistry, Resource } from '../../common/types';
 import { swallowExceptions } from '../../common/utils/decorators';
