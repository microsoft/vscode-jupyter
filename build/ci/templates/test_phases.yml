--- conflicted
+++ resolved
@@ -117,7 +117,7 @@
       python -c "import sys;print(sys.executable)"
     displayName: 'pip install functional requirements'
     condition: and(succeeded(), eq(variables['NeedsPythonFunctionalReqs'], 'true'))
-    
+
   # Add CONDA to the path so anaconda works
   #
   # This task will only run if variable `NeedsPythonFunctionalReqs` is true.
@@ -389,11 +389,7 @@
   # Upload the test results to Azure DevOps to facilitate test reporting in their UX.
   - task: PublishTestResults@2
     displayName: 'Publish functional tests results'
-<<<<<<< HEAD
     condition: or(contains(variables['TestsToRun'], 'testFunctional'), contains(variables['TestsToRun'], 'testParallelFunctional'))
-=======
-    condition: or(contains(variables['TestsToRun'], 'testFunctional'), contains(variables['TestsToRun'], 'testParallelFunctional')) 
->>>>>>> 493c4ee8
     inputs:
       testResultsFiles: '$(Build.ArtifactStagingDirectory)/test-junit*.xml'
       testRunTitle: 'functional-$(Agent.Os)-Py$(pythonVersion)'
