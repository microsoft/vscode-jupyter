// Copyright (c) Microsoft Corporation. All rights reserved.
// Licensed under the MIT License.
'use strict';
import type { nbformat } from '@jupyterlab/coreutils';
import type { Session } from '@jupyterlab/services';
import type { Kernel, KernelMessage } from '@jupyterlab/services/lib/kernel';
import type { JSONObject } from '@phosphor/coreutils';
import { Observable } from 'rxjs/Observable';
import { SemVer } from 'semver';
import {
    CancellationToken,
    CodeLens,
    CodeLensProvider,
    DebugConfiguration,
    DebugSession,
    Disposable,
    Event,
    LanguageConfiguration,
    QuickPickItem,
    Range,
    TextDocument,
    TextEditor,
    Uri,
    WebviewViewProvider
} from 'vscode';
import { DebugProtocol } from 'vscode-debugprotocol';
import type { Data as WebSocketData } from 'ws';
import type { NotebookCell, NotebookCellRunState } from '../../../types/vscode-proposed';
import { ServerStatus } from '../../datascience-ui/interactive-common/mainState';
import { ICommandManager, IDebugService } from '../common/application/types';
import { ExecutionResult, ObservableExecutionResult, SpawnOptions } from '../common/process/types';
import { IAsyncDisposable, IDisposable, IJupyterSettings, InteractiveWindowMode, Resource } from '../common/types';
import { StopWatch } from '../common/utils/stopWatch';
import { PythonEnvironment } from '../pythonEnvironments/info';
import { JupyterCommands } from './constants';
import { IDataViewerDataProvider } from './data-viewing/types';
import { NotebookModelChange } from './interactive-common/interactiveWindowTypes';
import { JupyterServerInfo } from './jupyter/jupyterConnection';
import { JupyterInstallError } from './jupyter/jupyterInstallError';
import { JupyterKernelSpec } from './jupyter/kernels/jupyterKernelSpec';
import { KernelConnectionMetadata } from './jupyter/kernels/types';
import { KernelStateEventArgs } from './notebookExtensibility';

// tslint:disable-next-line:no-any
export type PromiseFunction = (...any: any[]) => Promise<any>;

// Main interface
export const IDataScience = Symbol('IDataScience');
export interface IDataScience extends Disposable {
    activate(): Promise<void>;
}

export const IDataScienceCommandListener = Symbol('IDataScienceCommandListener');
export interface IDataScienceCommandListener {
    register(commandManager: ICommandManager): void;
}

export interface IRawConnection extends Disposable {
    readonly type: 'raw';
    readonly localLaunch: true;
    readonly valid: boolean;
    readonly displayName: string;
    disconnected: Event<number>;
}

export interface IJupyterConnection extends Disposable {
    readonly type: 'jupyter';
    readonly localLaunch: boolean;
    readonly valid: boolean;
    readonly displayName: string;
    disconnected: Event<number>;

    // Jupyter specific members
    readonly baseUrl: string;
    readonly token: string;
    readonly hostName: string;
    localProcExitCode: number | undefined;
    readonly rootDirectory: string; // Directory where the notebook server was started.
    readonly url?: string;
    // tslint:disable-next-line: no-any
    getAuthHeader?(): any; // Snould be a json object
}

export type INotebookProviderConnection = IRawConnection | IJupyterConnection;

export enum InterruptResult {
    Success = 0,
    TimedOut = 1,
    Restarted = 2
}

// Information used to execute a notebook
export interface INotebookExecutionInfo {
    // Connection to what has provided our notebook, such as a jupyter
    // server or a raw ZMQ kernel
    connectionInfo: INotebookProviderConnection;
    uri: string | undefined; // Different from the connectionInfo as this is the setting used, not the result
    kernelConnectionMetadata?: KernelConnectionMetadata;
    workingDir: string | undefined;
    purpose: string | undefined; // Purpose this server is for
}

// Information used to launch a jupyter notebook server

// Information used to launch a notebook server
export interface INotebookServerLaunchInfo {
    connectionInfo: IJupyterConnection;
    uri: string | undefined; // Different from the connectionInfo as this is the setting used, not the result
    kernelConnectionMetadata?: KernelConnectionMetadata;
    workingDir: string | undefined;
    purpose: string | undefined; // Purpose this server is for
}

export interface INotebookCompletion {
    matches: ReadonlyArray<string>;
    cursor: {
        start: number;
        end: number;
    };
    metadata: {};
}

export type INotebookMetadataLive = nbformat.INotebookMetadata & { id?: string };

// Talks to a jupyter ipython kernel to retrieve data for cells
export const INotebookServer = Symbol('INotebookServer');
export interface INotebookServer extends IAsyncDisposable {
    readonly id: string;
    createNotebook(
        resource: Resource,
        identity: Uri,
        notebookMetadata?: INotebookMetadataLive,
        cancelToken?: CancellationToken
    ): Promise<INotebook>;
    getNotebook(identity: Uri, cancelToken?: CancellationToken): Promise<INotebook | undefined>;
    connect(launchInfo: INotebookServerLaunchInfo, cancelToken?: CancellationToken): Promise<void>;
    getConnectionInfo(): IJupyterConnection | undefined;
    waitForConnect(): Promise<INotebookServerLaunchInfo | undefined>;
    shutdown(): Promise<void>;
}

// Provides a service to determine if raw notebook is supported or not
export const IRawNotebookSupportedService = Symbol('IRawNotebookSupportedService');
export interface IRawNotebookSupportedService {
    supported(): Promise<boolean>;
    isSupportedForLocalLaunch(): Promise<boolean>;
}

// Provides notebooks that talk directly to kernels as opposed to a jupyter server
export const IRawNotebookProvider = Symbol('IRawNotebookProvider');
export interface IRawNotebookProvider extends IAsyncDisposable {
    supported(): Promise<boolean>;
    connect(connect: ConnectNotebookProviderOptions): Promise<IRawConnection | undefined>;
    createNotebook(
        identity: Uri,
        resource: Resource,
        disableUI?: boolean,
        notebookMetadata?: nbformat.INotebookMetadata,
        cancelToken?: CancellationToken
    ): Promise<INotebook>;
    getNotebook(identity: Uri, token?: CancellationToken): Promise<INotebook | undefined>;
}

// Provides notebooks that talk to jupyter servers
export const IJupyterNotebookProvider = Symbol('IJupyterNotebookProvider');
export interface IJupyterNotebookProvider {
    connect(options: ConnectNotebookProviderOptions): Promise<IJupyterConnection | undefined>;
    createNotebook(options: GetNotebookOptions): Promise<INotebook>;
    getNotebook(options: GetNotebookOptions): Promise<INotebook | undefined>;
    disconnect(options: ConnectNotebookProviderOptions): Promise<void>;
}

export interface INotebook extends IAsyncDisposable {
    readonly resource: Resource;
    readonly connection: INotebookProviderConnection | undefined;
    kernelSocket: Observable<KernelSocketInformation | undefined>;
    readonly identity: Uri;
    readonly status: ServerStatus;
    readonly disposed: boolean;
    readonly session: IJupyterSession; // Temporary. This just makes it easier to write a notebook that works with VS code types.
    onSessionStatusChanged: Event<ServerStatus>;
    onDisposed: Event<void>;
    onKernelChanged: Event<KernelConnectionMetadata>;
    onKernelRestarted: Event<void>;
    onKernelInterrupted: Event<void>;
    clear(id: string): void;
    executeObservable(code: string, file: string, line: number, id: string, silent: boolean): Observable<ICell[]>;
    execute(
        code: string,
        file: string,
        line: number,
        id: string,
        cancelToken?: CancellationToken,
        silent?: boolean
    ): Promise<ICell[]>;
    inspect(code: string, offsetInCode?: number, cancelToken?: CancellationToken): Promise<JSONObject>;
    getCompletion(
        cellCode: string,
        offsetInCode: number,
        cancelToken?: CancellationToken
    ): Promise<INotebookCompletion>;
    restartKernel(timeoutInMs: number): Promise<void>;
    waitForIdle(timeoutInMs: number): Promise<void>;
    interruptKernel(timeoutInMs: number): Promise<InterruptResult>;
    setLaunchingFile(file: string): Promise<void>;
    getSysInfo(): Promise<ICell | undefined>;
    requestKernelInfo(): Promise<KernelMessage.IInfoReplyMsg>;
    setMatplotLibStyle(useDark: boolean): Promise<void>;
    getMatchingInterpreter(): PythonEnvironment | undefined;
    /**
     * Gets the metadata that's used to start/connect to a Kernel.
     */
    getKernelConnection(): KernelConnectionMetadata | undefined;
    /**
     * Sets the metadata that's used to start/connect to a Kernel.
     * Doing so results in a new kernel being started (i.e. a change in the kernel).
     */
    setKernelConnection(connectionMetadata: KernelConnectionMetadata, timeoutMS: number): Promise<void>;
    getLoggers(): INotebookExecutionLogger[];
    registerIOPubListener(listener: (msg: KernelMessage.IIOPubMessage, requestId: string) => void): void;
    registerCommTarget(
        targetName: string,
        callback: (comm: Kernel.IComm, msg: KernelMessage.ICommOpenMsg) => void | PromiseLike<void>
    ): void;
    sendCommMessage(
        buffers: (ArrayBuffer | ArrayBufferView)[],
        content: { comm_id: string; data: JSONObject; target_name: string | undefined },
        // tslint:disable-next-line: no-any
        metadata: any,
        // tslint:disable-next-line: no-any
        msgId: any
    ): Kernel.IShellFuture<
        KernelMessage.IShellMessage<'comm_msg'>,
        KernelMessage.IShellMessage<KernelMessage.ShellMessageType>
    >;
    requestCommInfo(content: KernelMessage.ICommInfoRequestMsg['content']): Promise<KernelMessage.ICommInfoReplyMsg>;
    registerMessageHook(
        msgId: string,
        hook: (msg: KernelMessage.IIOPubMessage) => boolean | PromiseLike<boolean>
    ): void;
    removeMessageHook(msgId: string, hook: (msg: KernelMessage.IIOPubMessage) => boolean | PromiseLike<boolean>): void;
}

// Options for connecting to a notebook provider
export type ConnectNotebookProviderOptions = {
    getOnly?: boolean;
    disableUI?: boolean;
    localOnly?: boolean;
    token?: CancellationToken;
    onConnectionMade?(): void; // Optional callback for when the first connection is made
};

export interface INotebookServerOptions {
    uri?: string;
    usingDarkTheme?: boolean;
    skipUsingDefaultConfig?: boolean;
    workingDir?: string;
    purpose: string;
    metadata?: INotebookMetadataLive;
    disableUI?: boolean;
    skipSearchingForKernel?: boolean;
    allowUI(): boolean;
}

export const INotebookExecutionLogger = Symbol('INotebookExecutionLogger');
export interface INotebookExecutionLogger extends IDisposable {
    preExecute(cell: ICell, silent: boolean): Promise<void>;
    postExecute(cell: ICell, silent: boolean, language: string, resource: Uri): Promise<void>;
    onKernelStarted(resource: Uri): void;
    onKernelRestarted(resource: Uri): void;
    preHandleIOPub?(msg: KernelMessage.IIOPubMessage): KernelMessage.IIOPubMessage;
}

export const IJupyterExecution = Symbol('IJupyterExecution');
export interface IJupyterExecution extends IAsyncDisposable {
    serverStarted: Event<INotebookServerOptions | undefined>;
    isNotebookSupported(cancelToken?: CancellationToken): Promise<boolean>;
    isSpawnSupported(cancelToken?: CancellationToken): Promise<boolean>;
    connectToNotebookServer(
        options?: INotebookServerOptions,
        cancelToken?: CancellationToken
    ): Promise<INotebookServer | undefined>;
    spawnNotebook(file: string): Promise<void>;
    getUsableJupyterPython(cancelToken?: CancellationToken): Promise<PythonEnvironment | undefined>;
    getServer(options?: INotebookServerOptions): Promise<INotebookServer | undefined>;
    getNotebookError(): Promise<string>;
    refreshCommands(): Promise<void>;
}

export const IJupyterDebugger = Symbol('IJupyterDebugger');
export interface IJupyterDebugger {
    readonly isRunningByLine: boolean;
    startRunByLine(notebook: INotebook, cellHashFileName: string): Promise<void>;
    startDebugging(notebook: INotebook): Promise<void>;
    stopDebugging(notebook: INotebook): Promise<void>;
    onRestart(notebook: INotebook): void;
}

export interface IJupyterPasswordConnectInfo {
    requestHeaders?: HeadersInit;
    remappedBaseUrl?: string;
    remappedToken?: string;
}

export const IJupyterPasswordConnect = Symbol('IJupyterPasswordConnect');
export interface IJupyterPasswordConnect {
    getPasswordConnectionInfo(url: string): Promise<IJupyterPasswordConnectInfo | undefined>;
}

export const IJupyterSession = Symbol('IJupyterSession');
export interface IJupyterSession extends IAsyncDisposable {
    onSessionStatusChanged: Event<ServerStatus>;
    readonly status: ServerStatus;
    readonly workingDirectory: string;
    readonly kernelSocket: Observable<KernelSocketInformation | undefined>;
    restart(timeout: number): Promise<void>;
    interrupt(timeout: number): Promise<void>;
    waitForIdle(timeout: number): Promise<void>;
    requestExecute(
        content: KernelMessage.IExecuteRequestMsg['content'],
        disposeOnDone?: boolean,
        metadata?: JSONObject
    ): Kernel.IShellFuture<KernelMessage.IExecuteRequestMsg, KernelMessage.IExecuteReplyMsg> | undefined;
    requestComplete(
        content: KernelMessage.ICompleteRequestMsg['content']
    ): Promise<KernelMessage.ICompleteReplyMsg | undefined>;
    requestInspect(
        content: KernelMessage.IInspectRequestMsg['content']
    ): Promise<KernelMessage.IInspectReplyMsg | undefined>;
    sendInputReply(content: string): void;
    changeKernel(kernelConnection: KernelConnectionMetadata, timeoutMS: number): Promise<void>;
    registerCommTarget(
        targetName: string,
        callback: (comm: Kernel.IComm, msg: KernelMessage.ICommOpenMsg) => void | PromiseLike<void>
    ): void;
    sendCommMessage(
        buffers: (ArrayBuffer | ArrayBufferView)[],
        content: { comm_id: string; data: JSONObject; target_name: string | undefined },
        // tslint:disable-next-line: no-any
        metadata: any,
        // tslint:disable-next-line: no-any
        msgId: any
    ): Kernel.IShellFuture<
        KernelMessage.IShellMessage<'comm_msg'>,
        KernelMessage.IShellMessage<KernelMessage.ShellMessageType>
    >;
    requestCommInfo(content: KernelMessage.ICommInfoRequestMsg['content']): Promise<KernelMessage.ICommInfoReplyMsg>;
    registerMessageHook(
        msgId: string,
        hook: (msg: KernelMessage.IIOPubMessage) => boolean | PromiseLike<boolean>
    ): void;
    removeMessageHook(msgId: string, hook: (msg: KernelMessage.IIOPubMessage) => boolean | PromiseLike<boolean>): void;
    requestKernelInfo(): Promise<KernelMessage.IInfoReplyMsg>;
}

export type ISessionWithSocket = Session.ISession & {
    // Whether this is a remote session that we attached to.
    isRemoteSession?: boolean;
    // Socket information used for hooking messages to the kernel
    kernelSocketInformation?: KernelSocketInformation;
};

export const IJupyterSessionManagerFactory = Symbol('IJupyterSessionManagerFactory');
export interface IJupyterSessionManagerFactory {
    readonly onRestartSessionCreated: Event<Kernel.IKernelConnection>;
    readonly onRestartSessionUsed: Event<Kernel.IKernelConnection>;
    create(connInfo: IJupyterConnection, failOnPassword?: boolean): Promise<IJupyterSessionManager>;
}

export interface IJupyterSessionManager extends IAsyncDisposable {
    readonly onRestartSessionCreated: Event<Kernel.IKernelConnection>;
    readonly onRestartSessionUsed: Event<Kernel.IKernelConnection>;
    startNew(
        kernelConnection: KernelConnectionMetadata | undefined,
        workingDirectory: string,
        cancelToken?: CancellationToken
    ): Promise<IJupyterSession>;
    getKernelSpecs(): Promise<IJupyterKernelSpec[]>;
    getConnInfo(): IJupyterConnection;
    getRunningKernels(): Promise<IJupyterKernel[]>;
    getRunningSessions(): Promise<Session.IModel[]>;
}

export interface IJupyterKernel {
    /**
     * Id of an existing (active) Kernel from an active session.
     *
     * @type {string}
     * @memberof IJupyterKernel
     */
    id?: string;
    name: string;
    lastActivityTime: Date;
    numberOfConnections: number;
}

export interface IJupyterKernelSpec {
    /**
     * Id of an existing (active) Kernel from an active session.
     *
     * @type {string}
     * @memberof IJupyterKernel
     */
    id?: string;
    name: string;
    language?: string;
    path: string;
    env?: NodeJS.ProcessEnv | undefined;
    /**
     * Kernel display name.
     *
     * @type {string}
     * @memberof IJupyterKernelSpec
     */
    readonly display_name: string;
    /**
     * A dictionary of additional attributes about this kernel; used by clients to aid in kernel selection.
     * Optionally storing the interpreter information in the metadata (helping extension search for kernels that match an interpereter).
     */
    // tslint:disable-next-line: no-any
    readonly metadata?: Record<string, any> & { interpreter?: Partial<PythonEnvironment> };
    readonly argv: string[];
}

export const INotebookImporter = Symbol('INotebookImporter');
export interface INotebookImporter extends Disposable {
    importFromFile(contentsFile: Uri, interpreter: PythonEnvironment): Promise<string>;
}

export const INotebookExporter = Symbol('INotebookExporter');
export interface INotebookExporter extends Disposable {
    translateToNotebook(
        cells: ICell[],
        directoryChange?: string,
        kernelSpec?: nbformat.IKernelspecMetadata
    ): Promise<nbformat.INotebookContent | undefined>;
    exportToFile(cells: ICell[], file: string, showOpenPrompt?: boolean): Promise<void>;
}

export const IInteractiveWindowProvider = Symbol('IInteractiveWindowProvider');
export interface IInteractiveWindowProvider {
    /**
     * The active interactive window if it has the focus.
     */
    readonly activeWindow: IInteractiveWindow | undefined;
    /**
     * List of open interactive windows
     */
    readonly windows: ReadonlyArray<IInteractiveWindow>;
    /**
     * Event fired when the active interactive window changes
     */
    readonly onDidChangeActiveInteractiveWindow: Event<IInteractiveWindow | undefined>;
    /**
     * Gets or creates a new interactive window and associates it with the owner. If no owner, marks as a non associated.
     * @param owner file that started this interactive window
     */
    getOrCreate(owner: Resource): Promise<IInteractiveWindow>;
    /**
     * Synchronizes with the other peers in a live share connection to make sure it has the same window open
     * @param window window on this side
     */
    synchronize(window: IInteractiveWindow): Promise<void>;
}

export const IDataScienceErrorHandler = Symbol('IDataScienceErrorHandler');
export interface IDataScienceErrorHandler {
    handleError(err: Error): Promise<void>;
}

/**
 * Given a local resource this will convert the Uri into a form such that it can be used in a WebView.
 */
export interface ILocalResourceUriConverter {
    /**
     * Root folder that scripts should be copied to.
     */
    readonly rootScriptFolder: Uri;
    /**
     * Convert a uri for the local file system to one that can be used inside webviews.
     *
     * Webviews cannot directly load resources from the workspace or local file system using `file:` uris. The
     * `asWebviewUri` function takes a local `file:` uri and converts it into a uri that can be used inside of
     * a webview to load the same resource:
     *
     * ```ts
     * webview.html = `<img src="${webview.asWebviewUri(vscode.Uri.file('/Users/codey/workspace/cat.gif'))}">`
     * ```
     */
    asWebviewUri(localResource: Uri): Promise<Uri>;
}

export interface IInteractiveBase extends Disposable {
    onExecutedCode: Event<string>;
    notebook?: INotebook;
    startProgress(): void;
    stopProgress(): void;
    undoCells(): void;
    redoCells(): void;
    removeAllCells(): void;
    interruptKernel(): Promise<void>;
    restartKernel(): Promise<void>;
    hasCell(id: string): Promise<boolean>;
    createWebviewCellButton(
        buttonId: string,
        callback: (cell: NotebookCell, isInteractive: boolean, resource: Uri) => Promise<void>,
        codicon: string,
        statusToEnable: CellState[],
        tooltip: string
    ): IDisposable;
}

export const IInteractiveWindow = Symbol('IInteractiveWindow');
export interface IInteractiveWindow extends IInteractiveBase {
    readonly onDidChangeViewState: Event<void>;
    readonly visible: boolean;
    readonly active: boolean;
    readonly owner: Resource;
    readonly submitters: Uri[];
    readonly identity: Uri;
    readonly title: string;
    closed: Event<IInteractiveWindow>;
    addCode(code: string, file: Uri, line: number, editor?: TextEditor, runningStopWatch?: StopWatch): Promise<boolean>;
    addMessage(message: string): Promise<void>;
    debugCode(
        code: string,
        file: Uri,
        line: number,
        editor?: TextEditor,
        runningStopWatch?: StopWatch
    ): Promise<boolean>;
    expandAllCells(): void;
    collapseAllCells(): void;
    exportCells(): void;
    scrollToCell(id: string): void;
}

export interface IInteractiveWindowLoadable extends IInteractiveWindow {
    changeMode(newMode: InteractiveWindowMode): void;
}

// For native editing, the provider acts like the IDocumentManager for normal docs
export const INotebookEditorProvider = Symbol('INotebookEditorProvider');
export interface INotebookEditorProvider {
    readonly activeEditor: INotebookEditor | undefined;
    readonly editors: INotebookEditor[];
    readonly onDidOpenNotebookEditor: Event<INotebookEditor>;
    readonly onDidChangeActiveNotebookEditor: Event<INotebookEditor | undefined>;
    readonly onDidCloseNotebookEditor: Event<INotebookEditor>;
    open(file: Uri): Promise<INotebookEditor>;
    show(file: Uri): Promise<INotebookEditor | undefined>;
    createNew(contents?: string, title?: string): Promise<INotebookEditor>;
}

// For native editing, the INotebookEditor acts like a TextEditor and a TextDocument together
export const INotebookEditor = Symbol('INotebookEditor');
export interface INotebookEditor extends Disposable, IInteractiveBase {
    /**
     * Type of editor, whether it is the old, custom or native notebook editor.
     * Once VSC Notebook is stable, this property can be removed.
     */
    readonly type: 'old' | 'custom' | 'native';
    readonly onDidChangeViewState: Event<void>;
    readonly closed: Event<INotebookEditor>;
    readonly executed: Event<INotebookEditor>;
    readonly modified: Event<INotebookEditor>;
    readonly saved: Event<INotebookEditor>;
    /**
     * Is this notebook representing an untitled file which has never been saved yet.
     */
    readonly isUntitled: boolean;
    /**
     * `true` if there are unpersisted changes.
     */
    readonly isDirty: boolean;
    readonly file: Uri;
    readonly visible: boolean;
    readonly active: boolean;
    readonly model: INotebookModel;
    onExecutedCode: Event<string>;
    notebook?: INotebook;
    show(): Promise<void>;
    runAllCells(): void;
    runSelectedCell(): void;
    addCellBelow(): void;
    undoCells(): void;
    redoCells(): void;
    removeAllCells(): void;
    expandAllCells(): void;
    collapseAllCells(): void;
    interruptKernel(): Promise<void>;
    restartKernel(): Promise<void>;
}

export const INotebookExtensibility = Symbol('INotebookExtensibility');

export interface INotebookExtensibility {
    readonly onKernelStateChange: Event<KernelStateEventArgs>;
}

export const IWebviewExtensibility = Symbol('IWebviewExtensibility');

export interface IWebviewExtensibility {
    registerCellToolbarButton(
        callback: (cell: NotebookCell, isInteractive: boolean, resource: Uri) => Promise<void>,
        codicon: string,
        statusToEnable: NotebookCellRunState[],
        tooltip: string
    ): IDisposable;
}

export const IInteractiveWindowListener = Symbol('IInteractiveWindowListener');

/**
 * Listens to history messages to provide extra functionality
 */
export interface IInteractiveWindowListener extends IDisposable {
    /**
     * Fires this event when posting a response message
     */
    // tslint:disable-next-line: no-any
    postMessage: Event<{ message: string; payload: any }>;
    /**
     * Fires this event when posting a message to the interactive base.
     */
    // tslint:disable-next-line: no-any
    postInternalMessage?: Event<{ message: string; payload: any }>;
    /**
     * Handles messages that the interactive window receives
     * @param message message type
     * @param payload message payload
     */
    // tslint:disable-next-line: no-any
    onMessage(message: string, payload?: any): void;
    /**
     * Fired when the view state of the interactive window changes
     * @param args
     */
    onViewStateChanged?(args: WebViewViewChangeEventArgs): void;
}

// Wraps the vscode API in order to send messages back and forth from a webview
export const IPostOffice = Symbol('IPostOffice');
export interface IPostOffice {
    // tslint:disable-next-line:no-any
    post(message: string, params: any[] | undefined): void;
    // tslint:disable-next-line:no-any
    listen(message: string, listener: (args: any[] | undefined) => void): void;
}

// Wraps the vscode CodeLensProvider base class
export const IDataScienceCodeLensProvider = Symbol('IDataScienceCodeLensProvider');
export interface IDataScienceCodeLensProvider extends CodeLensProvider {
    getCodeWatcher(document: TextDocument): ICodeWatcher | undefined;
}

// Wraps the Code Watcher API
export const ICodeWatcher = Symbol('ICodeWatcher');
export interface ICodeWatcher {
    readonly uri: Uri | undefined;
    codeLensUpdated: Event<void>;
    setDocument(document: TextDocument): void;
    getVersion(): number;
    getCodeLenses(): CodeLens[];
    getCachedSettings(): IJupyterSettings | undefined;
    runAllCells(): Promise<void>;
    runCell(range: Range): Promise<void>;
    debugCell(range: Range): Promise<void>;
    runCurrentCell(): Promise<void>;
    runCurrentCellAndAdvance(): Promise<void>;
    runSelectionOrLine(activeEditor: TextEditor | undefined): Promise<void>;
    runToLine(targetLine: number): Promise<void>;
    runFromLine(targetLine: number): Promise<void>;
    runAllCellsAbove(stopLine: number, stopCharacter: number): Promise<void>;
    runCellAndAllBelow(startLine: number, startCharacter: number): Promise<void>;
    runFileInteractive(): Promise<void>;
    debugFileInteractive(): Promise<void>;
    addEmptyCellToBottom(): Promise<void>;
    runCurrentCellAndAddBelow(): Promise<void>;
    insertCellBelowPosition(): void;
    insertCellBelow(): void;
    insertCellAbove(): void;
    deleteCells(): void;
    selectCell(): void;
    selectCellContents(): void;
    extendSelectionByCellAbove(): void;
    extendSelectionByCellBelow(): void;
    moveCellsUp(): Promise<void>;
    moveCellsDown(): Promise<void>;
    changeCellToMarkdown(): void;
    changeCellToCode(): void;
    debugCurrentCell(): Promise<void>;
    gotoNextCell(): void;
    gotoPreviousCell(): void;
}

export const ICodeLensFactory = Symbol('ICodeLensFactory');
export interface ICodeLensFactory {
    updateRequired: Event<void>;
    createCodeLenses(document: TextDocument): CodeLens[];
    getCellRanges(document: TextDocument): ICellRange[];
}

export enum CellState {
    editing = -1,
    init = 0,
    executing = 1,
    finished = 2,
    error = 3
}

// Basic structure for a cell from a notebook
export interface ICell {
    id: string; // This value isn't unique. File and line are needed too.
    file: string;
    line: number;
    state: CellState;
    data: nbformat.ICodeCell | nbformat.IRawCell | nbformat.IMarkdownCell | IMessageCell;
    extraLines?: number[];
}

// CellRange is used as the basis for creating new ICells.
// Was only intended to aggregate together ranges to create an ICell
// However the "range" aspect is useful when working with plain text document
// Ultimately, it would probably be ideal to be ICell and change line to range.
// Specificially see how this is being used for the ICodeLensFactory to
// provide cells for the CodeWatcher to use.
export interface ICellRange {
    range: Range;
    title: string;
    cell_type: string;
}

export interface IInteractiveWindowInfo {
    cellCount: number;
    undoCount: number;
    redoCount: number;
    selectedCell: string | undefined;
}

export interface IMessageCell extends nbformat.IBaseCell {
    cell_type: 'messages';
    messages: string[];
}

export const ICodeCssGenerator = Symbol('ICodeCssGenerator');
export interface ICodeCssGenerator {
    generateThemeCss(resource: Resource, isDark: boolean, theme: string): Promise<string>;
    generateMonacoTheme(resource: Resource, isDark: boolean, theme: string): Promise<JSONObject>;
}

export const IThemeFinder = Symbol('IThemeFinder');
export interface IThemeFinder {
    findThemeRootJson(themeName: string): Promise<string | undefined>;
    findTmLanguage(language: string): Promise<string | undefined>;
    findLanguageConfiguration(language: string): Promise<LanguageConfiguration | undefined>;
    isThemeDark(themeName: string): Promise<boolean | undefined>;
}

export const IStatusProvider = Symbol('IStatusProvider');
export interface IStatusProvider {
    // call this function to set the new status on the active
    // interactive window. Dispose of the returned object when done.
    set(
        message: string,
        showInWebView: boolean,
        timeout?: number,
        canceled?: () => void,
        interactivePanel?: IInteractiveBase
    ): Disposable;

    // call this function to wait for a promise while displaying status
    waitWithStatus<T>(
        promise: () => Promise<T>,
        message: string,
        showInWebView: boolean,
        timeout?: number,
        canceled?: () => void,
        interactivePanel?: IInteractiveBase
    ): Promise<T>;
}

export interface IJupyterCommand {
    interpreter(): Promise<PythonEnvironment | undefined>;
    execObservable(args: string[], options: SpawnOptions): Promise<ObservableExecutionResult<string>>;
    exec(args: string[], options: SpawnOptions): Promise<ExecutionResult<string>>;
}

export const IJupyterCommandFactory = Symbol('IJupyterCommandFactory');
export interface IJupyterCommandFactory {
    createInterpreterCommand(
        command: JupyterCommands,
        moduleName: string,
        args: string[],
        interpreter: PythonEnvironment,
        isActiveInterpreter: boolean
    ): IJupyterCommand;
    createProcessCommand(exe: string, args: string[]): IJupyterCommand;
}

// Config settings we pass to our react code
export type FileSettings = {
    autoSaveDelay: number;
    autoSave: 'afterDelay' | 'off' | 'onFocusChange' | 'onWindowChange';
};

export interface IJupyterExtraSettings extends IJupyterSettings {
    extraSettings: {
        editor: {
            cursor: string;
            cursorBlink: string;
            fontLigatures: boolean;
            autoClosingBrackets: string;
            autoClosingQuotes: string;
            autoSurround: string;
            autoIndent: boolean;
            scrollBeyondLastLine: boolean;
            horizontalScrollbarSize: number;
            verticalScrollbarSize: number;
            fontSize: number;
            fontFamily: string;
        };
        theme: string;
        useCustomEditorApi: boolean;
        hasPythonExtension: boolean;
    };
    intellisenseOptions: {
        quickSuggestions: {
            other: boolean;
            comments: boolean;
            strings: boolean;
        };
        acceptSuggestionOnEnter: boolean | 'on' | 'smart' | 'off';
        quickSuggestionsDelay: number;
        suggestOnTriggerCharacters: boolean;
        tabCompletion: boolean | 'on' | 'off' | 'onlySnippets';
        suggestLocalityBonus: boolean;
        suggestSelection: 'first' | 'recentlyUsed' | 'recentlyUsedByPrefix';
        wordBasedSuggestions: boolean;
        parameterHintsEnabled: boolean;
    };
    variableOptions: {
        enableDuringDebugger: boolean;
    };
}

// Get variables from the currently running active Jupyter server
// Note: This definition is used implicitly by getJupyterVariableValue.py file
// Changes here may need to be reflected there as well
export interface IJupyterVariable {
    name: string;
    value: string | undefined;
    executionCount?: number;
    supportsDataExplorer: boolean;
    type: string;
    size: number;
    shape: string;
    count: number;
    truncated: boolean;
    columns?: { key: string; type: string }[];
    rowCount?: number;
    indexColumn?: string;
}

export const IJupyterVariableDataProvider = Symbol('IJupyterVariableDataProvider');
export interface IJupyterVariableDataProvider extends IDataViewerDataProvider {
    setDependencies(variable: IJupyterVariable, notebook?: INotebook): void;
}

export const IJupyterVariableDataProviderFactory = Symbol('IJupyterVariableDataProviderFactory');
export interface IJupyterVariableDataProviderFactory {
    create(variable: IJupyterVariable, notebook?: INotebook): Promise<IJupyterVariableDataProvider>;
}

export const IJupyterVariables = Symbol('IJupyterVariables');
export interface IJupyterVariables {
    readonly refreshRequired: Event<void>;
    getVariables(request: IJupyterVariablesRequest, notebook?: INotebook): Promise<IJupyterVariablesResponse>;
    getDataFrameInfo(targetVariable: IJupyterVariable, notebook?: INotebook): Promise<IJupyterVariable>;
    getDataFrameRows(
        targetVariable: IJupyterVariable,
        start: number,
        end: number,
        notebook?: INotebook
    ): Promise<JSONObject>;
    getMatchingVariable(
        name: string,
        notebook?: INotebook,
        cancelToken?: CancellationToken
    ): Promise<IJupyterVariable | undefined>;
}

export interface IConditionalJupyterVariables extends IJupyterVariables {
    readonly active: boolean;
}

// Request for variables
export interface IJupyterVariablesRequest {
    executionCount: number;
    refreshCount: number;
    sortColumn: string;
    sortAscending: boolean;
    startIndex: number;
    pageSize: number;
}

// Response to a request
export interface IJupyterVariablesResponse {
    executionCount: number;
    totalCount: number;
    pageStartIndex: number;
    pageResponse: IJupyterVariable[];
    refreshCount: number;
}

export const IPlotViewerProvider = Symbol('IPlotViewerProvider');
export interface IPlotViewerProvider {
    showPlot(imageHtml: string): Promise<void>;
}
export const IPlotViewer = Symbol('IPlotViewer');

export interface IPlotViewer extends IDisposable {
    closed: Event<IPlotViewer>;
    removed: Event<number>;
    addPlot(imageHtml: string): Promise<void>;
    show(): Promise<void>;
}

export interface ISourceMapMapping {
    line: number;
    endLine: number;
    runtimeSource: { path: string };
    runtimeLine: number;
}

export interface ISourceMapRequest {
    source: { path: string };
    pydevdSourceMaps: ISourceMapMapping[];
}

export interface ICellHash {
    line: number; // 1 based
    endLine: number; // 1 based and inclusive
    runtimeLine: number; // Line in the jupyter source to start at
    hash: string;
    executionCount: number;
    id: string; // Cell id as sent to jupyter
    timestamp: number;
}

export interface IFileHashes {
    file: string;
    hashes: ICellHash[];
}

export const ICellHashListener = Symbol('ICellHashListener');
export interface ICellHashListener {
    hashesUpdated(hashes: IFileHashes[]): Promise<void>;
}

export const ICellHashProvider = Symbol('ICellHashProvider');
export interface ICellHashProvider {
    updated: Event<void>;
    getHashes(): IFileHashes[];
    getExecutionCount(): number;
    incExecutionCount(): void;
    generateHashFileName(cell: ICell, executionCount: number): string;
}

export interface IDebugLocation {
    fileName: string;
    lineNumber: number;
    column: number;
}

export const IDebugLocationTracker = Symbol('IDebugLocationTracker');
export interface IDebugLocationTracker {
    updated: Event<void>;
    getLocation(debugSession: DebugSession): IDebugLocation | undefined;
}

export const IJupyterSubCommandExecutionService = Symbol('IJupyterSubCommandExecutionService');
/**
 * Responsible for execution of jupyter subcommands such as `notebook`, `nbconvert`, etc.
 * The executed code is as follows `python -m jupyter <subcommand>`.
 *
 * @export
 * @interface IJupyterSubCommandExecutionService
 */
export interface IJupyterSubCommandExecutionService {
    /**
     * Checks whether notebook is supported.
     *
     * @param {CancellationToken} [cancelToken]
     * @returns {Promise<boolean>}
     * @memberof IJupyterSubCommandExecutionService
     */
    isNotebookSupported(cancelToken?: CancellationToken): Promise<boolean>;
    /**
     * Error message indicating why jupyter notebook isn't supported.
     *
     * @returns {Promise<string>}
     * @memberof IJupyterSubCommandExecutionService
     */
    getReasonForJupyterNotebookNotBeingSupported(): Promise<string>;
    /**
     * Used to refresh the command finder.
     *
     * @returns {Promise<void>}
     * @memberof IJupyterSubCommandExecutionService
     */
    refreshCommands(): Promise<void>;
    /**
     * Gets the interpreter to be used for starting of jupyter server.
     *
     * @param {CancellationToken} [token]
     * @returns {(Promise<PythonEnvironment | undefined>)}
     * @memberof IJupyterInterpreterService
     */
    getSelectedInterpreter(token?: CancellationToken): Promise<PythonEnvironment | undefined>;
    /**
     * Starts the jupyter notebook server
     *
     * @param {string[]} notebookArgs
     * @param {SpawnOptions} options
     * @returns {Promise<ObservableExecutionResult<string>>}
     * @memberof IJupyterSubCommandExecutionService
     */
    startNotebook(notebookArgs: string[], options: SpawnOptions): Promise<ObservableExecutionResult<string>>;
    /**
     * Gets a list of all locally running jupyter notebook servers.
     *
     * @param {CancellationToken} [token]
     * @returns {(Promise<JupyterServerInfo[] | undefined>)}
     * @memberof IJupyterSubCommandExecutionService
     */
    getRunningJupyterServers(token?: CancellationToken): Promise<JupyterServerInfo[] | undefined>;
    /**
     * Opens an ipynb file in a new instance of a jupyter notebook server.
     *
     * @param {string} notebookFile
     * @returns {Promise<void>}
     * @memberof IJupyterSubCommandExecutionService
     */
    openNotebook(notebookFile: string): Promise<void>;
    /**
     * Gets the kernelspecs.
     *
     * @param {CancellationToken} [token]
     * @returns {Promise<JupyterKernelSpec[]>}
     * @memberof IJupyterSubCommandExecutionService
     */
    getKernelSpecs(token?: CancellationToken): Promise<JupyterKernelSpec[]>;
}

export const IJupyterInterpreterDependencyManager = Symbol('IJupyterInterpreterDependencyManager');
export interface IJupyterInterpreterDependencyManager {
    /**
     * Installs the dependencies required to launch jupyter.
     *
     * @param {JupyterInstallError} [err]
     * @returns {Promise<void>}
     * @memberof IJupyterInterpreterDependencyManager
     */
    installMissingDependencies(err?: JupyterInstallError): Promise<void>;
}

export const INbConvertInterpreterDependencyChecker = Symbol('INbConvertInterpreterDependencyChecker');
export interface INbConvertInterpreterDependencyChecker {
    isNbConvertInstalled(interpreter: PythonEnvironment, _token?: CancellationToken): Promise<boolean>;
    getNbConvertVersion(interpreter: PythonEnvironment, _token?: CancellationToken): Promise<SemVer | undefined>;
}

export const INbConvertExportToPythonService = Symbol('INbConvertExportToPythonService');
export interface INbConvertExportToPythonService {
    exportNotebookToPython(
        file: Uri,
        interpreter: PythonEnvironment,
        template?: string,
        token?: CancellationToken
    ): Promise<string>;
}

export interface INotebookModel {
    readonly indentAmount: string;
    readonly onDidDispose: Event<void>;
    readonly file: Uri;
    readonly isDirty: boolean;
    readonly isUntitled: boolean;
    readonly changed: Event<NotebookModelChange>;
    readonly onDidEdit: Event<NotebookModelChange>;
    readonly isDisposed: boolean;
    readonly metadata: INotebookMetadataLive | undefined;
    readonly isTrusted: boolean;
    readonly cellCount: number;
    /**
     * @deprecated
     * Use only with old notebooks, when using with new Notebooks, use VSC API instead.
     */
    getCellsWithId(): { data: nbformat.IBaseCell; id: string; state: CellState }[];
    getContent(): string;
    /**
     * Dispose of the Notebook model.
     *
     * This is invoked when there are no more references to a given `NotebookModel` (for example when
     * all editors associated with the document have been closed.)
     */
    dispose(): void;
    /**
     * Trusts a notebook document.
     */
    trust(): void;
}

export interface IModelLoadOptions {
    isNative?: boolean;
    file: Uri;
    possibleContents?: string;
    backupId?: string;
    skipLoadingDirtyContents?: boolean;
}

export const INotebookStorage = Symbol('INotebookStorage');

export interface INotebookStorage {
    generateBackupId(model: INotebookModel): string;
    save(model: INotebookModel, cancellation: CancellationToken): Promise<void>;
    saveAs(model: INotebookModel, targetResource: Uri): Promise<void>;
    backup(model: INotebookModel, cancellation: CancellationToken, backupId?: string): Promise<void>;
    get(file: Uri): INotebookModel | undefined;
    getOrCreateModel(options: IModelLoadOptions): Promise<INotebookModel>;
    revert(model: INotebookModel, cancellation: CancellationToken): Promise<void>;
    deleteBackup(model: INotebookModel, backupId?: string): Promise<void>;
}
type WebViewViewState = {
    readonly visible: boolean;
    readonly active: boolean;
};
export type WebViewViewChangeEventArgs = { current: WebViewViewState; previous: WebViewViewState };

export type GetServerOptions = {
    getOnly?: boolean;
    disableUI?: boolean;
    localOnly?: boolean;
    token?: CancellationToken;
    onConnectionMade?(): void; // Optional callback for when the first connection is made
};

/**
 * Options for getting a notebook
 */
export type GetNotebookOptions = {
    resource?: Uri;
    identity: Uri;
    getOnly?: boolean;
    disableUI?: boolean;
    metadata?: nbformat.INotebookMetadata & { id?: string };
    token?: CancellationToken;
};

export const INotebookProvider = Symbol('INotebookProvider');
export interface INotebookProvider {
    readonly type: 'raw' | 'jupyter';
    /**
     * Fired when a notebook has been created for a given Uri/Identity
     */
    onNotebookCreated: Event<{ identity: Uri; notebook: INotebook }>;
    onSessionStatusChanged: Event<{ status: ServerStatus; notebook: INotebook }>;

    /**
     * Fired just the first time that this provider connects
     */
    onConnectionMade: Event<void>;
    /**
     * Fired when a kernel would have been changed if a notebook had existed.
     */
    onPotentialKernelChanged: Event<{ identity: Uri; kernelConnection: KernelConnectionMetadata }>;

    /**
     * List of all notebooks (active and ones that are being constructed).
     */
    activeNotebooks: Promise<INotebook>[];
    /**
     * Disposes notebook associated with the given identity.
     * Using `getOrCreateNotebook` would be incorrect as thats async, and its possible a document has been opened in the interim (meaning we could end up disposing something that is required).
     */
    disposeAssociatedNotebook(options: { identity: Uri }): void;
    /**
     * Gets or creates a notebook, and manages the lifetime of notebooks.
     */
    getOrCreateNotebook(options: GetNotebookOptions): Promise<INotebook | undefined>;
    /**
     * Connect to a notebook provider to prepare its connection and to get connection information
     */
    connect(options: ConnectNotebookProviderOptions): Promise<INotebookProviderConnection | undefined>;

    /**
     * Disconnect from a notebook provider connection
     */
    disconnect(options: ConnectNotebookProviderOptions, cancelToken?: CancellationToken): Promise<void>;
    /**
     * Fires the potentialKernelChanged event for a notebook that doesn't exist.
     * @param identity identity notebook would have
     * @param kernel kernel that it was changed to.
     */
    firePotentialKernelChanged(identity: Uri, kernel: KernelConnectionMetadata): void;
}

export const IJupyterServerProvider = Symbol('IJupyterServerProvider');
export interface IJupyterServerProvider {
    /**
     * Gets the server used for starting notebooks
     */
    getOrCreateServer(options: GetServerOptions): Promise<INotebookServer | undefined>;
}

export interface IKernelSocket {
    // tslint:disable-next-line: no-any
    sendToRealKernel(data: any, cb?: (err?: Error) => void): void;
    /**
     * Adds a listener to a socket that will be called before the socket's onMessage is called. This
     * allows waiting for a callback before processing messages
     * @param listener
     */
    addReceiveHook(hook: (data: WebSocketData) => Promise<void>): void;
    /**
     * Removes a listener for the socket. When no listeners are present, the socket no longer blocks
     * @param listener
     */
    removeReceiveHook(hook: (data: WebSocketData) => Promise<void>): void;
    /**
     * Adds a hook to the sending of data from a websocket. Hooks can block sending so be careful.
     * @param patch
     */
    // tslint:disable-next-line: no-any
    addSendHook(hook: (data: any, cb?: (err?: Error) => void) => Promise<void>): void;
    /**
     * Removes a send hook from the socket.
     * @param hook
     */
    // tslint:disable-next-line: no-any
    removeSendHook(hook: (data: any, cb?: (err?: Error) => void) => Promise<void>): void;
}

export type KernelSocketOptions = {
    /**
     * Kernel Id.
     */
    readonly id: string;
    /**
     * Kernel ClientId.
     */
    readonly clientId: string;
    /**
     * Kernel UserName.
     */
    readonly userName: string;
    /**
     * Kernel model.
     */
    readonly model: {
        /**
         * Unique identifier of the kernel server session.
         */
        readonly id: string;
        /**
         * The name of the kernel.
         */
        readonly name: string;
    };
};
export type KernelSocketInformation = {
    /**
     * Underlying socket used by jupyterlab/services to communicate with kernel.
     * See jupyterlab/services/kernel/default.ts
     */
    readonly socket?: IKernelSocket;
    /**
     * Options used to clone a kernel.
     */
    readonly options: KernelSocketOptions;
};

export enum KernelInterpreterDependencyResponse {
    ok,
    cancel
}

export const IKernelDependencyService = Symbol('IKernelDependencyService');
export interface IKernelDependencyService {
    installMissingDependencies(
        interpreter: PythonEnvironment,
        token?: CancellationToken
    ): Promise<KernelInterpreterDependencyResponse>;
    areDependenciesInstalled(interpreter: PythonEnvironment, _token?: CancellationToken): Promise<boolean>;
}

export const INotebookCreationTracker = Symbol('INotebookCreationTracker');
export interface INotebookCreationTracker {
    readonly lastPythonNotebookCreated?: Date;
    readonly lastNotebookCreated?: Date;
    startTracking(): void;
}

export const IJupyterDebugService = Symbol('IJupyterDebugService');
export interface IJupyterDebugService extends IDebugService {
    /**
     * Event fired when a breakpoint is hit (debugger has stopped)
     */
    readonly onBreakpointHit: Event<void>;
    /**
     * Start debugging a notebook cell.
     * @param nameOrConfiguration Either the name of a debug or compound configuration or a [DebugConfiguration](#DebugConfiguration) object.
     * @return A thenable that resolves when debugging could be successfully started.
     */
    startRunByLine(config: DebugConfiguration): Thenable<boolean>;
    /**
     * Gets the current stack frame for the current thread
     */
    getStack(): Promise<DebugProtocol.StackFrame[]>;
    /**
     * Steps the current thread. Returns after the request is sent. Wait for onBreakpointHit or onDidTerminateDebugSession to determine when done.
     */
    step(): Promise<void>;
    /**
     * Runs the current thread. Will keep running until a breakpoint or end of session.
     */
    continue(): Promise<void>;
    /**
     * Force a request for variables. DebugAdapterTrackers can listen for the results.
     */
    requestVariables(): Promise<void>;
    /**
     * Stop debugging
     */
    stop(): void;
}

export interface IJupyterServerUri {
    baseUrl: string;
    token: string;
    // tslint:disable-next-line: no-any
    authorizationHeader: any; // JSON object for authorization header.
    expiration?: Date; // Date/time when header expires and should be refreshed.
    displayName: string;
}

export type JupyterServerUriHandle = string;

export interface IJupyterUriProvider {
    readonly id: string; // Should be a unique string (like a guid)
    getQuickPickEntryItems(): QuickPickItem[];
    handleQuickPick(item: QuickPickItem, backEnabled: boolean): Promise<JupyterServerUriHandle | 'back' | undefined>;
    getServerUri(handle: JupyterServerUriHandle): Promise<IJupyterServerUri>;
}

export const IJupyterUriProviderRegistration = Symbol('IJupyterUriProviderRegistration');

export interface IJupyterUriProviderRegistration {
    getProviders(): Promise<ReadonlyArray<IJupyterUriProvider>>;
    registerProvider(picker: IJupyterUriProvider): void;
    getJupyterServerUri(id: string, handle: JupyterServerUriHandle): Promise<IJupyterServerUri>;
}
export const IDigestStorage = Symbol('IDigestStorage');
export interface IDigestStorage {
    readonly key: Promise<string>;
    saveDigest(uri: Uri, digest: string): Promise<void>;
    containsDigest(uri: Uri, digest: string): Promise<boolean>;
}

export const ITrustService = Symbol('ITrustService');
export interface ITrustService {
    readonly onDidSetNotebookTrust: Event<void>;
    isNotebookTrusted(uri: Uri, notebookContents: string): Promise<boolean>;
    trustNotebook(uri: Uri, notebookContents: string): Promise<void>;
}

export interface ISwitchKernelOptions {
    identity: Resource;
    resource: Resource;
    currentKernelDisplayName: string | undefined;
}

export const IDebugLoggingManager = Symbol('IDebugLoggingManager');
export interface IDebugLoggingManager {
    initialize(): Promise<void>;
}

<<<<<<< HEAD
export interface IWebviewViewProvider extends WebviewViewProvider {
    readonly viewType: string;
=======
export const IJupyterServerUriStorage = Symbol('IJupyterServerUriStorage');
export interface IJupyterServerUriStorage {
    addToUriList(uri: string, time: number, displayName: string): Promise<void>;
    getSavedUriList(): Promise<{ uri: string; time: number; displayName?: string }[]>;
    clearUriList(): Promise<void>;
    getUri(): Promise<string>;
    setUri(uri: string): Promise<void>;
}
export interface IExternalWebviewCellButton {
    buttonId: string;
    codicon: string;
    statusToEnable: CellState[];
    tooltip: string;
    running: boolean;
    callback(cell: NotebookCell, isInteractive: boolean, resource: Uri): Promise<void>;
}

export interface IExternalCommandFromWebview {
    buttonId: string;
    cell: ICell;
>>>>>>> 34e0c72c
}<|MERGE_RESOLUTION|>--- conflicted
+++ resolved
@@ -1386,10 +1386,10 @@
     initialize(): Promise<void>;
 }
 
-<<<<<<< HEAD
 export interface IWebviewViewProvider extends WebviewViewProvider {
     readonly viewType: string;
-=======
+}
+
 export const IJupyterServerUriStorage = Symbol('IJupyterServerUriStorage');
 export interface IJupyterServerUriStorage {
     addToUriList(uri: string, time: number, displayName: string): Promise<void>;
@@ -1410,5 +1410,4 @@
 export interface IExternalCommandFromWebview {
     buttonId: string;
     cell: ICell;
->>>>>>> 34e0c72c
 }