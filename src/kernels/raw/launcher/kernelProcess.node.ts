--- conflicted
+++ resolved
@@ -53,11 +53,8 @@
 import { captureTelemetry } from '../../../telemetry';
 import { Telemetry, KernelInterruptDaemonModule } from '../../../webviews/webview-side/common/constants';
 import { PythonKernelInterruptDaemon } from '../finder/pythonKernelInterruptDaemon.node';
-<<<<<<< HEAD
 import { TraceOptions } from '../../../platform/logging/types';
-=======
 import { JupyterPaths } from '../finder/jupyterPaths.node';
->>>>>>> 6e161e7d
 
 // Launches and disposes a kernel process given a kernelspec and a resource or python interpreter.
 // Exposes connection information and the process itself.
