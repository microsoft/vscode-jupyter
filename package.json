--- conflicted
+++ resolved
@@ -1,11 +1,7 @@
 {
     "name": "jupyter",
     "displayName": "Jupyter",
-<<<<<<< HEAD
-    "description": "Language-agnostic jupyter notebook, interactive programming and computing that supports Intellisense, refactoring, debugging and more.",
-=======
     "description": "Jupyter notebook support, interactive programming and computing that supports Intellisense, code formatting, refactoring, debugging and more.",
->>>>>>> 4b126423
     "version": "2020.12.0-dev",
     "featureFlags": {
         "usingNewInterpreterStorage": true
