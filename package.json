--- conflicted
+++ resolved
@@ -2142,14 +2142,10 @@
         "postdownload-api": "vscode-dts main",
         "generateTelemetry": "gulp generateTelemetryMd",
         "openInBrowser": "vscode-test-web --extensionDevelopmentPath=. ./src/test/datascience",
-<<<<<<< HEAD
-        "prepare": "husky install",
         "startJupyterServer": "node build/preDebugWebTest.js",
         "stopJupyterServer": "node build/postDebugWebTest.js"
-=======
         "validateTelemetryMD": "gulp validateTelemetryMD",
         "prepare": "husky install"
->>>>>>> 6ce1b230
     },
     "dependencies": {
         "@enonic/fnv-plus": "^1.3.0",
