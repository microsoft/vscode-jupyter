// Copyright (c) Microsoft Corporation. All rights reserved.
// Licensed under the MIT License.

'use strict';

import { inject, injectable, named } from 'inversify';
import { CancellationToken, Memento } from 'vscode';
import { IApplicationShell } from '../../../common/application/types';
import { createPromiseFromCancellation, wrapCancellationTokens } from '../../../common/cancellation';
import {
    isModulePresentInEnvironmentCache,
    trackPackageInstalledIntoInterpreter,
    isModulePresentInEnvironment
} from '../../../common/installer/productInstaller';
import { ProductNames } from '../../../common/installer/productNames';
import { traceDecorators, traceError, traceInfo } from '../../../common/logger';
import { getDisplayPath } from '../../../common/platform/fs-paths';
import {
    GLOBAL_MEMENTO,
    IInstaller,
    IMemento,
    InstallerResponse,
    IsCodeSpace,
    Product,
    Resource
} from '../../../common/types';
import { createDeferred } from '../../../common/utils/async';
import { Common, DataScience } from '../../../common/utils/localize';
import { IServiceContainer } from '../../../ioc/types';
import { ignoreLogging, logValue, TraceOptions } from '../../../logging/trace';
import { EnvironmentType, PythonEnvironment } from '../../../pythonEnvironments/info';
import { sendTelemetryEvent } from '../../../telemetry';
import { getTelemetrySafeHashedString } from '../../../telemetry/helpers';
import { getResourceType } from '../../common';
import { Telemetry } from '../../constants';
<<<<<<< HEAD
import { INotebookControllerManager } from '../../notebook/types';
import { VSCodeNotebookController } from '../../notebook/vscodeNotebookController';
=======
import { IpyKernelNotInstalledError } from '../../errors/ipyKernelNotInstalledError';
>>>>>>> a87f302d
import { KernelProgressReporter } from '../../progress/kernelProgressReporter';
import {
    HandleKernelErrorResult,
    IDisplayOptions,
    IKernelDependencyService,
    IRawNotebookSupportedService,
    KernelInterpreterDependencyResponse
} from '../../types';
<<<<<<< HEAD
import { findNotebookEditor, selectKernel } from './kernelSelector';
import {
    IKernelProvider,
    KernelConnectionMetadata,
    LocalKernelSpecConnectionMetadata,
    PythonKernelConnectionMetadata
} from './types';
=======
import { KernelConnectionMetadata } from './types';
>>>>>>> a87f302d

/**
 * Responsible for managing dependencies of a Python interpreter required to run as a Jupyter Kernel.
 * If required modules aren't installed, will prompt user to install them.
 */
@injectable()
export class KernelDependencyService implements IKernelDependencyService {
    private installPromises = new Map<string, Promise<KernelInterpreterDependencyResponse>>();
    constructor(
        @inject(IApplicationShell) private readonly appShell: IApplicationShell,
        @inject(IInstaller) private readonly installer: IInstaller,
        @inject(IMemento) @named(GLOBAL_MEMENTO) private readonly memento: Memento,
        @inject(IsCodeSpace) private readonly isCodeSpace: boolean,
        @inject(IRawNotebookSupportedService) private readonly rawSupport: IRawNotebookSupportedService,
        @inject(IServiceContainer) protected serviceContainer: IServiceContainer // @inject(IInteractiveWindowProvider) private readonly interactiveWindowProvider: IInteractiveWindowProvider
    ) {}
    /**
     * Configures the python interpreter to ensure it can run a Jupyter Kernel by installing any missing dependencies.
     * If user opts not to install they can opt to select another interpreter.
     */
    @traceDecorators.verbose('Install Missing Dependencies', TraceOptions.ReturnValue)
    public async installMissingDependencies(
        resource: Resource,
        kernelConnection: KernelConnectionMetadata,
        ui: IDisplayOptions,
        @ignoreLogging() token: CancellationToken,
        ignoreCache?: boolean
<<<<<<< HEAD
    ): Promise<HandleKernelErrorResult> {
=======
    ): Promise<void | 'dependenciesInstalled'> {
>>>>>>> a87f302d
        traceInfo(`installMissingDependencies ${getDisplayPath(kernelConnection.interpreter?.path)}`);
        if (
            kernelConnection.kind === 'connectToLiveKernel' ||
            kernelConnection.kind === 'startUsingRemoteKernelSpec' ||
            kernelConnection.interpreter === undefined
        ) {
            return { kind: 'Installed' };
        }
        const alreadyInstalled = await KernelProgressReporter.wrapAndReportProgress(
            resource,
            DataScience.validatingKernelDependencies(),
            token,
            (t) => this.areDependenciesInstalled(kernelConnection, t, ignoreCache)
        );
        if (alreadyInstalled) {
            return { kind: 'Installed' };
        }
        if (token?.isCancellationRequested) {
            return { kind: 'Canceled' };
        }

        // Cache the install run
        let promise = this.installPromises.get(kernelConnection.interpreter.path);
        if (!promise) {
            promise = KernelProgressReporter.wrapAndReportProgress(
                resource,
                DataScience.installingMissingDependencies(),
                token,
                (t) => this.runInstaller(resource, kernelConnection.interpreter!, ui, t)
            );
            this.installPromises.set(kernelConnection.interpreter.path, promise);
        }

        // Get the result of the question
        let dependencyResponse: KernelInterpreterDependencyResponse = KernelInterpreterDependencyResponse.failed;
        let error: Error | undefined;
        try {
            // This can throw an exception (if say it fails to install) or it can cancel
            dependencyResponse = await promise;
            if (token?.isCancellationRequested) {
                dependencyResponse = KernelInterpreterDependencyResponse.cancel;
            }
<<<<<<< HEAD
        } catch (ex) {
            // Failure occurred
            dependencyResponse = KernelInterpreterDependencyResponse.failed;
            error = ex;
=======
            if (result === KernelInterpreterDependencyResponse.ok) {
                return 'dependenciesInstalled';
            }
            const shouldSelectAnotherKernel = result === KernelInterpreterDependencyResponse.selectDifferentKernel;

            // Throw an error so,to ensure it gets handled & displayed.
            const message = kernelConnection.interpreter?.displayName
                ? `${kernelConnection.interpreter?.displayName}:${getDisplayPath(kernelConnection.interpreter?.path)}`
                : getDisplayPath(kernelConnection.interpreter?.path);
            throw new IpyKernelNotInstalledError(
                DataScience.ipykernelNotInstalled().format(message),
                result,
                shouldSelectAnotherKernel
            );
>>>>>>> a87f302d
        } finally {
            // Don't need to cache anymore
            this.installPromises.delete(kernelConnection.interpreter.path);
        }

        return this.handleKernelDependencyResponse(dependencyResponse, kernelConnection, resource, error);
    }
    @traceDecorators.verbose('Are Dependencies Installed')
    public async areDependenciesInstalled(
        @logValue<KernelConnectionMetadata>('id') kernelConnection: KernelConnectionMetadata,
        token?: CancellationToken,
        ignoreCache?: boolean
    ): Promise<boolean> {
        if (
            kernelConnection.kind === 'connectToLiveKernel' ||
            kernelConnection.kind === 'startUsingRemoteKernelSpec' ||
            kernelConnection.interpreter === undefined
        ) {
            return true;
        }
        // Check cache, faster than spawning process every single time.
        // Makes a big difference with conda on windows.
        if (
            !ignoreCache &&
            // When dealing with Jupyter (non-raw), don't cache, always check.
            // The reason is even if ipykernel isn't available, the kernel will still be started (i.e. the process is started),
            // However Jupyter doesn't notify a failure to start.
            this.rawSupport.isSupported &&
            isModulePresentInEnvironmentCache(this.memento, Product.ipykernel, kernelConnection.interpreter)
        ) {
            traceInfo(
                `IPyKernel found previously in this environment ${getDisplayPath(kernelConnection.interpreter.path)}`
            );
            return true;
        }
        const installedPromise = this.installer
            .isInstalled(Product.ipykernel, kernelConnection.interpreter)
            .then((installed) => installed === true);
        void installedPromise.then((installed) => {
            if (installed) {
                void trackPackageInstalledIntoInterpreter(
                    this.memento,
                    Product.ipykernel,
                    kernelConnection.interpreter
                );
            }
        });
        return Promise.race([
            installedPromise,
            createPromiseFromCancellation({ token, defaultValue: false, cancelAction: 'resolve' })
        ]);
    }
<<<<<<< HEAD

    private async handleKernelDependencyResponse(
        response: KernelInterpreterDependencyResponse,
        kernelConnection: PythonKernelConnectionMetadata | LocalKernelSpecConnectionMetadata,
        resource: Resource,
        ex?: Error | undefined
    ): Promise<HandleKernelErrorResult> {
        if (response === KernelInterpreterDependencyResponse.ok) {
            return { kind: 'Installed' };
        }
        const kernelProvider = this.serviceContainer.get<IKernelProvider>(IKernelProvider);
        const kernel = kernelProvider.kernels.find(
            (item) =>
                item.kernelConnectionMetadata === kernelConnection &&
                this.vscNotebook.activeNotebookEditor?.document &&
                this.vscNotebook.activeNotebookEditor?.document === item.notebookDocument &&
                (item.resourceUri || '')?.toString() === (resource || '').toString()
        );
        let controller: VSCodeNotebookController | undefined;
        if (response === KernelInterpreterDependencyResponse.selectDifferentKernel) {
            const editor = findNotebookEditor(
                resource,
                this.notebooks,
                this.serviceContainer.get(IInteractiveWindowProvider)
            );
            if (kernel) {
                // If user changes the kernel, then the next kernel must run the pending cells.
                // Store it for the other kernel to pick them up.
                VSCodeNotebookController.pendingCells.set(kernel.notebookDocument, kernel.pendingCells);
            }

            // Listen for selection change events (may not fire if user cancels)
            const controllerManager = this.serviceContainer.get<INotebookControllerManager>(INotebookControllerManager);
            const waitForSelection = createDeferred<VSCodeNotebookController>();
            const disposable = controllerManager.onNotebookControllerSelected((e) =>
                waitForSelection.resolve(e.controller)
            );

            const selected = (await selectKernel(
                resource,
                this.notebooks,
                this.serviceContainer.get(IInteractiveWindowProvider),
                this.commandManager
            )) as boolean;
            if (kernel) {
                VSCodeNotebookController.pendingCells.delete(kernel.notebookDocument);
            }
            if (selected && editor) {
                controller = await waitForSelection.promise;
            }
            disposable.dispose();

            // Change response if we weren't successful in changing the kernel
            if (!controller) {
                response = KernelInterpreterDependencyResponse.failed;
                ex = new Error(
                    DataScience.rawKernelSessionFailed().format(
                        kernel?.kernelConnectionMetadata.interpreter?.displayName || ''
                    )
                );
            }
        }

        switch (response) {
            case KernelInterpreterDependencyResponse.cancel:
                return { kind: 'Canceled' };
            case KernelInterpreterDependencyResponse.selectDifferentKernel:
                return { kind: 'Switched', metadata: controller?.connection!, controller: controller! };
            case KernelInterpreterDependencyResponse.failed:
                return {
                    kind: 'Error',
                    error:
                        ex ||
                        new Error(
                            DataScience.ipykernelNotInstalled().format(kernelConnection.interpreter?.displayName || '')
                        )
                };
            default:
                return { kind: 'Installed' };
        }
    }
=======
>>>>>>> a87f302d
    private async runInstaller(
        resource: Resource,
        interpreter: PythonEnvironment,
        ui: IDisplayOptions,
        token?: CancellationToken
    ): Promise<KernelInterpreterDependencyResponse> {
        // If there's no UI, then cancel installation.
        if (ui.disableUI) {
            return KernelInterpreterDependencyResponse.uiHidden;
        }
        const installerToken = wrapCancellationTokens(token);
        const [isModulePresent, isPipAvailableForNonConda] = await Promise.all([
            isModulePresentInEnvironment(this.memento, Product.ipykernel, interpreter),
            interpreter.envType === EnvironmentType.Conda
                ? undefined
                : await this.installer.isInstalled(Product.pip, interpreter)
        ]);
        if (installerToken.isCancellationRequested) {
            return KernelInterpreterDependencyResponse.cancel;
        }
        const messageFormat = isModulePresent
            ? DataScience.libraryRequiredToLaunchJupyterKernelNotInstalledInterpreterAndRequiresUpdate()
            : DataScience.libraryRequiredToLaunchJupyterKernelNotInstalledInterpreter();
        const products = isPipAvailableForNonConda === false ? [Product.ipykernel, Product.pip] : [Product.ipykernel];
        const message = messageFormat.format(
            interpreter.displayName || interpreter.path,
            products.map((product) => ProductNames.get(product)!).join(` ${Common.and()} `)
        );
        const productNameForTelemetry = products.map((product) => ProductNames.get(product)!).join(', ');
        const resourceType = resource ? getResourceType(resource) : undefined;
        const resourceHash = resource ? getTelemetrySafeHashedString(resource.toString()) : undefined;
        sendTelemetryEvent(Telemetry.PythonModuleInstall, undefined, {
            action: 'displayed',
            moduleName: productNameForTelemetry,
            resourceType,
            resourceHash,
            pythonEnvType: interpreter.envType
        });
        const promptCancellationPromise = createPromiseFromCancellation({
            cancelAction: 'resolve',
            defaultValue: undefined,
            token
        });
        const selectKernel = DataScience.selectKernel();
        // Due to a bug in our code, if we don't have a resource, don't display the option to change kernels.
        // https://github.com/microsoft/vscode-jupyter/issues/6135
        const options = resource ? [Common.install(), selectKernel] : [Common.install()];
        try {
            if (!this.isCodeSpace) {
                sendTelemetryEvent(Telemetry.PythonModuleInstall, undefined, {
                    action: 'prompted',
                    moduleName: productNameForTelemetry,
                    resourceType,
                    resourceHash,
                    pythonEnvType: interpreter.envType
                });
            }
            const selection = this.isCodeSpace
                ? Common.install()
                : await Promise.race([
                      this.appShell.showInformationMessage(message, { modal: true }, ...options),
                      promptCancellationPromise
                  ]);
            if (installerToken.isCancellationRequested) {
                sendTelemetryEvent(Telemetry.PythonModuleInstall, undefined, {
                    action: 'dismissed',
                    moduleName: productNameForTelemetry,
                    resourceType,
                    resourceHash,
                    pythonEnvType: interpreter.envType
                });
                return KernelInterpreterDependencyResponse.cancel;
            }
            if (selection === selectKernel) {
                sendTelemetryEvent(Telemetry.PythonModuleInstall, undefined, {
                    action: 'differentKernel',
                    moduleName: productNameForTelemetry,
                    resourceType,
                    resourceHash,
                    pythonEnvType: interpreter.envType
                });
                return KernelInterpreterDependencyResponse.selectDifferentKernel;
            } else if (selection === Common.install()) {
                sendTelemetryEvent(Telemetry.PythonModuleInstall, undefined, {
                    action: 'install',
                    moduleName: productNameForTelemetry,
                    resourceType,
                    resourceHash,
                    pythonEnvType: interpreter.envType
                });
                const cancellationPromise = createPromiseFromCancellation({
                    cancelAction: 'resolve',
                    defaultValue: InstallerResponse.Ignore,
                    token
                });
                // Always pass a cancellation token to `install`, to ensure it waits until the module is installed.
                const response = await Promise.race([
                    this.installer.install(
                        Product.ipykernel,
                        interpreter,
                        installerToken,
                        isModulePresent === true,
                        isPipAvailableForNonConda === false
                    ),
                    cancellationPromise
                ]);
                if (response === InstallerResponse.Installed) {
                    sendTelemetryEvent(Telemetry.PythonModuleInstall, undefined, {
                        action: 'installed',
                        moduleName: productNameForTelemetry,
                        resourceType,
                        resourceHash,
                        pythonEnvType: interpreter.envType
                    });
                    return KernelInterpreterDependencyResponse.ok;
                } else if (response === InstallerResponse.Ignore) {
                    sendTelemetryEvent(Telemetry.PythonModuleInstall, undefined, {
                        action: 'failed',
                        moduleName: productNameForTelemetry,
                        resourceType,
                        resourceHash,
                        pythonEnvType: interpreter.envType
                    });
                    return KernelInterpreterDependencyResponse.failed; // Happens when errors in pip or conda.
                }
            }

            sendTelemetryEvent(Telemetry.PythonModuleInstall, undefined, {
                action: 'dismissed',
                moduleName: productNameForTelemetry,
                resourceType,
                resourceHash,
                pythonEnvType: interpreter.envType
            });
            return KernelInterpreterDependencyResponse.cancel;
        } catch (ex) {
            traceError(`Failed to install ${productNameForTelemetry}`, ex);
            sendTelemetryEvent(Telemetry.PythonModuleInstall, undefined, {
                action: 'error',
                moduleName: productNameForTelemetry,
                resourceType,
                resourceHash,
                pythonEnvType: interpreter.envType
            });
            throw ex;
        }
    }
}<|MERGE_RESOLUTION|>--- conflicted
+++ resolved
@@ -33,12 +33,8 @@
 import { getTelemetrySafeHashedString } from '../../../telemetry/helpers';
 import { getResourceType } from '../../common';
 import { Telemetry } from '../../constants';
-<<<<<<< HEAD
 import { INotebookControllerManager } from '../../notebook/types';
 import { VSCodeNotebookController } from '../../notebook/vscodeNotebookController';
-=======
-import { IpyKernelNotInstalledError } from '../../errors/ipyKernelNotInstalledError';
->>>>>>> a87f302d
 import { KernelProgressReporter } from '../../progress/kernelProgressReporter';
 import {
     HandleKernelErrorResult,
@@ -47,7 +43,6 @@
     IRawNotebookSupportedService,
     KernelInterpreterDependencyResponse
 } from '../../types';
-<<<<<<< HEAD
 import { findNotebookEditor, selectKernel } from './kernelSelector';
 import {
     IKernelProvider,
@@ -55,9 +50,6 @@
     LocalKernelSpecConnectionMetadata,
     PythonKernelConnectionMetadata
 } from './types';
-=======
-import { KernelConnectionMetadata } from './types';
->>>>>>> a87f302d
 
 /**
  * Responsible for managing dependencies of a Python interpreter required to run as a Jupyter Kernel.
@@ -85,11 +77,7 @@
         ui: IDisplayOptions,
         @ignoreLogging() token: CancellationToken,
         ignoreCache?: boolean
-<<<<<<< HEAD
     ): Promise<HandleKernelErrorResult> {
-=======
-    ): Promise<void | 'dependenciesInstalled'> {
->>>>>>> a87f302d
         traceInfo(`installMissingDependencies ${getDisplayPath(kernelConnection.interpreter?.path)}`);
         if (
             kernelConnection.kind === 'connectToLiveKernel' ||
@@ -132,27 +120,10 @@
             if (token?.isCancellationRequested) {
                 dependencyResponse = KernelInterpreterDependencyResponse.cancel;
             }
-<<<<<<< HEAD
         } catch (ex) {
             // Failure occurred
             dependencyResponse = KernelInterpreterDependencyResponse.failed;
             error = ex;
-=======
-            if (result === KernelInterpreterDependencyResponse.ok) {
-                return 'dependenciesInstalled';
-            }
-            const shouldSelectAnotherKernel = result === KernelInterpreterDependencyResponse.selectDifferentKernel;
-
-            // Throw an error so,to ensure it gets handled & displayed.
-            const message = kernelConnection.interpreter?.displayName
-                ? `${kernelConnection.interpreter?.displayName}:${getDisplayPath(kernelConnection.interpreter?.path)}`
-                : getDisplayPath(kernelConnection.interpreter?.path);
-            throw new IpyKernelNotInstalledError(
-                DataScience.ipykernelNotInstalled().format(message),
-                result,
-                shouldSelectAnotherKernel
-            );
->>>>>>> a87f302d
         } finally {
             // Don't need to cache anymore
             this.installPromises.delete(kernelConnection.interpreter.path);
@@ -205,7 +176,6 @@
             createPromiseFromCancellation({ token, defaultValue: false, cancelAction: 'resolve' })
         ]);
     }
-<<<<<<< HEAD
 
     private async handleKernelDependencyResponse(
         response: KernelInterpreterDependencyResponse,
@@ -287,8 +257,6 @@
                 return { kind: 'Installed' };
         }
     }
-=======
->>>>>>> a87f302d
     private async runInstaller(
         resource: Resource,
         interpreter: PythonEnvironment,
