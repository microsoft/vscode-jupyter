--- conflicted
+++ resolved
@@ -196,17 +196,6 @@
     "jupyter.command.jupyter.addcellbelow.title": "Add Empty Cell to File",
     "jupyter.command.jupyter.scrolltocell.title": "Scroll Cell Into View",
     "jupyter.command.jupyter.selectJupyterInterpreter.title": "Select Interpreter to Start Jupyter Server",
-<<<<<<< HEAD
-    "jupyter.command.jupyter.createGitHubIssue.title": {
-        "message": "Create GitHub Issue",
-        "comment": ["{Locked='Issue'}"]
-    },
-    "jupyter.command.jupyter.submitGitHubIssue.title": {
-        "message": "Submit GitHub Issue",
-        "comment": ["{Locked='Issue'}"]
-    },
-=======
->>>>>>> 4e500b1a
     "jupyter.command.jupyter.enableDebugLogging.title": "Enable Debug Logging",
     "jupyter.command.jupyter.resetLoggingLevel.title": "Reset Logging Level",
     "jupyter.command.jupyter.showDataViewer.title": "View Value in Data Viewer",
@@ -343,13 +332,6 @@
         "comment": ["{Locked='Issue'}"]
     },
     "GitHubIssue.copyToClipboardAndOpenIssue": "Yes, copy content to clipboard and open issue",
-<<<<<<< HEAD
-    "GitHubIssue.submitGitHubIssue": {
-        "message": "✅ Submit GitHub Issue",
-        "comment": ["{Locked='Issue'}"]
-    },
-=======
->>>>>>> 4e500b1a
     "GitHubIssue.pleaseFillThisOut": "Please fill this section out and delete this comment before submitting an issue!",
     "GitHubIssue.missingFields": {
         "message": "Please provide details of the issue you encountered before clicking Submit GitHub Issue.",
