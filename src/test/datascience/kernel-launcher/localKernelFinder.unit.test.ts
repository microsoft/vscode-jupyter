--- conflicted
+++ resolved
@@ -335,16 +335,6 @@
                 return arePathsSame(a, b);
             });
             when(fs.localDirectoryExists(anything())).thenResolve(true);
-<<<<<<< HEAD
-
-            const jupyterPaths = new JupyterPaths(
-                instance(platformService),
-                pathUtils,
-                instance(envVarsProvider),
-                disposables
-            );
-=======
->>>>>>> 8956b2bc
             const memento = mock<Memento>();
             when(memento.get(anything(), anything())).thenReturn(false);
             when(memento.update(anything(), anything())).thenResolve();
