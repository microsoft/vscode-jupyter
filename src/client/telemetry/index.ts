// Copyright (c) Microsoft Corporation. All rights reserved.
// Licensed under the MIT License.

import type { JSONObject } from '@phosphor/coreutils';
// eslint-disable-next-line
import TelemetryReporter from 'vscode-extension-telemetry/lib/telemetryReporter';

import { IWorkspaceService } from '../common/application/types';
import { AppinsightsKey, isTestExecution, isUnitTestExecution, JVSC_EXTENSION_ID } from '../common/constants';
import { traceError, traceInfo } from '../common/logger';
import { StopWatch } from '../common/utils/stopWatch';
import {
    JupyterCommands,
    NativeKeyboardCommandTelemetry,
    NativeMouseCommandTelemetry,
    Telemetry,
    VSCodeNativeTelemetry
} from '../datascience/constants';
import { ResourceSpecificTelemetryProperties } from '../datascience/telemetry/types';
import { ExportFormat } from '../datascience/export/types';
import { InterruptResult } from '../datascience/types';
import { CheckboxState, EventName, PlatformErrors, SliceOperationSource } from './constants';
import { populateTelemetryWithErrorInfo } from '../common/errors';
import { ErrorCategory, TelemetryErrorProperties } from '../common/errors/types';
import { noop } from '../common/utils/misc';
import { isPromise } from 'rxjs/internal-compatibility';

export const waitBeforeSending = 'waitBeforeSending';
/* eslint-disable @typescript-eslint/no-explicit-any */

/**
 * Checks whether telemetry is supported.
 * Its possible this function gets called within Debug Adapter, vscode isn't available in there.
 * Within DA, there's a completely different way to send telemetry.
 * @returns {boolean}
 */
function isTelemetrySupported(): boolean {
    try {
        // eslint-disable-next-line @typescript-eslint/no-require-imports
        const vsc = require('vscode');
        // eslint-disable-next-line @typescript-eslint/no-require-imports
        const reporter = require('vscode-extension-telemetry');
        return vsc !== undefined && reporter !== undefined;
    } catch {
        return false;
    }
}

/**
 * Checks if the telemetry is disabled in user settings
 * @returns {boolean}
 */
export function isTelemetryDisabled(workspaceService: IWorkspaceService): boolean {
    const settings = workspaceService.getConfiguration('telemetry').inspect<boolean>('enableTelemetry')!;
    return settings.globalValue === false ? true : false;
}

const sharedProperties: Partial<ISharedPropertyMapping> = {};
/**
 * Set shared properties for all telemetry events.
 */
export function setSharedProperty<P extends ISharedPropertyMapping, E extends keyof P>(name: E, value?: P[E]): void {
    const propertyName = name as string;
    // Ignore such shared telemetry during unit tests.
    if (isUnitTestExecution() && propertyName.startsWith('ds_')) {
        return;
    }
    if (value === undefined) {
        delete (sharedProperties as any)[propertyName];
    } else {
        (sharedProperties as any)[propertyName] = value;
    }
}

/**
 * Reset shared properties for testing purposes.
 */
export function _resetSharedProperties(): void {
    for (const key of Object.keys(sharedProperties)) {
        delete (sharedProperties as any)[key];
    }
}

let telemetryReporter: TelemetryReporter | undefined;
function getTelemetryReporter() {
    if (!isTestExecution() && telemetryReporter) {
        return telemetryReporter;
    }
    const extensionId = JVSC_EXTENSION_ID;
    // eslint-disable-next-line @typescript-eslint/no-require-imports
    const extensions = (require('vscode') as typeof import('vscode')).extensions;
    const extension = extensions.getExtension(extensionId)!;
    const extensionVersion = extension.packageJSON.version;

    // eslint-disable-next-line @typescript-eslint/no-require-imports
    const reporter = require('vscode-extension-telemetry').default as typeof TelemetryReporter;
    return (telemetryReporter = new reporter(extensionId, extensionVersion, AppinsightsKey, true));
}

export function clearTelemetryReporter() {
    telemetryReporter = undefined;
}

function sanitizeProperties(eventName: string, data: Record<string, any>) {
    let customProperties: Record<string, string> = {};
    Object.getOwnPropertyNames(data).forEach((prop) => {
        if (data[prop] === undefined || data[prop] === null) {
            return;
        }
        if (prop === waitBeforeSending) {
            return;
        }
        try {
            // If there are any errors in serializing one property, ignore that and move on.
            // Else nothing will be sent.
            customProperties[prop] =
                typeof data[prop] === 'string'
                    ? data[prop]
                    : typeof data[prop] === 'object'
                    ? 'object'
                    : data[prop].toString();
        } catch (ex) {
            traceError(`Failed to serialize ${prop} for ${eventName}`, ex);
        }
    });
    return customProperties;
}

const queuedTelemetry: {
    eventName: string;
    durationMs?: Record<string, number> | number;
    properties?: Record<string, any>;
    ex?: Error;
    sendOriginalEventWithErrors?: boolean;
    queueEverythingUntilCompleted?: Promise<any>;
}[] = [];

/**
 * Send this & subsequent telemetry only after this promise has been resolved.
 * We have a default timeout of 30s.
 * @param {P[E]} [properties]
 * Can optionally contain a property `waitBeforeSending` referencing a promise.
 * Which must be awaited before sending the telemetry.
 */
export function sendTelemetryEvent<P extends IEventNamePropertyMapping, E extends keyof P>(
    eventName: E,
    durationMs?: Record<string, number> | number,
    properties?: P[E] & { [waitBeforeSending]?: Promise<void> },
    ex?: Error,
    sendOriginalEventWithErrors?: boolean
) {
    if (isTestExecution() || !isTelemetrySupported()) {
        return;
    }
    // If stuff is already queued, then queue the rest.
    // Queue telemetry for now only in insiders.
    if (
        sharedProperties['isInsiderExtension'] === 'true' &&
        isPromise(properties?.waitBeforeSending || queuedTelemetry.length)
    ) {
        queuedTelemetry.push({
            eventName: eventName as string,
            durationMs,
            properties,
            ex,
            sendOriginalEventWithErrors,
            queueEverythingUntilCompleted: properties?.waitBeforeSending
        });
        sendNextTelemetryItem();
    } else {
        sendTelemetryEventInternal(eventName as any, durationMs, properties, ex, sendOriginalEventWithErrors);
    }
}

function sendNextTelemetryItem(): void {
    if (queuedTelemetry.length === 0) {
        return;
    }
    // Take the first item to be sent.
    const nextItem = queuedTelemetry[0];
    let timer: NodeJS.Timeout | undefined | number;
    function sendThisTelemetryItem() {
        if (timer) {
            clearTimeout(timer as any);
        }
        // Possible already sent out by another event handler.
        if (queuedTelemetry.length === 0 || queuedTelemetry[0] !== nextItem) {
            return;
        }
        queuedTelemetry.shift();
        sendTelemetryEventInternal(
            nextItem.eventName as any,
            nextItem.durationMs,
            nextItem.properties,
            nextItem.ex,
            nextItem.sendOriginalEventWithErrors
        );
        sendNextTelemetryItem();
    }

    if (nextItem.queueEverythingUntilCompleted) {
        timer = setTimeout(() => sendThisTelemetryItem(), 30_000);
        // Wait for the promise & then send it.
        nextItem.queueEverythingUntilCompleted.finally(() => sendThisTelemetryItem()).catch(noop);
    } else {
        return sendThisTelemetryItem();
    }
}

function sendTelemetryEventInternal<P extends IEventNamePropertyMapping, E extends keyof P>(
    eventName: E,
    durationMs?: Record<string, number> | number,
    properties?: P[E],
    ex?: Error,
    sendOriginalEventWithErrors?: boolean
) {
    const reporter = getTelemetryReporter();
    const measures = typeof durationMs === 'number' ? { duration: durationMs } : durationMs ? durationMs : undefined;
    let customProperties: Record<string, string> = {};
    let eventNameSent = eventName as string;

    if (ex) {
        if (!sendOriginalEventWithErrors) {
            // When sending telemetry events for exceptions no need to send custom properties.
            // Else we have to review all properties every time as part of GDPR.
            // Assume we have 10 events all with their own properties.
            // As we have errors for each event, those properties are treated as new data items.
            // Hence they need to be classified as part of the GDPR process, and thats unnecessary and onerous.
            eventNameSent = 'ERROR';
            customProperties = {
                originalEventName: eventName as string
            };
            // Add shared properties to telemetry props (we may overwrite existing ones).
            Object.assign(customProperties, sharedProperties);
            populateTelemetryWithErrorInfo(customProperties, ex);
            customProperties = sanitizeProperties(eventNameSent, customProperties);
            reporter.sendTelemetryErrorEvent(eventNameSent, customProperties, measures, []);
        } else {
            // Include a property failed, to indicate there are errors.
            // Lets pay the price for better data.
            customProperties = {};
            // Add shared properties to telemetry props (we may overwrite existing ones).
            Object.assign(customProperties, sharedProperties);
            Object.assign(customProperties, properties || {});
            populateTelemetryWithErrorInfo(customProperties, ex);
            customProperties = sanitizeProperties(eventNameSent, customProperties);
            reporter.sendTelemetryEvent(eventNameSent, customProperties, measures);
        }
    } else {
        if (properties) {
            customProperties = sanitizeProperties(eventNameSent, properties);
        }

        // Add shared properties to telemetry props (we may overwrite existing ones).
        Object.assign(customProperties, sharedProperties);

        reporter.sendTelemetryEvent(eventNameSent, customProperties, measures);
    }

    if (process.env && process.env.VSC_JUPYTER_LOG_TELEMETRY) {
        traceInfo(
            `Telemetry Event : ${eventNameSent} Measures: ${JSON.stringify(measures)} Props: ${JSON.stringify(
                customProperties
            )} `
        );
    }
}

// Type-parameterized form of MethodDecorator in lib.es5.d.ts.
type TypedMethodDescriptor<T> = (
    target: Object,
    propertyKey: string | symbol,
    descriptor: TypedPropertyDescriptor<T>
) => TypedPropertyDescriptor<T> | void;

/**
 * Decorates a method, sending a telemetry event with the given properties.
 * @param eventName The event name to send.
 * @param properties Properties to send with the event; must be valid for the event.
 * @param captureDuration True if the method's execution duration should be captured.
 * @param failureEventName If the decorated method returns a Promise and fails, send this event instead of eventName.
 * @param lazyProperties A static function on the decorated class which returns extra properties to add to the event.
 * This can be used to provide properties which are only known at runtime (after the decorator has executed).
 */
// eslint-disable-next-line @typescript-eslint/no-explicit-any,
export function captureTelemetry<This, P extends IEventNamePropertyMapping, E extends keyof P>(
    eventName: E,
    properties?: P[E],
    captureDuration: boolean = true,
    failureEventName?: E,
    lazyProperties?: (obj: This) => P[E]
): TypedMethodDescriptor<(this: This, ...args: any[]) => any> {
    // eslint-disable-next-line , @typescript-eslint/no-explicit-any
    return function (
        _target: Object,
        _propertyKey: string | symbol,
        descriptor: TypedPropertyDescriptor<(this: This, ...args: any[]) => any>
    ) {
        const originalMethod = descriptor.value!;
        // eslint-disable-next-line , @typescript-eslint/no-explicit-any
        descriptor.value = function (this: This, ...args: any[]) {
            // Legacy case; fast path that sends event before method executes.
            // Does not set "failed" if the result is a Promise and throws an exception.
            if (!captureDuration && !lazyProperties) {
                sendTelemetryEvent(eventName, undefined, properties);
                // eslint-disable-next-line no-invalid-this
                return originalMethod.apply(this, args);
            }

            const props = () => {
                if (lazyProperties) {
                    return { ...properties, ...lazyProperties(this) };
                }
                return properties;
            };

            const stopWatch = captureDuration ? new StopWatch() : undefined;

            // eslint-disable-next-line no-invalid-this, @typescript-eslint/no-use-before-define,
            const result = originalMethod.apply(this, args);

            // If method being wrapped returns a promise then wait for it.
            // eslint-disable-next-line
            if (result && typeof result.then === 'function' && typeof result.catch === 'function') {
                // eslint-disable-next-line
                (result as Promise<void>)
                    .then((data) => {
                        sendTelemetryEvent(eventName, stopWatch?.elapsedTime, props());
                        return data;
                    })
                    // eslint-disable-next-line @typescript-eslint/promise-function-async
                    .catch((ex) => {
                        // eslint-disable-next-line @typescript-eslint/no-explicit-any
                        const failedProps: P[E] = props() || ({} as any);
                        (failedProps as any).failed = true;
                        sendTelemetryEvent(
                            failureEventName ? failureEventName : eventName,
                            stopWatch?.elapsedTime,
                            failedProps,
                            ex
                        );
                    });
            } else {
                sendTelemetryEvent(eventName, stopWatch?.elapsedTime, props());
            }

            return result;
        };

        return descriptor;
    };
}

// function sendTelemetryWhenDone<T extends IDSMappings, K extends keyof T>(eventName: K, properties?: T[K]);
export function sendTelemetryWhenDone<P extends IEventNamePropertyMapping, E extends keyof P>(
    eventName: E,
    promise: Promise<any> | Thenable<any>,
    stopWatch?: StopWatch,
    properties?: P[E],
    sendOriginalEventWithErrors?: boolean
) {
    stopWatch = stopWatch ? stopWatch : new StopWatch();
    if (typeof promise.then === 'function') {
        // eslint-disable-next-line , @typescript-eslint/no-explicit-any
        (promise as Promise<any>).then(
            (data) => {
                // eslint-disable-next-line @typescript-eslint/no-non-null-assertion
                sendTelemetryEvent(eventName, stopWatch!.elapsedTime, properties);
                return data;
                // eslint-disable-next-line @typescript-eslint/promise-function-async
            },
            (ex) => {
                // eslint-disable-next-line @typescript-eslint/no-non-null-assertion
                sendTelemetryEvent(eventName, stopWatch!.elapsedTime, properties, ex, sendOriginalEventWithErrors);
                return Promise.reject(ex);
            }
        );
    } else {
        throw new Error('Method is neither a Promise nor a Theneable');
    }
}

/**
 * Map all shared properties to their data types.
 */
export interface ISharedPropertyMapping {
    /**
     * Whether user ran a cell or not.
     * Its possible we have auto start enabled, in which case things could fall over
     * (jupyter not start, kernel not start), and these are all not user initiated events.
     * Hence sending telemetry indicating failure in starting a kernel could be misleading.
     * This tells us that user started the action.
     */
    userExecutedCell: 'true';
    /**
     * For every DS telemetry we would like to know the type of Notebook Editor used when doing something.
     */
    ['ds_notebookeditor']: undefined | 'old' | 'custom' | 'native';
    /**
     * Whether this is the Insider version of the Jupyter extension or not.
     */
    ['isInsiderExtension']: 'true' | 'false';

    /**
     * For every DS telemetry we would like to know whether the this is from AML compute or not.
     * If not in AML compute, then do not send this telemetry.
     */
    ['isamlcompute']: 'true' | 'false';

    /**
     * For every telemetry event from the extension we want to make sure we can associate it with install
     * source. We took this approach to work around very limiting query performance issues.
     */
    ['installSource']: undefined | 'marketPlace' | 'pythonCodingPack';

    /**
     * Whether raw kernel is supported or not.
     */
    ['rawKernelSupported']: 'true' | 'false';

    /**
     * Whether using local or remote connection.
     */
    ['localOrRemoteConnection']: 'local' | 'remote';

    /**
     * Whether using local or remote connection.
     */
    ['isPythonExtensionInstalled']: 'true' | 'false';
}

// Map all events to their properties
export interface IEventNamePropertyMapping {
    /**
     * Telemetry event sent with details just after editor loads
     */
    [EventName.EXTENSION_LOAD]: {
        /**
         * Number of workspace folders opened
         */
        workspaceFolderCount: number;
    };
    /**
     * Telemetry event sent when substituting Environment variables to calculate value of variables
     */
    [EventName.ENVFILE_VARIABLE_SUBSTITUTION]: never | undefined;
    /**
     * Telemetry event sent when an environment file is detected in the workspace.
     */
    [EventName.ENVFILE_WORKSPACE]: {
        /**
         * If there's a custom path specified in the python.envFile workspace settings.
         */
        hasCustomEnvPath: boolean;
    };
    /**
     * Telemetry event sent with details when tracking imports
     */
    [EventName.HASHED_PACKAGE_NAME]: {
        /**
         * Hash of the package name
         *
         * @type {string}
         */
        hashedName: string;
    };
    [Telemetry.HashedCellOutputMimeTypePerf]: never | undefined;
    /**
     * Telemetry sent for local Python Kernels.
     * Tracking whether we have managed to launch the kernel that matches the interpreter.
     * If match=false, then this means we have failed to launch the right kernel.
     */
    [Telemetry.PythonKerneExecutableMatches]: {
        match: 'true' | 'false';
        kernelConnectionType: 'startUsingKernelSpec' | 'startUsingPythonInterpreter';
    };
    /**
     * Sent when a jupyter session fails to start and we ask the user for a new kernel
     */
    [Telemetry.AskUserForNewJupyterKernel]: never | undefined;
    [Telemetry.KernelListingPerf]: never | undefined;
    [Telemetry.NumberOfLocalKernelSpecs]: {
        /**
         * Number of kernel specs.
         */
        count: number;
    };
    [Telemetry.NumberOfRemoteKernelSpecs]: {
        /**
         * Number of kernel specs.
         */
        count: number;
    };
    [Telemetry.HashedNotebookCellOutputMimeTypePerf]: never | undefined;
    [Telemetry.HashedCellOutputMimeType]: {
        /**
         * Hash of the cell output mimetype
         *
         * @type {string}
         */
        hashedName: string;
        hasText: boolean;
        hasLatex: boolean;
        hasHtml: boolean;
        hasSvg: boolean;
        hasXml: boolean;
        hasJson: boolean;
        hasImage: boolean;
        hasGeo: boolean;
        hasPlotly: boolean;
        hasVega: boolean;
        hasWidget: boolean;
        hasJupyter: boolean;
        hasVnd: boolean;
    };
    [EventName.HASHED_PACKAGE_PERF]: never | undefined;
    /**
     * Telemetry event sent after fetching the OS version
     */
    [EventName.PLATFORM_INFO]: {
        /**
         * If fetching OS version fails, list the failure type
         *
         * @type {PlatformErrors}
         */
        failureType?: PlatformErrors;
        /**
         * The OS version of the platform
         *
         * @type {string}
         */
        osVersion?: string;
    };
    [EventName.PYTHON_INTERPRETER_ACTIVATION_ENVIRONMENT_VARIABLES]: {
        /**
         * Carries `true` if environment variables are present, `false` otherwise
         *
         * @type {boolean}
         */
        hasEnvVars?: boolean;
        /**
         * Carries `true` if fetching environment variables failed, `false` otherwise
         *
         * @type {boolean}
         */
        failed?: boolean;
        /**
         * Whether the environment was activated within a terminal or not.
         *
         * @type {boolean}
         */
        activatedInTerminal?: boolean;
        /**
         * Whether the environment was activated by the wrapper class.
         * If `true`, this telemetry is sent by the class that wraps the two activation providers   .
         *
         * @type {boolean}
         */
        activatedByWrapper?: boolean;
    };
    /**
     * Telemetry event sent with details when a user has requested to opt it or out of an experiment group
     */
    [EventName.JUPYTER_EXPERIMENTS_OPT_IN_OUT]: {
        /**
         * Carries the name of the experiment user has been opted into manually
         */
        expNameOptedInto?: string;
        /**
         * Carries the name of the experiment user has been opted out of manually
         */
        expNameOptedOutOf?: string;
    };
    [EventName.OPEN_DATAVIEWER_FROM_VARIABLE_WINDOW_REQUEST]: never | undefined;
    [EventName.OPEN_DATAVIEWER_FROM_VARIABLE_WINDOW_ERROR]: never | undefined;
    [EventName.OPEN_DATAVIEWER_FROM_VARIABLE_WINDOW_SUCCESS]: never | undefined;
    // Data Science
    [Telemetry.AddCellBelow]: never | undefined;
    [Telemetry.CodeLensAverageAcquisitionTime]: never | undefined;
    [Telemetry.CollapseAll]: never | undefined;
    [Telemetry.ConnectFailedJupyter]: TelemetryErrorProperties;
    [Telemetry.ConnectLocalJupyter]: never | undefined;
    [Telemetry.ConnectRemoteJupyter]: never | undefined;
    /**
     * Connecting to an existing Jupyter server, but connecting to localhost.
     */
    [Telemetry.ConnectRemoteJupyterViaLocalHost]: never | undefined;
    [Telemetry.ConnectRemoteFailedJupyter]: TelemetryErrorProperties;
    [Telemetry.ConnectRemoteSelfCertFailedJupyter]: never | undefined;
    [Telemetry.RegisterAndUseInterpreterAsKernel]: never | undefined;
    [Telemetry.UseInterpreterAsKernel]: never | undefined;
    [Telemetry.UseExistingKernel]: never | undefined;
    [Telemetry.SwitchToExistingKernel]: { language: string };
    [Telemetry.SwitchToInterpreterAsKernel]: never | undefined;
    [Telemetry.ConvertToPythonFile]: never | undefined;
    [Telemetry.CopySourceCode]: never | undefined;
    [Telemetry.CreateNewNotebook]: never | undefined;
    [Telemetry.DataScienceSettings]: JSONObject;
    [Telemetry.DebugContinue]: never | undefined;
    [Telemetry.DebugCurrentCell]: never | undefined;
    [Telemetry.DebugStepOver]: never | undefined;
    [Telemetry.DebugStop]: never | undefined;
    [Telemetry.DebugFileInteractive]: never | undefined;
    [Telemetry.DeleteAllCells]: never | undefined;
    [Telemetry.DeleteCell]: never | undefined;
    [Telemetry.FindJupyterCommand]: { command: string };
    [Telemetry.FindJupyterKernelSpec]: never | undefined;
    [Telemetry.DisableInteractiveShiftEnter]: never | undefined;
    [Telemetry.EnableInteractiveShiftEnter]: never | undefined;
    [Telemetry.ExecuteCellTime]: never | undefined;
    /**
     * Telemetry sent to capture first time execution of a cell.
     * If `notebook = true`, this its telemetry for native editor/notebooks.
     */
    [Telemetry.ExecuteCellPerceivedCold]: undefined | { notebook: boolean };
    /**
     * Telemetry sent to capture subsequent execution of a cell.
     * If `notebook = true`, this its telemetry for native editor/notebooks.
     */
    [Telemetry.ExecuteCellPerceivedWarm]: undefined | { notebook: boolean };
    /**
     * Time take for jupyter server to start and be ready to run first user cell.
     */
    [Telemetry.PerceivedJupyterStartupNotebook]: never | undefined;
    /**
     * Time take for jupyter server to be busy from the time user first hit `run` cell until jupyter reports it is busy running a cell.
     */
    [Telemetry.StartExecuteNotebookCellPerceivedCold]: never | undefined;
    [Telemetry.ExecuteNativeCell]: never | undefined;
    [Telemetry.ExpandAll]: never | undefined;
    [Telemetry.ExportNotebookInteractive]: never | undefined;
    [Telemetry.ExportPythonFileInteractive]: never | undefined;
    [Telemetry.ExportPythonFileAndOutputInteractive]: never | undefined;
    [Telemetry.ClickedExportNotebookAsQuickPick]: { format: ExportFormat };
    [Telemetry.ExportNotebookAs]: { format: ExportFormat; cancelled?: boolean; successful?: boolean; opened?: boolean };
    [Telemetry.ExportNotebookAsCommand]: { format: ExportFormat };
    [Telemetry.ExportNotebookAsFailed]: { format: ExportFormat };
    [Telemetry.GetPasswordAttempt]: never | undefined;
    [Telemetry.GetPasswordFailure]: never | undefined;
    [Telemetry.GetPasswordSuccess]: never | undefined;
    [Telemetry.GotoSourceCode]: never | undefined;
    [Telemetry.HiddenCellTime]: never | undefined;
    [Telemetry.ImportNotebook]: { scope: 'command' | 'file' };
    [Telemetry.Interrupt]: never | undefined;
    [Telemetry.InterruptJupyterTime]: never | undefined;
    [Telemetry.NotebookRunCount]: { count: number };
    [Telemetry.NotebookWorkspaceCount]: { count: number };
    [Telemetry.NotebookOpenCount]: { count: number };
    [Telemetry.NotebookOpenTime]: number;
    [Telemetry.PandasNotInstalled]: never | undefined;
    [Telemetry.PandasTooOld]: never | undefined;
    [Telemetry.DebugpyInstallCancelled]: never | undefined;
    [Telemetry.DebugpyInstallFailed]: never | undefined;
    [Telemetry.DebugpyPromptToInstall]: never | undefined;
    [Telemetry.DebugpySuccessfullyInstalled]: never | undefined;
    [Telemetry.OpenNotebook]: { scope: 'command' | 'file' };
    [Telemetry.OpenNotebookAll]: never | undefined;
    /**
     * Telemetry sent with details of the selection of the quick pick for when user creates new notebook.
     * This only applies with other extensions like .NET registers with us.
     */
    [Telemetry.OpenNotebookSelection]: {
        /**
         * The id of the extension selected from the dropdown list.
         * If empty, the user didn't select anything & didn't create a new notebook.
         */
        extensionId?: string;
    };
    [Telemetry.OpenNotebookSelectionRegistered]: {
        /**
         * The id of the extension registering with us to be displayed the dropdown list for notebook creation.
         */
        extensionId: string;
    };
    [Telemetry.OpenedInteractiveWindow]: never | undefined;
    [Telemetry.OpenPlotViewer]: never | undefined;
    [Telemetry.Redo]: never | undefined;
    [Telemetry.RemoteAddCode]: never | undefined;
    [Telemetry.RemoteReexecuteCode]: never | undefined;
    [Telemetry.RestartJupyterTime]: never | undefined;
    [Telemetry.RestartKernel]: never | undefined;
    [Telemetry.RestartKernelCommand]: never | undefined;
    /**
     * Run Cell Commands in Interactive Python
     */
    [Telemetry.RunAllCells]: never | undefined;
    [Telemetry.RunSelectionOrLine]: never | undefined;
    [Telemetry.RunCell]: never | undefined;
    [Telemetry.RunCurrentCell]: never | undefined;
    [Telemetry.RunAllCellsAbove]: never | undefined;
    [Telemetry.RunCellAndAllBelow]: never | undefined;
    [Telemetry.RunCurrentCellAndAdvance]: never | undefined;
    [Telemetry.RunToLine]: never | undefined;
    [Telemetry.RunFileInteractive]: never | undefined;
    [Telemetry.RunFromLine]: never | undefined;
    [Telemetry.ScrolledToCell]: never | undefined;
    /**
     * Cell Edit Commands in Interactive Python
     */
    [Telemetry.InsertCellBelowPosition]: never | undefined;
    [Telemetry.InsertCellBelow]: never | undefined;
    [Telemetry.InsertCellAbove]: never | undefined;
    [Telemetry.DeleteCells]: never | undefined;
    [Telemetry.SelectCell]: never | undefined;
    [Telemetry.SelectCellContents]: never | undefined;
    [Telemetry.ExtendSelectionByCellAbove]: never | undefined;
    [Telemetry.ExtendSelectionByCellBelow]: never | undefined;
    [Telemetry.MoveCellsUp]: never | undefined;
    [Telemetry.MoveCellsDown]: never | undefined;
    [Telemetry.ChangeCellToMarkdown]: never | undefined;
    [Telemetry.ChangeCellToCode]: never | undefined;
    [Telemetry.GotoNextCellInFile]: never | undefined;
    [Telemetry.GotoPrevCellInFile]: never | undefined;
    /**
     * Misc
     */
    [Telemetry.AddEmptyCellToBottom]: never | undefined;
    [Telemetry.RunCurrentCellAndAddBelow]: never | undefined;
    [Telemetry.CellCount]: { count: number };
    [Telemetry.Save]: never | undefined;
    [Telemetry.SelfCertsMessageClose]: never | undefined;
    [Telemetry.SelfCertsMessageEnabled]: never | undefined;
    [Telemetry.SelectJupyterURI]: never | undefined;
    [Telemetry.SelectLocalJupyterKernel]: never | undefined;
    [Telemetry.SelectRemoteJupyterKernel]: never | undefined;
    [Telemetry.SessionIdleTimeout]: never | undefined;
    [Telemetry.JupyterNotInstalledErrorShown]: never | undefined;
    [Telemetry.JupyterCommandSearch]: {
        where: 'activeInterpreter' | 'otherInterpreter' | 'path' | 'nowhere';
        command: JupyterCommands;
    };
    [Telemetry.UserInstalledJupyter]: never | undefined;
    [Telemetry.UserInstalledPandas]: never | undefined;
    [Telemetry.UserDidNotInstallJupyter]: never | undefined;
    [Telemetry.UserDidNotInstallPandas]: never | undefined;
    [Telemetry.PythonModuleInstal]: {
        moduleName: string;
        action: 'displayed' | 'installed' | 'ignored' | 'disabled' | 'failed';
    };
    /**
     * This telemetry tracks the display of the Picker for Jupyter Remote servers.
     */
    [Telemetry.SetJupyterURIUIDisplayed]: {
        /**
         * This telemetry tracks the source of this UI.
         * nonUser - Invoked internally by our code.
         * toolbar - Invoked by user from Native or Interactive window toolbar.
         * commandPalette - Invoked from command palette by the user.
         * nativeNotebookStatusBar - Invoked from Native notebook statusbar.
         * nativeNotebookToolbar - Invoked from Native notebook toolbar.
         */
        commandSource: 'nonUser' | 'commandPalette' | 'toolbar' | 'nativeNotebookStatusBar' | 'nativeNotebookToolbar';
    };
    [Telemetry.SetJupyterURIToLocal]: never | undefined;
    [Telemetry.SetJupyterURIToUserSpecified]: {
        azure: boolean;
    };
    [Telemetry.ShiftEnterBannerShown]: never | undefined;
    [Telemetry.StartShowDataViewer]: never | undefined;
    [Telemetry.ShowDataViewer]: { rows: number | undefined; columns: number | undefined };
    [Telemetry.FailedShowDataViewer]: never | undefined;
    /**
     * Sent when the jupyter.refreshDataViewer command is invoked
     */
    [Telemetry.RefreshDataViewer]: never | undefined;
    [Telemetry.CreateNewInteractive]: never | undefined;
    [Telemetry.StartJupyter]: never | undefined;
    [Telemetry.StartJupyterProcess]: never | undefined;
    /**
     * Telemetry event sent when jupyter has been found in interpreter but we cannot find kernelspec.
     *
     * @type {(never | undefined)}
     * @memberof IEventNamePropertyMapping
     */
    [Telemetry.JupyterInstalledButNotKernelSpecModule]: never | undefined;
    [Telemetry.JupyterStartTimeout]: {
        /**
         * Total time spent in attempting to start and connect to jupyter before giving up.
         *
         * @type {number}
         */
        timeout: number;
    };
    [Telemetry.SubmitCellThroughInput]: never | undefined;
    [Telemetry.Undo]: never | undefined;
    [Telemetry.VariableExplorerFetchTime]: never | undefined;
    [Telemetry.VariableExplorerToggled]: { open: boolean; runByLine: boolean };
    [Telemetry.VariableExplorerVariableCount]: { variableCount: number };
    [Telemetry.WaitForIdleJupyter]: never | undefined;
    [Telemetry.WebviewMonacoStyleUpdate]: never | undefined;
    [Telemetry.WebviewStartup]: { type: string };
    [Telemetry.WebviewStyleUpdate]: never | undefined;
    [Telemetry.RegisterInterpreterAsKernel]: never | undefined;
    /**
     * Telemetry sent when user selects an interpreter to start jupyter server.
     *
     * @type {(never | undefined)}
     * @memberof IEventNamePropertyMapping
     */
    [Telemetry.SelectJupyterInterpreterCommand]: never | undefined;
    [Telemetry.SelectJupyterInterpreter]: {
        /**
         * The result of the selection.
         * notSelected - No interpreter was selected.
         * selected - An interpreter was selected (and configured to have jupyter and notebook).
         * installationCancelled - Installation of jupyter and/or notebook was cancelled for an interpreter.
         *
         * @type {('notSelected' | 'selected' | 'installationCancelled')}
         */
        result?: 'notSelected' | 'selected' | 'installationCancelled';
    };
    [Telemetry.SelectJupyterInterpreterMessageDisplayed]: undefined | never;
    [NativeKeyboardCommandTelemetry.ArrowDown]: never | undefined;
    [NativeKeyboardCommandTelemetry.ArrowUp]: never | undefined;
    [NativeKeyboardCommandTelemetry.ChangeToCode]: never | undefined;
    [NativeKeyboardCommandTelemetry.ChangeToMarkdown]: never | undefined;
    [NativeKeyboardCommandTelemetry.DeleteCell]: never | undefined;
    [NativeKeyboardCommandTelemetry.InsertAbove]: never | undefined;
    [NativeKeyboardCommandTelemetry.InsertBelow]: never | undefined;
    [NativeKeyboardCommandTelemetry.Redo]: never | undefined;
    [NativeKeyboardCommandTelemetry.Run]: never | undefined;
    [NativeKeyboardCommandTelemetry.RunAndAdd]: never | undefined;
    [NativeKeyboardCommandTelemetry.RunAndMove]: never | undefined;
    [NativeKeyboardCommandTelemetry.Save]: never | undefined;
    [NativeKeyboardCommandTelemetry.ToggleLineNumbers]: never | undefined;
    [NativeKeyboardCommandTelemetry.ToggleOutput]: never | undefined;
    [NativeKeyboardCommandTelemetry.Undo]: never | undefined;
    [NativeKeyboardCommandTelemetry.Unfocus]: never | undefined;
    [NativeMouseCommandTelemetry.AddToEnd]: never | undefined;
    [NativeMouseCommandTelemetry.ChangeToCode]: never | undefined;
    [NativeMouseCommandTelemetry.ChangeToMarkdown]: never | undefined;
    [NativeMouseCommandTelemetry.DeleteCell]: never | undefined;
    [NativeMouseCommandTelemetry.InsertBelow]: never | undefined;
    [NativeMouseCommandTelemetry.MoveCellDown]: never | undefined;
    [NativeMouseCommandTelemetry.MoveCellUp]: never | undefined;
    [NativeMouseCommandTelemetry.Run]: never | undefined;
    [NativeMouseCommandTelemetry.RunAbove]: never | undefined;
    [NativeMouseCommandTelemetry.RunAll]: never | undefined;
    [NativeMouseCommandTelemetry.RunBelow]: never | undefined;
    [NativeMouseCommandTelemetry.Save]: never | undefined;
    [NativeMouseCommandTelemetry.SelectKernel]: never | undefined;
    [NativeMouseCommandTelemetry.SelectServer]: never | undefined;
    [NativeMouseCommandTelemetry.ToggleVariableExplorer]: never | undefined;
    /**
     * Telemetry event sent once done searching for kernel spec and interpreter for a local connection.
     *
     * @type {{
     *         kernelSpecFound: boolean;
     *         interpreterFound: boolean;
     *     }}
     * @memberof IEventNamePropertyMapping
     */
    [Telemetry.FindKernelForLocalConnection]: {
        /**
         * Whether a kernel spec was found.
         *
         * @type {boolean}
         */
        kernelSpecFound: boolean;
        /**
         * Whether an interpreter was found.
         *
         * @type {boolean}
         */
        interpreterFound: boolean;
        /**
         * Whether user was prompted to select a kernel spec.
         *
         * @type {boolean}
         */
        promptedToSelect?: boolean;
    };
    /**
     * Telemetry event sent when starting a session for a local connection failed.
     *
     * @type {(undefined | never)}
     * @memberof IEventNamePropertyMapping
     */
    [Telemetry.StartSessionFailedJupyter]: undefined | never;
    /**
     * Telemetry event fired if a failure occurs loading a notebook
     */
    [Telemetry.OpenNotebookFailure]: undefined | never;
    /**
     * Telemetry event sent to capture total time taken for completions list to be provided by LS.
     * This is used to compare against time taken by Jupyter.
     *
     * @type {(undefined | never)}
     * @memberof IEventNamePropertyMapping
     */
    [Telemetry.CompletionTimeFromLS]: undefined | never;
    /**
     * Telemetry event sent to capture total time taken for completions list to be provided by Jupyter.
     * This is used to compare against time taken by LS.
     *
     * @type {(undefined | never)}
     * @memberof IEventNamePropertyMapping
     */
    [Telemetry.CompletionTimeFromJupyter]: undefined | never;
    /**
     * Telemetry event sent to indicate the language used in a notebook
     *
     * @type { language: string }
     * @memberof IEventNamePropertyMapping
     */
    [Telemetry.NotebookLanguage]: {
        /**
         * Language found in the notebook if a known language. Otherwise 'unknown'
         */
        language: string;
    };
    /**
     * Telemetry event sent to indicate 'jupyter kernelspec' is not possible.
     *
     * @type {(undefined | never)}
     * @memberof IEventNamePropertyMapping
     */
    [Telemetry.KernelSpecNotFound]: undefined | never;
    /**
     * Telemetry event sent to indicate registering a kernel with jupyter failed.
     *
     * @type {(undefined | never)}
     * @memberof IEventNamePropertyMapping
     */
    [Telemetry.KernelRegisterFailed]: undefined | never;
    /**
     * Telemetry event sent to every time a kernel enumeration is done
     *
     * @type {...}
     * @memberof IEventNamePropertyMapping
     */
    [Telemetry.KernelEnumeration]: {
        /**
         * Count of the number of kernels found
         */
        count: number;
        /**
         * Boolean indicating if any are python or not
         */
        isPython: boolean;
        /**
         * Indicates how the enumeration was acquired.
         */
        source: 'cli' | 'connection';
    };
    /**
     * Total time taken to Launch a raw kernel.
     */
    [Telemetry.KernelLauncherPerf]: undefined | never | TelemetryErrorProperties;
    /**
     * Total time taken to find a kernel on disc or on a remote machine.
     */
    [Telemetry.KernelFinderPerf]: never | undefined;
    /**
     * Total time taken to list kernels for VS Code.
     */
    [Telemetry.KernelProviderPerf]: undefined | never;
    /**
     * Total time taken to get the preferred kernel for notebook.
     */
    [Telemetry.GetPreferredKernelPerf]: undefined | never;
    /**
     * Telemetry event sent if there's an error installing a jupyter required dependency
     *
     * @type { product: string }
     * @memberof IEventNamePropertyMapping
     */
    [Telemetry.JupyterInstallFailed]: {
        /**
         * Product being installed (jupyter or ipykernel or other)
         */
        product: string;
    };
    /**
     * Telemetry event sent when installing a jupyter dependency
     *
     * @type {product: string}
     * @memberof IEventNamePropertyMapping
     */
    [Telemetry.UserInstalledModule]: { product: string };
    /**
     * Telemetry event sent to when user customizes the jupyter command line
     * @type {(undefined | never)}
     * @memberof IEventNamePropertyMapping
     */
    [Telemetry.JupyterCommandLineNonDefault]: undefined | never;
    /**
     * Telemetry event sent when a user runs the interactive window with a new file
     * @type {(undefined | never)}
     * @memberof IEventNamePropertyMapping
     */
    [Telemetry.NewFileForInteractiveWindow]: undefined | never;
    /**
     * Telemetry event sent when a kernel picked crashes on startup
     * @type {(undefined | never)}
     * @memberof IEventNamePropertyMapping
     */
    [Telemetry.KernelInvalid]: undefined | never;
    /**
     * Telemetry event sent when the ZMQ native binaries do not work.
     */
    [Telemetry.ZMQNotSupported]: undefined | never;
    /**
     * Telemetry event sent when the ZMQ native binaries do work.
     */
    [Telemetry.ZMQSupported]: undefined | never;
    /**
     * Telemetry event sent with name of a Widget that is used.
     */
    [Telemetry.HashedIPyWidgetNameUsed]: {
        /**
         * Hash of the widget
         */
        hashedName: string;
        /**
         * Where did we find the hashed name (CDN or user environment or remote jupyter).
         */
        source?: 'cdn' | 'local' | 'remote';
        /**
         * Whether we searched CDN or not.
         */
        cdnSearched: boolean;
    };
    /**
     * Telemetry event sent with name of a Widget found.
     */
    [Telemetry.HashedIPyWidgetNameDiscovered]: {
        /**
         * Hash of the widget
         */
        hashedName: string;
        /**
         * Where did we find the hashed name (CDN or user environment or remote jupyter).
         */
        source?: 'cdn' | 'local' | 'remote';
    };
    /**
     * Total time taken to discover all IPyWidgets on disc.
     * This is how long it takes to discover a single widget on disc (from python environment).
     */
    [Telemetry.DiscoverIPyWidgetNamesLocalPerf]: never | undefined;
    /**
     * Something went wrong in looking for a widget.
     */
    [Telemetry.HashedIPyWidgetScriptDiscoveryError]: never | undefined;
    /**
     * Telemetry event sent when an ipywidget module loads. Module name is hashed.
     */
    [Telemetry.IPyWidgetLoadSuccess]: { moduleHash: string; moduleVersion: string };
    /**
     * Telemetry event sent when an ipywidget module fails to load. Module name is hashed.
     */
    [Telemetry.IPyWidgetLoadFailure]: {
        isOnline: boolean;
        moduleHash: string;
        moduleVersion: string;
        // Whether we timedout getting the source of the script (fetching script source in extension code).
        timedout: boolean;
    };
    /**
     * Telemetry event sent when an ipywidget version that is not supported is used & we have trapped this and warned the user abou it.
     */
    [Telemetry.IPyWidgetWidgetVersionNotSupportedLoadFailure]: { moduleHash: string; moduleVersion: string };
    /**
     * Telemetry event sent when an loading of 3rd party ipywidget JS scripts from 3rd party source has been disabled.
     */
    [Telemetry.IPyWidgetLoadDisabled]: { moduleHash: string; moduleVersion: string };
    /**
     * Total time taken to discover a widget script on CDN.
     */
    [Telemetry.DiscoverIPyWidgetNamesCDNPerf]: {
        // The CDN we were testing.
        cdn: string;
        // Whether we managed to find the widget on the CDN or not.
        exists: boolean;
    };
    /**
     * Telemetry sent when we prompt user to use a CDN for IPyWidget scripts.
     * This is always sent when we display a prompt.
     */
    [Telemetry.IPyWidgetPromptToUseCDN]: never | undefined;
    /**
     * Telemetry sent when user does something with the prompt displayed to user about using CDN for IPyWidget scripts.
     */
    [Telemetry.IPyWidgetPromptToUseCDNSelection]: {
        selection: 'ok' | 'cancel' | 'dismissed' | 'doNotShowAgain';
    };
    /**
     * Telemetry event sent to indicate the overhead of syncing the kernel with the UI.
     */
    [Telemetry.IPyWidgetOverhead]: {
        totalOverheadInMs: number;
        numberOfMessagesWaitedOn: number;
        averageWaitTime: number;
        numberOfRegisteredHooks: number;
    };
    /**
     * Telemetry event sent when the widget render function fails (note, this may not be sufficient to capture all failures).
     */
    [Telemetry.IPyWidgetRenderFailure]: never | undefined;
    /**
     * Telemetry event sent when the widget tries to send a kernel message but nothing was listening
     */
    [Telemetry.IPyWidgetUnhandledMessage]: {
        msg_type: string;
    };

    // Telemetry send when we create a notebook for a raw kernel or jupyter
    [Telemetry.RawKernelCreatingNotebook]: never | undefined;
    [Telemetry.JupyterCreatingNotebook]: never | undefined | TelemetryErrorProperties;
    // Telemetry sent when starting auto starting Native Notebook kernel fails silently.
    [Telemetry.KernelStartFailedAndUIDisabled]: never | undefined;

    // Raw kernel timing events
    [Telemetry.RawKernelSessionConnect]: never | undefined;
    [Telemetry.RawKernelStartRawSession]: never | undefined;
    [Telemetry.RawKernelProcessLaunch]: never | undefined;

    // Applies to everything (interactive+Notebooks & local+remote)
    [Telemetry.ExecuteCell]: ResourceSpecificTelemetryProperties;
    [Telemetry.NotebookStart]:
        | ResourceSpecificTelemetryProperties // If successful.
        | ({
              failed: true;
              failureCategory: ErrorCategory;
          } & ResourceSpecificTelemetryProperties)
        | (ResourceSpecificTelemetryProperties & TelemetryErrorProperties); // If there any any unhandled exceptions.
    [Telemetry.SwitchKernel]: ResourceSpecificTelemetryProperties; // If there are unhandled exceptions;
    [Telemetry.NotebookInterrupt]:
        | ({ result: InterruptResult } & ResourceSpecificTelemetryProperties) // If successful (interrupted, timeout, restart).
        | (ResourceSpecificTelemetryProperties & TelemetryErrorProperties); // If there are unhandled exceptions;
    [Telemetry.NotebookRestart]:
        | ({
              failed: true;
              failureCategory: ErrorCategory;
          } & ResourceSpecificTelemetryProperties)
        | (ResourceSpecificTelemetryProperties & TelemetryErrorProperties); // If there are unhandled exceptions;

    // Raw kernel single events
    [Telemetry.RawKernelSessionStart]:
        | ResourceSpecificTelemetryProperties
        | ({
              failed: true;
              failureCategory: ErrorCategory;
          } & ResourceSpecificTelemetryProperties)
        | (ResourceSpecificTelemetryProperties & TelemetryErrorProperties); // If there are unhandled exceptions;
    [Telemetry.RawKernelSessionStartSuccess]: never | undefined;
    [Telemetry.RawKernelSessionStartException]: never | undefined;
    [Telemetry.RawKernelSessionStartTimeout]: never | undefined;
    [Telemetry.RawKernelSessionStartUserCancel]: never | undefined;
    [Telemetry.RawKernelSessionStartNoIpykernel]: {
        reason: number;
    } & TelemetryErrorProperties;

    // Run by line events
    [Telemetry.RunByLineStart]: never | undefined;
    [Telemetry.RunByLineStep]: never | undefined;
    [Telemetry.RunByLineStop]: never | undefined;
    [Telemetry.RunByLineVariableHover]: never | undefined;

    // Misc
    [Telemetry.KernelCount]: {
        kernelSpecCount: number; // Total number of kernel specs in the kernel list.
        kernelInterpreterCount: number; // Total number of interpreters in the kernel list.
        kernelLiveCount: number; // Total number of live kernels in the kernel list.
    } & ResourceSpecificTelemetryProperties;

    // Trusted notebooks events
    [Telemetry.NotebookTrustPromptShown]: never | undefined;
    [Telemetry.TrustNotebook]: never | undefined;
    [Telemetry.TrustAllNotebooks]: never | undefined;
    [Telemetry.DoNotTrustNotebook]: never | undefined;
    [Telemetry.NativeRandomBytesGenerationFailed]: [never | undefined];

    // Native notebooks events
    [VSCodeNativeTelemetry.AddCell]: never | undefined;
    [VSCodeNativeTelemetry.DeleteCell]: never | undefined;
    [VSCodeNativeTelemetry.MoveCell]: never | undefined;
    [VSCodeNativeTelemetry.ChangeToCode]: never | undefined;
    [VSCodeNativeTelemetry.ChangeToMarkdown]: never | undefined;
    [VSCodeNativeTelemetry.RunAllCells]: never | undefined;
    [Telemetry.VSCNotebookCellTranslationFailed]: {
        isErrorOutput: boolean; // Whether we're trying to translate an error output when we shuldn't be.
    };

    // Sync events
    [Telemetry.SyncAllCells]: never | undefined;
    [Telemetry.SyncSingleCell]: never | undefined;

    // When users connect to a remote kernel, we store the kernel id so we can re-connect to that
    // when user opens the same notebook. We only store the last 100.
    // Count is the number of entries saved in the list.
    [Telemetry.NumberOfSavedRemoteKernelIds]: { count: number };

    // Whether we've attempted to start a raw Python kernel without any interpreter information.
    // If we don't detect such telemetry in a few months, then we can remove this along with the temporary code associated with this telemetry.
    [Telemetry.AttemptedToLaunchRawKernelWithoutInterpreter]: {
        /**
         * Indicates whether the python extension is installed.
         * If we send telemetry fro this & this is `true`, then we have a bug.
         * If its `false`, then we can ignore this telemetry.
         */
        pythonExtensionInstalled: boolean;
    };
    // Capture telemetry re: how long returning a tooltip takes
    [Telemetry.InteractiveFileTooltipsPerf]: {
        // Result is null if user signalled cancellation or if we timed out
        isResultNull: boolean;
    };

    // Native variable view events
    [Telemetry.NativeVariableViewLoaded]: never | undefined;
    [Telemetry.NativeVariableViewMadeVisible]: never | undefined;
    /**
     * Telemetry sent when a command is executed.
     */
    [Telemetry.CommandExecuted]: {
        /**
         * Name of the command executed.
         */
        command: string;
    };
    /**
<<<<<<< HEAD
     * Telemetry event sent whenever the user toggles the checkbox
     * controlling whether a slice is currently being applied to an
     * n-dimensional variable.
     */
    [Telemetry.DataViewerSliceEnablementStateChanged]: {
        /**
         * This property is either 'checked' when the result of toggling
         * the checkbox is for slicing to be enabled, or 'unchecked'
         * when the result of toggling the checkbox is for slicing
         * to be disabled.
         */
        newState: CheckboxState;
    };
    /**
     * Telemetry event sent when a slice is first applied in a
     * data viewer instance to a sliceable Python variable.
     */
    [Telemetry.DataViewerDimensionality]: {
        /**
         * This property represents the number of dimensions
         * on the target variable being sliced. This should
         * always be 2 at minimum.
         */
        numberOfDimensions: number;
    };
    /**
     * Telemetry event sent whenever the user applies a valid slice
     * to a sliceable Python variable in the data viewer.
     */
    [Telemetry.DataViewerSliceOperation]: {
        /**
         * This property indicates whether the slice operation
         * was triggered using the dropdown or the textbox in
         * the slice control panel. `source` is one of `dropdown`,
         * `textbox`, or `checkbox`.
         */
        source: SliceOperationSource;
    };
=======
     * Telemetry sent when we update custom editor associations.
     */
    [Telemetry.UpdateCustomEditorAssociation]: {
        /**
         * 'added' means we enabled custom editor for user and ensured ipynb opens with custom editor.
         * 'removed' means we custom editor is not enabled for the user and ensured ipynb doesn't open with custom editor.
         */
        type: 'added' | 'removed';
    } & Partial<TelemetryErrorProperties>;
>>>>>>> 55ea3875
}<|MERGE_RESOLUTION|>--- conflicted
+++ resolved
@@ -1221,7 +1221,6 @@
         command: string;
     };
     /**
-<<<<<<< HEAD
      * Telemetry event sent whenever the user toggles the checkbox
      * controlling whether a slice is currently being applied to an
      * n-dimensional variable.
@@ -1260,7 +1259,7 @@
          */
         source: SliceOperationSource;
     };
-=======
+    /*
      * Telemetry sent when we update custom editor associations.
      */
     [Telemetry.UpdateCustomEditorAssociation]: {
@@ -1270,5 +1269,4 @@
          */
         type: 'added' | 'removed';
     } & Partial<TelemetryErrorProperties>;
->>>>>>> 55ea3875
 }