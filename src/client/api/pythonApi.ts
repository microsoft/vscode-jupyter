--- conflicted
+++ resolved
@@ -282,11 +282,7 @@
     ): Promise<NodeJS.ProcessEnv | undefined> {
         return this.apiProvider
             .getApi()
-<<<<<<< HEAD
-            .then((api) => api?.getActivatedEnvironmentVariables(resource, interpreter, true));
-=======
-            .then((api) => api.getActivatedEnvironmentVariables(resource, interpreter, false));
->>>>>>> 1b1d0369
+            .then((api) => api?.getActivatedEnvironmentVariables(resource, interpreter, false));
     }
 }
 
