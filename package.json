--- conflicted
+++ resolved
@@ -542,24 +542,6 @@
                 "command": "jupyter.notebookeditor.redocells",
                 "title": "%jupyter.command.jupyter.redocells.title%",
                 "category": "Notebook"
-            },
-            {
-<<<<<<< HEAD
-                "command": "jupyter.removeallcells",
-                "title": "%jupyter.command.jupyter.removeallcells.title%",
-                "category": "Jupyter"
-=======
-                "command": "jupyter.notebookeditor.keybind.undo",
-                "title": "%jupyter.command.jupyter.notebookeditor.keybind.undo.title%",
-                "category": "Notebook",
-                "enablement": "notebookEditorFocused && !inputFocus && notebookType == jupyter-notebook && config.jupyter.enableKeyboardShortcuts"
-            },
-            {
-                "command": "jupyter.notebookeditor.keybind.save",
-                "title": "%jupyter.command.jupyter.notebookeditor.keybind.save.title%",
-                "category": "Notebook",
-                "enablement": "notebookEditorFocused && !inputFocus && notebookType == jupyter-notebook && config.jupyter.enableKeyboardShortcuts"
->>>>>>> 4f03a5a4
             },
             {
                 "command": "jupyter.interruptkernel",
