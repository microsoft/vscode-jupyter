// Copyright (c) Microsoft Corporation. All rights reserved.
// Licensed under the MIT License.
'use strict';
import { inject, injectable } from 'inversify';
import { CancellationToken, NotebookControllerAffinity, Uri } from 'vscode';
import { CancellationTokenSource, EventEmitter, NotebookDocument } from 'vscode';
import { IExtensionSyncActivationService } from '../../activation/types';
import {
    IApplicationShell,
    ICommandManager,
    IDocumentManager,
    IVSCodeNotebook,
    IWorkspaceService
} from '../../common/application/types';
import { traceError, traceInfo, traceInfoIfCI, traceWarning } from '../../common/logger';
import {
    IBrowserService,
    IConfigurationService,
    IDisposableRegistry,
    IExtensionContext,
    IExtensions,
    IPathUtils,
    Resource
} from '../../common/types';
import { StopWatch } from '../../common/utils/stopWatch';
import { Telemetry } from '../constants';
import {
    createInterpreterKernelSpec,
    getDisplayNameOrNameOfKernelConnection,
    getKernelId,
    isLocalLaunch,
    isPythonKernelConnection
} from '../jupyter/kernels/helpers';
import {
    IKernelProvider,
    isLocalConnection,
    KernelConnectionMetadata,
    LiveKernelConnectionMetadata,
    PythonKernelConnectionMetadata
} from '../jupyter/kernels/types';
import { ILocalKernelFinder, IRemoteKernelFinder } from '../kernel-launcher/types';
import { PreferredRemoteKernelIdProvider } from '../notebookStorage/preferredRemoteKernelIdProvider';
import { IJupyterServerUriStorage, INotebookProvider } from '../types';
import { getNotebookMetadata, isPythonNotebook } from './helpers/helpers';
import { VSCodeNotebookController } from './vscodeNotebookController';
import { INotebookControllerManager } from './types';
import { InteractiveWindowView, JupyterNotebookView } from './constants';
import { NotebookIPyWidgetCoordinator } from '../ipywidgets/notebookIPyWidgetCoordinator';
import { sendTelemetryEvent } from '../../telemetry';
import { NotebookCellLanguageService } from './cellLanguageService';
import { sendKernelListTelemetry } from '../telemetry/kernelTelemetry';
import { noop } from '../../common/utils/misc';
import { IPythonApiProvider, IPythonExtensionChecker } from '../../api/types';
import { PythonEnvironment } from '../../pythonEnvironments/info';
import { PYTHON_LANGUAGE } from '../../common/constants';
import { NoPythonKernelsNotebookController } from './noPythonKernelsNotebookController';
import { IInterpreterService } from '../../interpreter/contracts';
import { KernelFilterService } from './kernelFilter/kernelFilterService';
import { getDisplayPath } from '../../common/platform/fs-paths';
import { DisplayOptions } from '../displayOptions';
import { JupyterServerSelector } from '../jupyter/serverSelector';
import { DataScience } from '../../common/utils/localize';

/**
 * This class tracks notebook documents that are open and the provides NotebookControllers for
 * each of them
 */
@injectable()
export class NotebookControllerManager implements INotebookControllerManager, IExtensionSyncActivationService {
    private readonly _onNotebookControllerSelected: EventEmitter<{
        notebook: NotebookDocument;
        controller: VSCodeNotebookController;
    }>;
    private readonly _onNotebookControllerSelectionChanged = new EventEmitter<void>();

    // Promise to resolve when we have loaded our controllers
    private controllersPromise?: Promise<void>;
    // Listing of the controllers that we have registered
    private registeredControllers = new Map<string, VSCodeNotebookController>();
    private selectedControllers = new Map<string, VSCodeNotebookController>();
    private allKernelConnections = new Set<KernelConnectionMetadata>();
    private _controllersLoaded?: boolean;
    private failedToFetchRemoteKernels?: boolean;
    public get onNotebookControllerSelectionChanged() {
        return this._onNotebookControllerSelectionChanged.event;
    }
    public get kernelConnections() {
        return this.loadNotebookControllers().then(() => Array.from(this.allKernelConnections.values()));
    }
    public get controllersLoaded() {
        return this._controllersLoaded === true;
    }
    public get remoteRefreshed() {
        return this.remoteRefreshedEmitter.event;
    }
    private preferredControllers = new Map<NotebookDocument, VSCodeNotebookController>();

    private get isLocalLaunch(): boolean {
        return isLocalLaunch(this.configuration);
    }
    private wasPythonInstalledWhenFetchingControllers?: boolean;
    private interactiveNoPythonController?: NoPythonKernelsNotebookController;
    private notebookNoPythonController?: NoPythonKernelsNotebookController;
    private handlerAddedForChangesToRemoteKernelUri?: boolean;
    private remoteRefreshedEmitter = new EventEmitter<LiveKernelConnectionMetadata[]>();
    constructor(
        @inject(IVSCodeNotebook) private readonly notebook: IVSCodeNotebook,
        @inject(IDisposableRegistry) private readonly disposables: IDisposableRegistry,
        @inject(IExtensions) private readonly extensions: IExtensions,
        @inject(ILocalKernelFinder) private readonly localKernelFinder: ILocalKernelFinder,
        @inject(IConfigurationService) private readonly configuration: IConfigurationService,
        @inject(INotebookProvider) private readonly notebookProvider: INotebookProvider,
        @inject(ICommandManager) private readonly commandManager: ICommandManager,
        @inject(IExtensionContext) private readonly context: IExtensionContext,
        @inject(IKernelProvider) private readonly kernelProvider: IKernelProvider,
        @inject(PreferredRemoteKernelIdProvider)
        private readonly preferredRemoteKernelIdProvider: PreferredRemoteKernelIdProvider,
        @inject(IRemoteKernelFinder) private readonly remoteKernelFinder: IRemoteKernelFinder,
        @inject(IPathUtils) private readonly pathUtils: IPathUtils,
        @inject(NotebookIPyWidgetCoordinator) private readonly widgetCoordinator: NotebookIPyWidgetCoordinator,
        @inject(NotebookCellLanguageService) private readonly languageService: NotebookCellLanguageService,
        @inject(IWorkspaceService) private readonly workspace: IWorkspaceService,
        @inject(IPythonExtensionChecker) private readonly extensionChecker: IPythonExtensionChecker,
        @inject(IDocumentManager) private readonly docManager: IDocumentManager,
        @inject(IPythonApiProvider) private readonly pythonApi: IPythonApiProvider,
        @inject(IInterpreterService) private readonly interpreters: IInterpreterService,
        @inject(IApplicationShell) private readonly appShell: IApplicationShell,
        @inject(KernelFilterService) private readonly kernelFilter: KernelFilterService,
        @inject(IBrowserService) private readonly browser: IBrowserService,
        @inject(JupyterServerSelector) private readonly jupyterServerSelector: JupyterServerSelector,
        @inject(IJupyterServerUriStorage) private readonly serverUriStorage: IJupyterServerUriStorage
    ) {
        this._onNotebookControllerSelected = new EventEmitter<{
            notebook: NotebookDocument;
            controller: VSCodeNotebookController;
        }>();
        this.disposables.push(this._onNotebookControllerSelected);
        this.disposables.push(this._onNotebookControllerSelectionChanged);
        this.kernelFilter.onDidChange(this.onDidChangeKernelFilter, this, this.disposables);
    }
    public async getActiveInterpreterOrDefaultController(
        notebookType: typeof JupyterNotebookView | typeof InteractiveWindowView,
        resource: Resource
    ): Promise<VSCodeNotebookController | undefined> {
        if (this.isLocalLaunch) {
            traceInfoIfCI('CreateActiveInterpreterController');
            return this.createActiveInterpreterController(notebookType, resource);
        } else {
            traceInfoIfCI('CreateDefaultRemoteController');
            return this.createDefaultRemoteController();
        }
    }

    get onNotebookControllerSelected() {
        return this._onNotebookControllerSelected.event;
    }
    public getSelectedNotebookController(notebook: NotebookDocument) {
        return this.selectedControllers.get(notebook.uri.toString());
    }

    public getPreferredNotebookController(notebook: NotebookDocument) {
        return this.preferredControllers.get(notebook);
    }

    public activate() {
        // Sign up for document either opening or closing
        this.notebook.onDidOpenNotebookDocument(this.onDidOpenNotebookDocument, this, this.disposables);
        // If the extension activates after installing Jupyter extension, then ensure we load controllers right now.
        this.notebook.notebookDocuments.forEach((notebook) => this.onDidOpenNotebookDocument(notebook).catch(noop));
        // Be aware of if we need to re-look for kernels on extension change
        this.extensions.onDidChange(this.onDidChangeExtensions, this, this.disposables);
    }

    // Function to expose currently registered controllers to test code only
    public registeredNotebookControllers(): VSCodeNotebookController[] {
        return Array.from(this.registeredControllers.values());
    }

    // Find all the notebook controllers that we have registered
    public async loadNotebookControllers(): Promise<void> {
        if (!this.controllersPromise) {
            const stopWatch = new StopWatch();

            // Fetch the list of kernels ignoring the cache.
            Promise.all([
                this.loadNotebookControllersImpl({
                    listLocalNonPythonKernels: true,
                    useCache: 'ignoreCache'
                }),
                this.loadNotebookControllersImpl({
                    listLocalNonPythonKernels: false,
                    useCache: 'ignoreCache'
                })
            ])
                .catch((ex) => console.error('Failed to fetch controllers without cache', ex))
                .finally(() => {
                    this._controllersLoaded = true;
                    let timer: NodeJS.Timeout | number | undefined;
                    this.interpreters.onDidChangeInterpreters(
                        () => {
                            if (timer) {
                                // eslint-disable-next-line @typescript-eslint/no-explicit-any
                                clearTimeout(timer as any);
                            }
                            timer = setTimeout(
                                () =>
                                    this.loadNotebookControllersImpl({
                                        listLocalNonPythonKernels: false,
                                        useCache: 'ignoreCache'
                                    }).catch((ex) =>
                                        console.error(
                                            'Failed to re-query python kernels after changes to list of interpreters',
                                            ex
                                        )
                                    ),
                                // This hacky solution should be removed in favor of https://github.com/microsoft/vscode-jupyter/issues/7583
                                // as a proper fix for https://github.com/microsoft/vscode-jupyter/issues/5319
                                1_000
                            );
                        },
                        this,
                        this.disposables
                    );
                });

            // Fetch kernel the fastest possible way (local kernels from cache but remote fetch latest).
            // Fetch the list of kernels from the cache (note: if there's nothing in the case, it will fallback to searching).
            // Fetching remote kernels cannot be done from cache.
            this.controllersPromise = Promise.all([
                this.loadNotebookControllersImpl({
                    listLocalNonPythonKernels: true,
                    useCache: 'useCache'
                }),
                this.loadNotebookControllersImpl({
                    listLocalNonPythonKernels: false,
                    useCache: 'useCache'
                }),
                this.loadNotebookControllersImpl({ listRemoteKernels: true })
            ])
                .then(() => noop())
                .catch((error) => {
                    traceError('Error loading notebook controllers', error);
                    throw error;
                })
                .finally(() => {
                    // Send telemetry related to fetching the kernel connections
                    sendKernelListTelemetry(
                        Uri.file('test.ipynb'), // Give a dummy ipynb value, we need this as its used in telemetry to determine the resource.
                        Array.from(this.registeredControllers.values()).map((item) => item.connection),
                        stopWatch
                    );

                    traceInfoIfCI(`Providing notebook controllers with length ${this.registeredControllers.size}.`);
                });
        }
        return this.controllersPromise;
    }

    public getOrCreateControllerForActiveInterpreter(
        pythonInterpreter: PythonEnvironment,
        notebookType: 'interactive' | 'jupyter-notebook'
    ): VSCodeNotebookController | undefined {
        // Ensure that the controller corresponding to the active interpreter
        // has been successfully created
        const spec = createInterpreterKernelSpec(pythonInterpreter);
        const result: PythonKernelConnectionMetadata = {
            kind: 'startUsingPythonInterpreter',
            kernelSpec: spec,
            interpreter: pythonInterpreter,
            id: getKernelId(spec, pythonInterpreter)
        };
        this.createNotebookControllers([result], notebookType === 'interactive');

        // Return the created controller
        return this.registeredNotebookControllers().find(
            (controller) =>
                // We register each of our kernels as two controllers
                // because controllers are currently per-notebookType. Find
                // the one for the notebookType we're interested in
                controller.controller.notebookType === notebookType &&
                controller.connection.kind === 'startUsingPythonInterpreter' &&
                // KernelConnectionMetadata.id should be the same as the one we just set up
                controller.connection.id === result.id
        );
    }

    private async createActiveInterpreterController(
        notebookType: typeof JupyterNotebookView | typeof InteractiveWindowView,
        resource: Resource
    ) {
        // Fetch the active interpreter and use the matching controller
        const api = await this.pythonApi.getApi();
        const activeInterpreter = await api.getActiveInterpreter(resource);

        if (!activeInterpreter) {
            traceWarning(`Unable to create a controller for ${notebookType} without an active interpreter.`);
            return;
        }
        traceInfo(`Creating controller for ${notebookType} with interpreter ${getDisplayPath(activeInterpreter.path)}`);
        return this.getOrCreateControllerForActiveInterpreter(activeInterpreter, notebookType);
    }
    private async createDefaultRemoteController() {
        // Get all remote kernels
        await this.loadNotebookControllers();
        const controllers = this.registeredNotebookControllers();
        if (controllers.length === 0) {
            traceError('No remote controllers');
            return;
        }

        // Find the default kernel `python` if we can find one
        // If not available, then return anything thats a python kernel
        let defaultPython3Kernel: VSCodeNotebookController | undefined;
        let defaultPythonKernel: VSCodeNotebookController | undefined;
        let defaultPythonLanguageKernel: VSCodeNotebookController | undefined;
        controllers.forEach((item) => {
            if (item.connection.kind !== 'startUsingRemoteKernelSpec') {
                return;
            }
            if (item.connection.kernelSpec.name === 'python') {
                defaultPythonKernel = item;
            } else if (item.connection.kernelSpec.name === 'python3') {
                defaultPython3Kernel = item;
            } else if (item.connection.kernelSpec.language === PYTHON_LANGUAGE) {
                defaultPythonLanguageKernel = item;
            }
        });

        return defaultPython3Kernel || defaultPythonKernel || defaultPythonLanguageKernel || controllers[0];
    }
    /**
     * Turn all our kernelConnections that we know about into registered NotebookControllers
     */
    private async loadNotebookControllersImpl(
        options:
            | { listLocalNonPythonKernels: boolean; useCache: 'useCache' | 'ignoreCache' }
            | { listRemoteKernels: boolean }
    ): Promise<void> {
        const cancelToken = new CancellationTokenSource();
        this.wasPythonInstalledWhenFetchingControllers = this.extensionChecker.isPythonExtensionInstalled;
        let connections: KernelConnectionMetadata[] = [];
        if ('listLocalNonPythonKernels' in options) {
            connections = await (options.listLocalNonPythonKernels
                ? this.localKernelFinder.listNonPythonKernels(cancelToken.token, options.useCache)
                : this.localKernelFinder.listKernels(undefined, cancelToken.token, options.useCache)
            ).catch((ex) => {
                traceError('Failed to get local kernel connections', ex);
                return [] as KernelConnectionMetadata[];
            });
        } else {
            connections = await this.getRemoteKernelConnectionMetadata(cancelToken.token);
        }

        // Filter the connections.
        connections = connections.filter((item) => !this.kernelFilter.isKernelHidden(item));

        // Now create the actual controllers from our connections
        this.createNotebookControllers(connections);

        // If we're listing Python kernels & there aren't any, then add a placeholder for `Python` which will prompt users to install python
        if ('listLocalNonPythonKernels' in options && !options.listLocalNonPythonKernels) {
            if (connections.some((item) => isPythonKernelConnection(item))) {
                this.removeNoPythonControllers();
            } else {
                this.registerNoPythonControllers();
            }
        }
    }
    private removeNoPythonControllers() {
        this.notebookNoPythonController?.dispose();
        this.interactiveNoPythonController?.dispose();

        this.notebookNoPythonController = undefined;
        this.interactiveNoPythonController = undefined;
    }
    private registerNoPythonControllers() {
        if (this.notebookNoPythonController) {
            return;
        }
        this.notebookNoPythonController = new NoPythonKernelsNotebookController(
            JupyterNotebookView,
            this.notebook,
            this.commandManager,
            this.disposables,
            this.extensionChecker,
            this.appShell
        );
        this.interactiveNoPythonController = new NoPythonKernelsNotebookController(
            InteractiveWindowView,
            this.notebook,
            this.commandManager,
            this.disposables,
            this.extensionChecker,
            this.appShell
        );
        this.disposables.push(this.interactiveNoPythonController);
        this.disposables.push(this.notebookNoPythonController);
    }
    private async onDidChangeExtensions() {
        if (!this.isLocalLaunch || !this.controllersPromise) {
            return;
        }
        // If we just installed the Python extension and we fetched the controllers, then fetch it again.
        if (!this.wasPythonInstalledWhenFetchingControllers && this.extensionChecker.isPythonExtensionInstalled) {
            this.controllersPromise = undefined;
            await this.loadNotebookControllers();
        }
    }
    private removeRemoteKernelControllers() {
        const remoteControllers = Array.from(this.registeredControllers.values()).filter(
            (item) => !isLocalConnection(item.connection)
        );
        remoteControllers.forEach((item) => {
            this.registeredControllers.delete(item.connection.id);
            item.dispose();
        });
    }
    private reloadControllersAfterChangingRemote() {
        if (this.handlerAddedForChangesToRemoteKernelUri) {
            return;
        }
        this.handlerAddedForChangesToRemoteKernelUri = true;
        let wasLocal = this.isLocalLaunch;
        const refreshRemoteKernels = async () => {
            if (this.isLocalLaunch) {
                this.removeRemoteKernelControllers();
                // Possible we started a new kernel or shutdown a kernel.
                // Hence no need to fetch kernels again.
                if (!wasLocal) {
                    void this.loadNotebookControllersImpl({
                        listRemoteKernels: true
                    });
                }
                wasLocal = true;
                return;
            }
            wasLocal = false;
<<<<<<< HEAD
            this.removeLocalKernelControllers();

            // Filter out the current list of live connections
            this.allKernelConnections = new Set(
                [...this.allKernelConnections].filter((k) => k.kind !== 'connectToLiveKernel')
            );

            // Create the new list of live connections.
            let connections = await this.getRemoteKernelConnectionMetadata(new CancellationTokenSource().token);

=======
            let connections = await this.getRemoteKernelConnectionMetadata(new CancellationTokenSource().token);
            const cancellation = new CancellationTokenSource();
            void this.updateRemoteConnections(cancellation.token, connections).finally(() => cancellation.dispose());
>>>>>>> 4b376823
            // Now create the actual controllers from our connections
            this.createNotebookControllers(connections);

            // Update connection time on those that are already registered (metadata needs to be changed)
            connections.forEach((k) => {
                const controller = this.registeredControllers.get(k.id);
                if (controller && k.kind === 'connectToLiveKernel') {
                    controller.updateMetadata(k);
                }
            });

            // Indicate a refresh of the remote connections
            this.remoteRefreshedEmitter.fire(
                [...this.allKernelConnections].filter(
                    (k) => k.kind === 'connectToLiveKernel'
                ) as LiveKernelConnectionMetadata[]
            );
        };
        this.serverUriStorage.onDidChangeUri(refreshRemoteKernels, this, this.disposables);
        this.kernelProvider.onDidStartKernel(refreshRemoteKernels, this, this.disposables);
        this.kernelProvider.onDidDisposeKernel(refreshRemoteKernels, this, this.disposables);
    }
    // When a document is opened we need to look for a preferred kernel for it
    private async onDidOpenNotebookDocument(document: NotebookDocument) {
        // Restrict to only our notebook documents
        if (
            (document.notebookType !== JupyterNotebookView && document.notebookType !== InteractiveWindowView) ||
            !this.workspace.isTrusted
        ) {
            return;
        }

        // Keep track of a token per document so that we can cancel the search if the doc is closed
        const preferredSearchToken = new CancellationTokenSource();
        const disposable = this.notebook.onDidCloseNotebookDocument(
            (e) => (e === document ? preferredSearchToken.cancel() : undefined),
            this,
            this.disposables
        );

        // Prep so that we can track the selected controller for this document
        traceInfoIfCI(`Clear controller mapping for ${getDisplayPath(document.uri)}`);
        const loadControllersPromise = this.loadNotebookControllers();
        if (!this.isLocalLaunch) {
            void loadControllersPromise.finally(() => {
                if (this.isLocalLaunch) {
                    return;
                }
                if (this.failedToFetchRemoteKernels) {
                    void this.appShell
                        .showErrorMessage(
                            DataScience.jupyterRemoteConnectFailedModalMessage(),
                            { modal: true },
                            DataScience.changeJupyterRemoteConnection(),
                            DataScience.showJupyterLogs()
                        )
                        .then((selection) => {
                            switch (selection) {
                                case DataScience.changeJupyterRemoteConnection():
                                    void this.jupyterServerSelector.selectJupyterURI(true, 'prompt');
                                    break;
                                case DataScience.showJupyterLogs():
                                    void this.commandManager.executeCommand('jupyter.viewOutput');
                                    break;
                            }
                        });
                }
            });
        }
        if (isPythonNotebook(getNotebookMetadata(document)) && this.extensionChecker.isPythonExtensionInstalled) {
            // If we know we're dealing with a Python notebook, load the active interpreter as a kernel asap.
            this.createActiveInterpreterController(JupyterNotebookView, document.uri).catch(noop);
        }

        try {
            let preferredConnection: KernelConnectionMetadata | undefined;
            // Don't attempt preferred kernel search for interactive window, but do make sure we
            // load all our controllers for interactive window
            if (document.notebookType === JupyterNotebookView) {
                this.reloadControllersAfterChangingRemote();
                if (
                    this.isLocalLaunch ||
                    this.localKernelFinder.findPreferredLocalKernelConnectionFromCache(getNotebookMetadata(document))
                ) {
                    preferredConnection = await this.localKernelFinder.findKernel(
                        document.uri,
                        getNotebookMetadata(document),
                        preferredSearchToken.token
                    );
                } else {
                    // For a remote connection check for new live kernel models before we find preferred
                    await this.updateRemoteConnections(preferredSearchToken.token);
                    const ui = new DisplayOptions(false);
                    try {
                        const connection = await this.notebookProvider.connect({
                            resource: document.uri,
                            ui,
                            localJupyter: false,
                            token: preferredSearchToken.token
                        });
                        preferredConnection = await this.remoteKernelFinder.findKernel(
                            document.uri,
                            connection,
                            getNotebookMetadata(document),
                            preferredSearchToken.token
                        );
                    } finally {
                        ui.dispose();
                    }
                }

                // If we found a preferred kernel, set the association on the NotebookController
                if (preferredSearchToken.token.isCancellationRequested) {
                    traceInfo('Find preferred kernel cancelled');
                    return;
                }
                if (!preferredConnection) {
                    traceInfoIfCI(
                        `PreferredConnection not found for NotebookDocument: ${getDisplayPath(document.uri)}`
                    );
                    return;
                }

                traceInfo(
                    `PreferredConnection: ${preferredConnection.id} found for NotebookDocument: ${getDisplayPath(
                        document.uri
                    )}`
                );
                const targetController = Array.from(this.registeredControllers.values()).find(
                    (value) => preferredConnection?.id === value.connection.id
                );
                // If the controller doesn't exist, then it means we're still loading them.
                // However we can create this one as we have all of the necessary info.
                if (!targetController) {
                    traceInfo(`Early registration of controller for Kernel connection ${preferredConnection.id}`);
                    this.createNotebookControllers([preferredConnection]);
                }
            } else {
                // Wait for our controllers to be loaded before we try to set a preferred on
                // can happen if a document is opened quick and we have not yet loaded our controllers
                await loadControllersPromise;
            }
            const targetController = Array.from(this.registeredControllers.values()).find(
                (value) => preferredConnection?.id === value.connection.id
            );

            if (targetController) {
                traceInfo(
                    `TargetController found ID: ${targetController.id} for document ${getDisplayPath(document.uri)}`
                );
                await targetController.updateNotebookAffinity(document, NotebookControllerAffinity.Preferred);

                // Save in our map so we can find it in test code.
                this.preferredControllers.set(document, targetController);
            } else {
                traceInfoIfCI(
                    `TargetController not found ID: ${preferredConnection?.id} for document ${getDisplayPath(
                        document.uri
                    )}`
                );
            }
        } catch (ex) {
            traceError('Failed to find & set preferred controllers', ex);
        } finally {
            disposable.dispose();
        }
    }
    private onDidChangeKernelFilter() {
        // Filter the connections.
        const connections = Array.from(this.allKernelConnections).filter(
            (item) => !this.kernelFilter.isKernelHidden(item)
        );

        // Try to re-create the missing controllers.
        this.createNotebookControllers(connections);

        // Go through all controllers that have been created and hide them.
        // Unless they are attached to an existing document.
        Array.from(this.registeredControllers.values()).forEach((item) => {
            // TODO: Don't hide controllers that are already associated with a notebook.
            // If we have a notebook opened and its using a kernel.
            // Else we end up killing the execution as well.
            if (this.kernelFilter.isKernelHidden(item.connection) && !this.isControllerAttachedToADocument(item)) {
                item.dispose();
            }
        });
    }
    private isControllerAttachedToADocument(controller: VSCodeNotebookController) {
        return this.notebook.notebookDocuments.some((doc) => controller.isAssociatedWithDocument(doc));
    }
    private createNotebookControllers(
        kernelConnections: KernelConnectionMetadata[],
        doNotHideInteractiveKernel?: boolean
    ) {
        // First sort our items by label
        const connectionsWithLabel = kernelConnections.map((value) => {
            return { connection: value, label: getDisplayNameOrNameOfKernelConnection(value) };
        });

        connectionsWithLabel.forEach((value) => {
            this.createNotebookController(value.connection, value.label, doNotHideInteractiveKernel);
        });
    }
    private createNotebookController(
        kernelConnection: KernelConnectionMetadata,
        label: string,
        doNotHideInteractiveKernel?: boolean
    ) {
        this.allKernelConnections.add(kernelConnection);
        try {
            // Create notebook selector
            [
                [kernelConnection.id, JupyterNotebookView],
                [`${kernelConnection.id} (Interactive)`, InteractiveWindowView]
            ]
                .filter(([id]) => !this.registeredControllers.has(id))
                .forEach(([id, viewType]) => {
                    let hideController = false;
                    if (kernelConnection.kind === 'connectToLiveKernel') {
                        if (viewType === InteractiveWindowView && doNotHideInteractiveKernel) {
                            hideController = false;
                        } else {
                            hideController = this.kernelFilter.isKernelHidden(kernelConnection);
                        }
                    }
                    if (hideController) {
                        return;
                    }

                    const controller = new VSCodeNotebookController(
                        kernelConnection,
                        id,
                        viewType,
                        label,
                        this.notebook,
                        this.commandManager,
                        this.kernelProvider,
                        this.preferredRemoteKernelIdProvider,
                        this.context,
                        this.pathUtils,
                        this.disposables,
                        this.languageService,
                        this.workspace,
                        this.configuration,
                        this.widgetCoordinator,
                        this.docManager,
                        this.appShell,
                        this.browser,
                        this.extensionChecker
                    );
                    // Hook up to if this NotebookController is selected or de-selected
                    controller.onNotebookControllerSelected(
                        this.handleOnNotebookControllerSelected,
                        this,
                        this.disposables
                    );
                    controller.onNotebookControllerSelectionChanged(
                        () => this._onNotebookControllerSelectionChanged.fire(),
                        this,
                        this.disposables
                    );
                    controller.onDidDispose(
                        () => {
                            this.registeredControllers.delete(controller.id);
                        },
                        this,
                        this.disposables
                    );
                    // We are disposing as documents are closed, but do this as well
                    this.disposables.push(controller);
                    this.registeredControllers.set(controller.id, controller);
                });
        } catch (ex) {
            // We know that this fails when we have xeus kernels installed (untill that's resolved thats one instance when we can have duplicates).
            sendTelemetryEvent(
                Telemetry.FailedToCreateNotebookController,
                undefined,
                { kind: kernelConnection.kind },
                // eslint-disable-next-line @typescript-eslint/no-explicit-any
                ex as any,
                true
            );
            traceError(`Failed to create notebook controller for ${kernelConnection.id}`, ex);
        }
    }
    // A new NotebookController has been selected, find the associated notebook document and update it
    private async handleOnNotebookControllerSelected(event: {
        notebook: NotebookDocument;
        controller: VSCodeNotebookController;
    }) {
        traceInfoIfCI(`Controller ${event.controller?.id} selected`);
        this.selectedControllers.set(event.notebook.uri.toString(), event.controller);
        // Now notify out that we have updated a notebooks controller
        this._onNotebookControllerSelected.fire(event);
    }

    private async getRemoteKernelConnectionMetadata(token: CancellationToken): Promise<KernelConnectionMetadata[]> {
        const ui = new DisplayOptions(false);
        try {
            const connection = await this.notebookProvider.connect({
                resource: undefined,
                ui,
                localJupyter: false,
                token
            });

            const kernels = await this.remoteKernelFinder.listKernels(undefined, connection, token);
            this.failedToFetchRemoteKernels = false;
            return kernels;
        } catch (ex) {
            this.failedToFetchRemoteKernels = true;
            traceError('Failed to get remote kernel connections', ex);
            return [] as KernelConnectionMetadata[];
        } finally {
            ui.dispose();
        }
    }

    // Update any new or removed kernel connections, LiveKernelModels might be added or removed
    // during remote connections
    private async updateRemoteConnections(cancelToken: CancellationToken, connections?: KernelConnectionMetadata[]) {
        traceInfoIfCI('Updating remote connections');
        // Don't update until initial load is done
        await this.loadNotebookControllers();

        // We've connected and done the initial fetch, so this is speedy
        connections = connections || (await this.getRemoteKernelConnectionMetadata(cancelToken));
        traceInfoIfCI(`Current remote connections, ${JSON.stringify(connections)}`);
        if (cancelToken.isCancellationRequested || !connections) {
            // Bail out on making the controllers if we are cancelling
            traceInfo('Cancelled loading notebook controllers');
            return [];
        }
        // Update total number of connection & the like for existing controllers.
        connections.forEach((connection) => {
            const controller = this.registeredControllers.get(connection.id);
            if (controller && connection.kind === 'connectToLiveKernel') {
                controller.updateRemoteKernelDetails(connection);
            }
        });

        // Look for any connections that are not registered already as controllers
        const missingConnections = connections.filter((connection) => {
            return !this.registeredControllers.has(connection.id);
        });

        // Look for any controllers that we have disposed
        const disposedControllers = Array.from(this.registeredControllers.values())
            .filter((controller) => !isLocalConnection(controller.connection))
            .filter((controller) => {
                return !connections!.some((connection) => {
                    return connection.id === controller.connection.id;
                });
            });

        // If we have any new connections, register them
        if (missingConnections.length > 0) {
            const connectionsWithLabel = missingConnections.map((value) => {
                return { connection: value, label: getDisplayNameOrNameOfKernelConnection(value) };
            });

            connectionsWithLabel.forEach((value) => {
                this.createNotebookController(value.connection, value.label);
            });
        }

        // If we have any out of date connections, dispose of them
        disposedControllers.forEach((controller) => {
            this.registeredControllers.delete(controller.id);
            traceInfoIfCI(`Disposing controller ${controller.id}`);
            controller.dispose();
        });
    }
}<|MERGE_RESOLUTION|>--- conflicted
+++ resolved
@@ -435,32 +435,15 @@
                 return;
             }
             wasLocal = false;
-<<<<<<< HEAD
-            this.removeLocalKernelControllers();
 
             // Filter out the current list of live connections
             this.allKernelConnections = new Set(
                 [...this.allKernelConnections].filter((k) => k.kind !== 'connectToLiveKernel')
             );
 
-            // Create the new list of live connections.
-            let connections = await this.getRemoteKernelConnectionMetadata(new CancellationTokenSource().token);
-
-=======
-            let connections = await this.getRemoteKernelConnectionMetadata(new CancellationTokenSource().token);
             const cancellation = new CancellationTokenSource();
+            let connections = await this.getRemoteKernelConnectionMetadata(cancellation.token);
             void this.updateRemoteConnections(cancellation.token, connections).finally(() => cancellation.dispose());
->>>>>>> 4b376823
-            // Now create the actual controllers from our connections
-            this.createNotebookControllers(connections);
-
-            // Update connection time on those that are already registered (metadata needs to be changed)
-            connections.forEach((k) => {
-                const controller = this.registeredControllers.get(k.id);
-                if (controller && k.kind === 'connectToLiveKernel') {
-                    controller.updateMetadata(k);
-                }
-            });
 
             // Indicate a refresh of the remote connections
             this.remoteRefreshedEmitter.fire(
