--- conflicted
+++ resolved
@@ -2,14 +2,9 @@
 // Licensed under the MIT License.
 
 import { anything, instance, mock, verify, when } from 'ts-mockito';
-<<<<<<< HEAD
+import { IVSCodeNotebook } from '../../../client/common/application/types';
 import { JupyterSettings } from '../../../client/common/configSettings';
 import { IConfigurationService, IExperimentsManager, IWatchableJupyterSettings } from '../../../client/common/types';
-=======
-import { IVSCodeNotebook } from '../../../client/common/application/types';
-import { PythonSettings } from '../../../client/common/configSettings';
-import { IConfigurationService, IExperimentsManager, IPythonSettings } from '../../../client/common/types';
->>>>>>> 7c9e6bfc
 import { KernelDaemonPool } from '../../../client/datascience/kernel-launcher/kernelDaemonPool';
 import { KernelDaemonPreWarmer } from '../../../client/datascience/kernel-launcher/kernelDaemonPreWarmer';
 import {
@@ -28,12 +23,8 @@
     let rawNotebookSupported: IRawNotebookSupportedService;
     let configService: IConfigurationService;
     let daemonPool: KernelDaemonPool;
-<<<<<<< HEAD
     let settings: IWatchableJupyterSettings;
-=======
-    let settings: IPythonSettings;
     let vscodeNotebook: IVSCodeNotebook;
->>>>>>> 7c9e6bfc
     setup(() => {
         notebookEditorProvider = mock<INotebookEditorProvider>();
         interactiveProvider = mock<IInteractiveWindowProvider>();
