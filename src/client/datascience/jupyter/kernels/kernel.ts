--- conflicted
+++ resolved
@@ -420,13 +420,8 @@
 
         try {
             const info = await this.notebook.requestKernelInfo();
-<<<<<<< HEAD
             this._info = info?.content;
-            traceInfoIf(isCI, 'Step N1');
-=======
-            this._info = info.content;
             traceInfoIfCI('Step N1');
->>>>>>> 630af69e
             this.addSysInfoForInteractive(reason, notebookDocument, placeholderCellPromise);
             traceInfoIfCI('Step N2');
         } catch (ex) {
