--- conflicted
+++ resolved
@@ -127,14 +127,10 @@
         this.commands.set(DataWranglerCommands.NormalizeColumn, this.normalizeColumn.bind(this));
         this.commands.set(DataWranglerCommands.FillNa, this.fillNa.bind(this));
         this.commands.set(DataWranglerCommands.GetHistoryItem, this.getHistoryItem.bind(this));
-<<<<<<< HEAD
         this.commands.set(DataWranglerCommands.CoerceColumn, this.coerceColumn.bind(this));
         this.commands.set(DataWranglerCommands.ReplaceAllColumn, this.replaceAllColumn.bind(this));
         this.commands.set(DataWranglerCommands.RemoveHistoryItem, this.removeHistoryItem.bind(this));
-=======
-        this.commands.set(DataWranglerCommands.PyplotHistogram, this.plotHistogram.bind(this));
         this.commands.set(DataWranglerCommands.ExportToCsv, this.exportToCsv.bind(this));
->>>>>>> a062be34
     }
 
     public async showData(
