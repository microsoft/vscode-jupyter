--- conflicted
+++ resolved
@@ -77,10 +77,7 @@
         }
     }
     if (!env.executable.uri) {
-<<<<<<< HEAD
-=======
         console.error(`Python environment ${env.id} excluded as Uri is undefined`);
->>>>>>> 7d63d423
         return;
     }
 
