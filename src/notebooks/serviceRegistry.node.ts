--- conflicted
+++ resolved
@@ -25,13 +25,10 @@
 import { RemoteKernelControllerWatcher } from './controllers/remoteKernelControllerWatcher';
 import { ITracebackFormatter } from '../kernels/types';
 import { NotebookTracebackFormatter } from './outputs/tracebackFormatter';
-<<<<<<< HEAD
 import { IJupyterDebugService } from '../kernels/debugger/types';
 import { Identifiers } from '../platform/common/constants';
 import { JupyterDebugService } from './debugger/jupyterDebugService.node';
-=======
 import { NotebookIPyWidgetCoordinator } from './controllers/notebookIPyWidgetCoordinator';
->>>>>>> cb7c2f36
 
 export function registerTypes(serviceManager: IServiceManager) {
     serviceManager.addSingleton<IExtensionSingleActivationService>(IExtensionSingleActivationService, RemoteSwitcher);
@@ -75,17 +72,14 @@
         RemoteKernelControllerWatcher
     );
     serviceManager.addSingleton<ITracebackFormatter>(ITracebackFormatter, NotebookTracebackFormatter);
-<<<<<<< HEAD
     serviceManager.addSingleton<IJupyterDebugService>(
         IJupyterDebugService,
         JupyterDebugService,
         Identifiers.RUN_BY_LINE_DEBUGSERVICE
     );
-=======
     serviceManager.addSingleton<NotebookIPyWidgetCoordinator>(
         NotebookIPyWidgetCoordinator,
         NotebookIPyWidgetCoordinator
     );
     serviceManager.addBinding(NotebookIPyWidgetCoordinator, IExtensionSyncActivationService);
->>>>>>> cb7c2f36
 }