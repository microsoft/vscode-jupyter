// Copyright (c) Microsoft Corporation.
// Licensed under the MIT License.

'use strict';

import * as vscode from 'vscode';
import * as nls from 'vscode-nls';
import { getOSType, OSType } from './platform';

// This is configuring vscode-nls and saying "I'm bundling translations with webpack and I am not a part of language packs (aka standalone)".
nls.config({ messageFormat: nls.MessageFormat.bundle, bundleFormat: nls.BundleFormat.standalone });

let localize = nls.loadMessageBundle();

// Embed all known translations so we can use them on the web too
const packageBaseNlsJson = require('../../../../package.nls.json');

// eslint-disable-next-line @typescript-eslint/no-explicit-any
const packageNlsJsons: Record<string, any> = {
    en: require('../../../../package.nls.json'),
    it: require('../../../../package.nls.it.json'),
    nl: require('../../../../package.nls.nl.json'),
    pl: require('../../../../package.nls.pl.json'),
    ru: require('../../../../package.nls.ru.json'),
    'zh-cn': require('../../../../package.nls.zh-cn.json'),
    'zh-tw': require('../../../../package.nls.zh-tw.json')
};

// TODO: Once vscode-nls supports the web environment, we should:
// - Remove this function and the conditional afterwards that uses `osType`.
// - Change the signature of the localize properties in this file to not be functions but constants.
//   - Instead of `Common.bannerLabelYes()`, make them `Common.bannerLabelYes`.
export function localizeReplacement(key: string | nls.LocalizeInfo, defaultValue: string): string {
    if (typeof key !== 'string') {
        key = key.key;
    }
    return getString(key as string, defaultValue);
}
const osType = getOSType();
if (osType === OSType.Unknown) {
    localize = localizeReplacement;
} else {
    // Python should never be localized, so it should always be equal to Python,
    // unless there's an error in localization.
    let localizeTest = localize('test', 'Python');
    if (localizeTest !== 'Python') {
        localize = localizeReplacement;
    }
}

// External callers of localize use these tables to retrieve localized values.

export namespace Common {
    export const jupyter = () => localize('Common.jupyter', 'Jupyter');
    export const bannerLabelYes = () => localize('Common.bannerLabelYes', 'Yes');
    export const bannerLabelNo = () => localize('Common.bannerLabelNo', 'No');
    export const yesPlease = () => localize('Common.yesPlease', 'Yes, please');
    export const canceled = () => localize('Common.canceled', 'Canceled');
    export const cancel = () => localize('Common.cancel', 'Cancel');
    export const ok = () => localize('Common.ok', 'Ok');
    export const refresh = () => localize('Common.refresh', 'Refresh');
    export const refreshing = () => localize('Common.refreshing', 'Refreshing...');
    export const download = () => localize('Common.download', 'Download');
    export const gotIt = () => localize('Common.gotIt', 'Got it!');
    export const install = () => localize('Common.install', 'Install');
    export const loadingExtension = () => localize('Common.loadingExtension', 'Jupyter Extension loading...');
    export const handleExtensionActivationError = () =>
        localize(
            'Common.handleExtensionActivationError',
            "Extension activation failed, run the 'Developer: Toggle Developer Tools' command for more information."
        );
    export const openOutputPanel = () => localize('Common.openOutputPanel', 'Show output');
    export const noIWillDoItLater = () => localize('Common.noIWillDoItLater', 'No, I will do it later');
    export const notNow = () => localize('Common.notNow', 'Not now');
    export const doNotShowAgain = () => localize('Common.doNotShowAgain', 'Do not show again');
    export const reload = () => localize('Common.reload', 'Reload');
    export const moreInfo = () => localize('Common.moreInfo', 'More Info');
    export const learnMore = () => localize('Common.learnMore', 'Learn more');
    export const and = () => localize('Common.and', 'and');
    export const reportThisIssue = () => localize('Common.reportThisIssue', 'Report this issue');
    export const clickHereForMoreInfoWithHtml = () =>
        localize('Common.clickHereForMoreInfoWithHtml', "Click <a href='{0}'>here</a> for more info.");
}

export namespace CommonSurvey {
    export const remindMeLaterLabel = () => localize('CommonSurvey.remindMeLaterLabel', 'Remind me later');
    export const yesLabel = () => localize('CommonSurvey.yesLabel', 'Yes, take survey now');
    export const noLabel = () => localize('CommonSurvey.noLabel', 'No, thanks');
}

export namespace Http {
    export const downloadingFile = () => localize('downloading.file', 'Downloading {0}...');
    export const downloadingFileProgress = () => localize('downloading.file.progress', '{0}{1} of {2} KB ({3}%)');
}
export namespace Experiments {
    export const inGroup = () => localize('Experiments.inGroup', "User belongs to experiment group '{0}'");
}
export namespace OutputChannelNames {
    export const jupyter = () => localize('OutputChannelNames.jupyter', 'Jupyter');
}

export namespace GitHubIssue {
    export const failure = () =>
        localize(
            {
                key: 'GitHubIssue.Failure',
                comment: ['{Locked="Issue"']
            },
            'We encountered an error while submitting your GitHub Issue. Would you still like to report an issue?'
        );
    export const copyContentToClipboardAndOpenIssue = () =>
        localize('GitHubIssue.copyToClipboardAndOpenIssue', 'Yes, copy content to clipboard and open issue');
    export const askForIssueTitle = () =>
        localize('GitHubIssue.askForIssueTitle', 'Please provide a descriptive title summarizing your issue.');
    export const titlePlaceholder = () =>
        localize(
            { key: 'GitHubIssue.titlePlaceholder', comment: ['{Locked="kernel"}'] },
            'E.g.: Unable to start a local kernel session'
        );
    export const pleaseFillThisOut = () =>
        localize(
            'GitHubIssue.pleaseFillThisOut',
            'Please fill this section out and delete this comment before submitting an issue!'
        );
    export const missingFields = () =>
        localize(
            { key: 'GitHubIssue.missingFields', comment: ['{Locked="Issue"}'] },
            'Please provide details of the issue you encountered before clicking Submit GitHub Issue.'
        );
}

export namespace Logging {
    export const currentWorkingDirectory = () => 'cwd:';
    export const warnUserAboutDebugLoggingSetting = () =>
        localize(
            'Logging.WarnUserAboutDebugLoggingSetting',
            'You have enabled debug logging for the Jupyter Extension, which will continue to write logs to disk. Would you like to turn debug logging off?'
        );
    export const bannerYesTurnOffDebugLogging = () =>
        localize('Logging.YesTurnOffDebugLogging', 'Yes, turn off debug logging');
    export const NoResponse = () => localize('Logging.NoResponse', 'No');
    export const NoAndDontAskAgain = () => localize('Logging.NoAndDontAskAgain', "No, and don't ask again");
}

export namespace InteractiveShiftEnterBanner {
    export const bannerMessage = () =>
        localize(
            'InteractiveShiftEnterBanner.bannerMessage',
            'Would you like shift-enter to send code to the new Interactive Window experience?'
        );
}

export namespace InsidersNativeNotebooksSurveyBanner {
    export const bannerMessage = () =>
        localize(
            'InsidersNativeNotebooksSurveyBanner.bannerMessage',
            'Can you please take a minute to tell us about your notebooks experience in VS Code?'
        );
}

export namespace DataScienceSurveyBanner {
    export const bannerMessage = () =>
        localize(
            'DataScienceSurveyBanner.bannerMessage',
            'Can you please take 2 minutes to tell us how the Python Data Science features are working for you?'
        );
    export const bannerLabelYes = () => localize('DataScienceSurveyBanner.bannerLabelYes', 'Yes, take survey now');
    export const bannerLabelNo = () => localize('DataScienceSurveyBanner.bannerLabelNo', 'No, thanks');
}
export namespace DataScienceRendererExtension {
    export const installingExtension = () =>
        localize(
            {
                key: 'DataScienceRendererExtension.installingExtension',
                comment: ['{Locked="Notebook Renderers"}']
            },
            'Installing Notebook Renderers extension... '
        );
    export const installationCompleteMessage = () =>
        localize(
            {
                key: 'DataScienceRendererExtension.installationCompleteMessage',
                comment: ['{Locked="Notebook Renderers"}']
            },
            'complete.'
        );
    export const startingDownloadOutputMessage = () =>
        localize(
            {
                key: 'DataScienceRendererExtension.startingDownloadOutputMessage',
                comment: ['{Locked="Notebook Renderers"}']
            },
            'Starting download of Notebook Renderers extension.'
        );
    export const downloadingMessage = () =>
        localize(
            {
                key: 'DataScienceRendererExtension.downloadingMessage',
                comment: ['{Locked="Notebook Renderers"}']
            },
            'Downloading Notebook Renderers Extension... '
        );
    export const downloadCompletedOutputMessage = () =>
        localize(
            {
                key: 'DataScienceRendererExtension.downloadCompletedOutputMessage',
                comment: ['{Locked="Notebook Renderers"}']
            },
            'Notebook Renderers extension download complete.'
        );
}
export namespace ExtensionSurveyBanner {
    export const bannerMessage = () =>
        localize(
            'ExtensionSurveyBanner.bannerMessage',
            'Can you please take 2 minutes to tell us how the Python Extension is working for you?'
        );
    export const bannerLabelYes = () => localize('ExtensionSurveyBanner.bannerLabelYes', 'Yes, take survey now');
    export const bannerLabelNo = () => localize('ExtensionSurveyBanner.bannerLabelNo', 'No, thanks');
    export const maybeLater = () => localize('ExtensionSurveyBanner.maybeLater', 'Maybe later');
}

export namespace DataScience {
    export const installingModule = () => localize('products.installingModule', 'Installing {0}');
    export const warnWhenSelectingKernelWithUnSupportedPythonVersion = () =>
        localize(
            { key: 'DataScience.warnWhenSelectingKernelWithUnSupportedPythonVersion', comment: ['{Locked="kernel"}'] },
            'The version of Python associated with the selected kernel is no longer supported. Please consider selecting a different kernel.'
        );
    export const pythonExtensionRequiredToRunNotebook = () =>
        localize(
            'DataScience.pythonExtensionRequiredToRunNotebook',
            'Python Extension required to run Python notebooks.'
        );
    export const installingPythonExtension = () =>
        localize('DataScience.installingPythonExtension', 'Installing Python extension and locating kernels.');
    export const customizeLayout = () => localize('DataScience.customizeLayout', 'Customize Layout');
    export const pythonExtensionRequired = () =>
        localize(
            'DataScience.pythonExtensionRequired',
            'The Python Extension is required to perform that task. Click Yes to open Python Extension installation page.'
        );

    export const pythonExtensionInstalled = () =>
        localize(
            'DataScience.pythonInstalledReloadPromptMessage',
            'Python Extension is now installed. Some features might not be available until a notebook or interactive window session is restarted.'
        );
    export const unknownServerUri = () =>
        localize(
            'DataScience.unknownServerUri',
            'Server URL cannot be used. Did you uninstall an extension that provided a Jupyter server connection?'
        );
    export const uriProviderDescriptionFormat = () =>
        localize('DataScience.uriProviderDescriptionFormat', '{0} (From {1} extension)');
    export const unknownPackage = () => localize('DataScience.unknownPackage', 'unknown');
    export const interactiveWindowTitle = () => localize('DataScience.interactiveWindowTitle', 'Interactive');
    export const interactiveWindowTitleFormat = () =>
        localize('DataScience.interactiveWindowTitleFormat', 'Interactive - {0}');

    export const interactiveWindowModeBannerTitle = () =>
        localize(
            {
                key: 'DataScience.interactiveWindowModeBannerTitle',
                comment: ["{Locked='command:workbench.action.openSettings?%5B%22jupyter.interactiveWindowMode%22%5D'}"]
            },
            'Do you want to open a new Interactive Window for this file? [More Information](command:workbench.action.openSettings?%5B%22jupyter.interactiveWindowMode%22%5D).'
        );

    export const interactiveWindowModeBannerSwitchYes = () =>
        localize('DataScience.interactiveWindowModeBannerSwitchYes', 'Yes');
    export const interactiveWindowModeBannerSwitchAlways = () =>
        localize('DataScience.interactiveWindowModeBannerSwitchAlways', 'Always');
    export const interactiveWindowModeBannerSwitchNo = () =>
        localize('DataScience.interactiveWindowModeBannerSwitchNo', 'No');

    export const dataExplorerTitle = () => localize('DataScience.dataExplorerTitle', 'Data Viewer');
    export const badWebPanelFormatString = () =>
        localize(
            {
                key: 'DataScience.badWebPanelFormatString',
                comment: ['{RegEx=">[^<]*<"}', 'Only translate the text within the HTML tags']
            },
            '<html><body><h1>{0} is not a valid file name</h1></body></html>'
        );
    export const checkingIfImportIsSupported = () =>
        localize(
            { key: 'DataScience.checkingIfImportIsSupported', comment: ['{Locked="import"}'] },
            'Checking if "import" is supported'
        );
    export const installingMissingDependencies = () =>
        localize('DataScience.installingMissingDependencies', 'Installing missing dependencies');
    export const validatingKernelDependencies = () =>
        localize(
            { key: 'DataScience.validatingKernelDependencies', comment: ['{Locked="kernel"}'] },
            'Validating kernel dependencies'
        );
    export const performingExport = () => localize('DataScience.performingExport', 'Performing Export');
    export const convertingToPDF = () => localize('DataScience.convertingToPDF', 'Converting to PDF');
    export const exportNotebookToPython = () =>
        localize(
            { key: 'DataScience.exportNotebookToPython', comment: ['{Locked="Notebook"}'] },
            'Exporting Notebook to Python'
        );
    export const sessionDisposed = () =>
        localize('DataScience.sessionDisposed', 'Cannot execute code, session has been disposed.');
    export const passwordFailure = () =>
        localize(
            'DataScience.passwordFailure',
            'Failed to connect to password protected server. Check that password is correct.'
        );
    export const rawKernelProcessNotStarted = () =>
        localize(
            { key: 'DataScience.rawKernelProcessNotStarted', comment: ['{Locked="kernel"}'] },
            'Raw kernel process was not able to start.'
        );
    export const rawKernelProcessExitBeforeConnect = () =>
        localize(
            { key: 'DataScience.rawKernelProcessExitBeforeConnect', comment: ['{Locked="kernel"}'] },
            'Raw kernel process exited before connecting.'
        );
    export const unknownMimeTypeFormat = () =>
        localize('DataScience.unknownMimeTypeFormat', 'MIME type {0} is not currently supported');
    export const exportDialogTitle = () =>
        localize(
            { key: 'DataScience.exportDialogTitle', comment: ['{Locked="Notebook"}'] },
            'Export to Jupyter Notebook'
        );
    export const exportDialogFilter = () =>
        localize({ key: 'DataScience.exportDialogFilter', comment: ['{Locked="Notebooks"}'] }, 'Jupyter Notebooks');
    export const exportDialogComplete = () => localize('DataScience.exportDialogComplete', 'Notebook written to {0}');
    export const exportDialogFailed = () =>
        localize('DataScience.exportDialogFailed', 'Failed to export notebook. {0}');
    export const exportOpenQuestion1 = () => localize('DataScience.exportOpenQuestion1', 'Open in editor');
    export const runCellLensCommandTitle = () => localize('jupyter.command.jupyter.runcell.title', 'Run Cell');
    export const importDialogTitle = () =>
        localize({ key: 'DataScience.importDialogTitle', comment: ['{Locked="Notebook"}'] }, 'Import Jupyter Notebook');
    export const importDialogFilter = () => 'Jupyter Notebooks';
    export const notebookCheckForImportTitle = () =>
        localize(
            { key: 'DataScience.notebookCheckForImportTitle', comment: ['{Locked="Notebook"}'] },
            'Do you want to import the Jupyter Notebook into Python code?'
        );
    export const notebookCheckForImportYes = () => localize('DataScience.notebookCheckForImportYes', 'Import');
    export const notebookCheckForImportNo = () => localize('DataScience.notebookCheckForImportNo', 'Later');
    export const notebookCheckForImportDontAskAgain = () =>
        localize('DataScience.notebookCheckForImportDontAskAgain', "Don't Ask Again");
    export const libraryNotInstalled = () =>
        localize('DataScience.libraryNotInstalled', 'Data Science library {0} is not installed. Install?');
    export const libraryNotInstalledCorrectlyOrOutdated = () =>
        localize(
            'DataScience.libraryNotInstalledCorrectlyOrOutdated',
            'Data Science library {0} is not installed correctly or outdated. Re-Install?'
        );
    export const couldNotInstallLibrary = () =>
        localize(
            'DataScience.couldNotInstallLibrary',
            'Could not install {0} package. If pip is not available, please use the package manager of your choice to manually install this library into your Python environment.'
        );
    export const libraryRequiredToLaunchJupyterNotInstalled = () =>
        localize('DataScience.libraryRequiredToLaunchJupyterNotInstalled', 'Running cells requires {0} package.');
    export const librariesRequiredToLaunchJupyterNotInstalled = () =>
        localize('DataScience.librariesRequiredToLaunchJupyterNotInstalled', 'Running cells requires {0} package.');
    export const libraryRequiredToLaunchJupyterNotInstalledInterpreter = () =>
        localize(
            'DataScience.libraryRequiredToLaunchJupyterNotInstalledInterpreter',
            "Running cells with '{0}' requires the {1} package."
        );
    export const libraryRequiredToLaunchJupyterKernelNotInstalledInterpreter = () =>
        localize(
            'DataScience.libraryRequiredToLaunchJupyterKernelNotInstalledInterpreter',
            "Running cells with '{0}' requires the {1} package."
        );
    export const libraryRequiredToLaunchJupyterKernelNotInstalledInterpreterAndRequiresUpdate = () =>
        localize(
            'DataScience.libraryRequiredToLaunchJupyterKernelNotInstalledInterpreterAndRequiresUpdate',
            "Running cells with '{0}' requires the {1} package to be installed or requires an update."
        );
    export const librariesRequiredToLaunchJupyterNotInstalledInterpreter = () =>
        localize(
            'DataScience.librariesRequiredToLaunchJupyterNotInstalledInterpreter',
            "Running cells with '{0}' requires the {1} package."
        );
    export const installPackageInstructions = () =>
        localize(
            'DataScience.installPackageInstructions',
            "Run the following command to install '{0}' into the Python environment. \nCommand: '{1}'"
        );
    export const selectJupyterInterpreter = () =>
        localize('DataScience.selectJupyterInterpreter', 'Select an Interpreter to start Jupyter');
    export const jupyterInstall = () => localize('DataScience.jupyterInstall', 'Install');
    export const currentlySelectedJupyterInterpreterForPlaceholder = () =>
        localize('DataScience.currentlySelectedJupyterInterpreterForPlaceholder', 'current: {0}');
    export const jupyterNotSupported = () =>
        localize(
            'DataScience.jupyterNotSupported',
            'Jupyter cannot be started. Error attempting to locate Jupyter: {0}'
        );
    export const jupyterNotSupportedBecauseOfEnvironment = () =>
        localize(
            'DataScience.jupyterNotSupportedBecauseOfEnvironment',
            'Activating {0} to run Jupyter failed with {1}'
        );
    export const jupyterNbConvertNotSupported = () =>
        localize('DataScience.jupyterNbConvertNotSupported', 'Jupyter nbconvert is not installed');
    export const jupyterLaunchTimedOut = () =>
        localize('DataScience.jupyterLaunchTimedOut', 'The Jupyter notebook server failed to launch in time');
    export const jupyterLaunchNoURL = () =>
        localize('DataScience.jupyterLaunchNoURL', 'Failed to find the URL of the launched Jupyter notebook server');
    export const jupyterSelfCertFail = () =>
        localize(
            'DataScience.jupyterSelfCertFail',
            'The security certificate used by server {0} was not issued by a trusted certificate authority.\r\nThis may indicate an attempt to steal your information.\r\nDo you want to enable the Allow Unauthorized Remote Connection setting for this workspace to allow you to connect?'
        );
    export const jupyterExpiredCertFail = () =>
        localize(
            'DataScience.jupyterExpiredCertFail',
            'The security certificate used by server {0} has expired.\r\nThis may indicate an attempt to steal your information.\r\nDo you want to enable the Allow Unauthorized Remote Connection setting for this workspace to allow you to connect?'
        );
    export const jupyterSelfCertFailErrorMessageOnly = () =>
        localize(
            'DataScience.jupyterSelfCertFailErrorMessageOnly',
            'The security certificate used by server was not issued by a trusted certificate authority.\r\nThis may indicate an attempt to steal your information.'
        );
    export const jupyterSelfCertExpiredErrorMessageOnly = () =>
        localize(
            'DataScience.jupyterSelfCertExpiredErrorMessageOnly',
            'The security certificate used by server has expired.\r\nThis may indicate an attempt to steal your information.'
        );
    export const jupyterSelfCertEnable = () => localize('DataScience.jupyterSelfCertEnable', 'Yes, connect anyways');
    export const jupyterSelfCertClose = () => localize('DataScience.jupyterSelfCertClose', 'No, close the connection');
    export const pythonInteractiveHelpLink = () =>
        localize(
            'DataScience.pythonInteractiveHelpLink',
            'See <https://aka.ms/pyaiinstall> for help on installing Jupyter.'
        );
    export const markdownHelpInstallingMissingDependencies = () =>
        localize(
            'DataScience.markdownHelpInstallingMissingDependencies',
            'See <https://aka.ms/pyaiinstall> for help on installing Jupyter and related dependencies.'
        );
    export const importingFormat = () => localize('DataScience.importingFormat', 'Importing {0}');
    export const startingJupyter = () => localize('DataScience.startingJupyter', 'Starting Jupyter server');
    export const connectingToKernel = () =>
        localize(
            { key: 'DataScience.connectingToKernel', comment: ['{Locked="kernel"}'] },
            'Connecting to kernel: {0}'
        );
    export const connectedToKernel = () => localize('DataScience.connectedToKernel', 'Connected.');
    export const connectingToJupyter = () =>
        localize('DataScience.connectingToJupyter', 'Connecting to Jupyter server');
    export const exportingFormat = () => localize('DataScience.exportingFormat', 'Exporting {0}');
    export const runAllCellsLensCommandTitle = () =>
        localize('jupyter.command.jupyter.runallcells.title', 'Run All Cells');
    export const runAllCellsAboveLensCommandTitle = () =>
        localize('jupyter.command.jupyter.runallcellsabove.title', 'Run Above');
    export const runCellAndAllBelowLensCommandTitle = () =>
        localize('jupyter.command.jupyter.runcellandallbelow.title', 'Run Below');

    export const restartKernelMessage = () =>
        localize(
            { key: 'DataScience.restartKernelMessage', comment: ['{Locked="kernel"}'] },
            'Do you want to restart the Jupyter kernel? All variables will be lost.'
        );
    export const restartKernelMessageYes = () => localize('DataScience.restartKernelMessageYes', 'Restart');
    export const restartKernelMessageDontAskAgain = () =>
        localize('DataScience.restartKernelMessageDontAskAgain', "Don't Ask Again");
    export const automaticallyReconnectingToAKernelProgressMessage = () =>
        localize('DataScience.automaticallyReconnectingToAKernelProgressMessage', 'Reconnecting to the kernel {0}');
    export const restartingKernelStatus = () => localize('DataScience.restartingKernelStatus', 'Restarting Kernel {0}');
    export const restartingKernelFailed = () =>
        localize(
            'DataScience.restartingKernelFailed',
            'Kernel restart failed. Jupyter server is hung. Please reload VS Code.'
        );
    export const interruptingKernelFailed = () =>
        localize(
            'DataScience.interruptingKernelFailed',
            'Kernel interrupt failed. Jupyter server is hung. Please reload VS Code.'
        );
    export const sessionStartFailedWithKernel = () =>
        localize(
            {
                key: 'DataScience.sessionStartFailedWithKernel',
                comment: ['{Locked="command:jupyter.viewOutput"}']
            },
            "Failed to start the Kernel '{0}'. \nView Jupyter [log](command:jupyter.viewOutput) for further details."
        );
    export const failedToStartJupyter = () =>
        localize(
            {
                key: 'DataScience.failedToStartJupyter',
                comment: ['{Locked="command:jupyter.viewOutput"}']
            },
            "Failed to start Jupyter in the environment '{0}'. \nView Jupyter [log](command:jupyter.viewOutput) for further details."
        );
    export const failedToStartJupyterWithErrorInfo = () =>
        localize(
            {
                key: 'DataScience.failedToStartJupyterWithErrorInfo',
                comment: ['{Locked="command:jupyter.viewOutput"}']
            },
            "Failed to start Jupyter in the environment '{0}'. \n{1} \nView Jupyter [log](command:jupyter.viewOutput) for further details."
        );
    export const failedToStartJupyterDueToOutdatedTraitlets = () =>
        localize(
            {
                key: 'DataScience.failedToStartJupyterDueToOutdatedTraitlets',
                comment: ['{Locked="command:jupyter.viewOutput"}', '{Locked="traitless"}']
            },
            "Failed to start Jupyter in the environment '{0}' possibly due to an outdated version of 'traitlets'. \n{1} \nConsider updating the 'traitlets' module to '5.1.1' or later. \nView Jupyter [log](command:jupyter.viewOutput) for further details."
        );
    export const failedToStartKernel = () => localize('DataScience.failedToStartKernel', 'Failed to start the Kernel.');
    export const failedToRestartKernel = () =>
        localize('DataScience.failedToRestartKernel', 'Failed to restart the Kernel.');
    export const failedToInterruptKernel = () =>
        localize('DataScience.failedToInterruptKernel', 'Failed to interrupt the Kernel.');
    export const rawKernelStartFailedDueToTimeout = () =>
        localize(
            {
                key: 'DataScience.rawKernelStartFailedDueToTimeout',
                comment: ['{Locked="command:jupyter.viewOutput"}']
            },
            "Unable to start Kernel '{0}' due to connection timeout. \nView Jupyter [log](command:jupyter.viewOutput) for further details."
        );
    export const viewJupyterLogForFurtherInfo = () =>
        localize(
            {
                key: 'DataScience.viewJupyterLogForFurtherInfo',
                comment: ['{Locked="command:jupyter.viewOutput"}']
            },
            'View Jupyter [log](command:jupyter.viewOutput) for further details.'
        );
    export const kernelDied = () =>
        localize(
            {
                key: 'DataScience.kernelDied',
                comment: ['{Locked="kernel"}', '{Locked="command:jupyter.viewOutput"}']
            },
            'The kernel died. Error: {0}... View Jupyter [log](command:jupyter.viewOutput) for further details.'
        );
    export const kernelDiedWithoutError = () =>
        localize(
            {
                key: 'DataScience.kernelDiedWithoutError',
                comment: ['{Locked="command:jupyter.viewOutput"}', '{Locked="vscodeJupyterKernelCrash"}']
            },
            "The kernel '{0}' died. Click [here](https://aka.ms/vscodeJupyterKernelCrash) for more info. View Jupyter [log](command:jupyter.viewOutput) for further details."
        );
    export const failedToStartAnUntrustedKernelSpec = () =>
        localize(
            'DataScience.failedToStartAnUntrustedKernelSpec',
            "The kernel '{0}' was not started as it is located in an insecure location '{1}'.  \nClick [here](https://aka.ms/JupyterTrustedKernelPaths) for further details, optionally update the setting [jupyter.kernels.trusted](command:workbench.action.openSettings?[\"jupyter.kernels.trusted\"]) to trust the kernel."
        );
    export const kernelDiedWithoutErrorAndAutoRestarting = () =>
        localize(
            {
                key: 'DataScience.kernelDiedWithoutErrorAndAutoRestarting',
                comment: [
                    '{Locked="kernel"}',
                    '{Locked="command:jupyter.viewOutput"}',
                    '{Locked="vscodeJupyterKernelCrash"}'
                ]
            },
            "The kernel '{0}' died and is being automatically restarted by Jupyter. Click [here](https://aka.ms/vscodeJupyterKernelCrash) for more info. View Jupyter [log](command:jupyter.viewOutput) for further details."
        );
    export const kernelCrashedDueToCodeInCurrentOrPreviousCell = () =>
        localize(
            {
                key: 'DataScience.kernelCrashedDueToCodeInCurrentOrPreviousCell',
                comment: [
                    '{Locked="kernel"}',
                    '{Locked="vscodeJupyterKernelCrash"}',
                    '{Locked="command:jupyter.viewOutput"}'
                ]
            },
            "The Kernel crashed while executing code in the the current cell or a previous cell. Please review the code in the cell(s) to identify a possible cause of the failure. Click <a href='https://aka.ms/vscodeJupyterKernelCrash'>here</a> for more info. View Jupyter [log](command:jupyter.viewOutput) for further details."
        );
    export const kernelDisconnected = () =>
        localize(
            'DataScience.kernelDisconnected',
            "Unable to connect to the kernel '{0}', please verify the Jupyter Server connection. View Jupyter [log](command:jupyter.viewOutput) for further details."
        );
    export const cannotRunCellKernelIsDead = () =>
        localize(
            { key: 'DataScience.cannotRunCellKernelIsDead', comment: ['{Locked="kernel"}'] },
            "Cannot run cells, as the kernel '{0}' is dead."
        );
    export const showJupyterLogs = () => localize('jupyter.showJupyterLogs', 'Show Jupyter Logs.');
    export const executingCode = () => localize('DataScience.executingCode', 'Executing Cell');
    export const collapseAll = () => localize('DataScience.collapseAll', 'Collapse all cell inputs');
    export const expandAll = () => localize('DataScience.expandAll', 'Expand all cell inputs');
    export const collapseSingle = () => localize('DataScience.collapseSingle', 'Collapse');
    export const expandSingle = () => localize('DataScience.expandSingle', 'Expand');
    export const exportKey = () => localize('DataScience.export', 'Export as Jupyter notebook');
    export const restartServer = () => localize('DataScience.restartServer', 'Restart Jupyter Kernel');
    export const restartKernel = () => localize('DataScience.restartKernel', 'Restart Kernel');
    export const undo = () => localize('DataScience.undo', 'Undo');
    export const redo = () => localize('DataScience.redo', 'Redo');
    export const save = () => localize('DataScience.save', 'Save file');
    export const clearAll = () => localize('DataScience.clearAll', 'Remove all cells');
    export const reloadRequired = () =>
        localize('DataScience.reloadRequired', 'Please reload the window for new settings to take effect.');
    export const restartedKernelHeader = () => localize('DataScience.restartedKernelHeader', 'Restarted {0}');
    export const restartingKernelCustomHeader = () =>
        localize('DataScience.restartingKernelCustomHeader', '_Restarting {0}..._');
    export const restartingKernelHeader = () =>
        localize(
            { key: 'DataScience.restartingKernelHeader', comment: ['{Locked="kernel"}'] },
            '_Restarting kernel..._'
        );
    export const startedNewKernelHeader = () => localize('DataScience.startedNewKernelHeader', 'Started {0}');
    export const startingNewKernelHeader = () =>
        localize({ key: 'DataScience.kernelStarting', comment: ['{Locked="kernel"}'] }, '_Connecting to kernel..._');
    export const startingNewKernelCustomHeader = () =>
        localize('DataScience.kernelStartingCustom', '_Connecting to {0}..._');
    export const connectKernelHeader = () => localize('DataScience.connectKernelHeader', 'Connected to {0}');

    export const jupyterSelectURIPrompt = () =>
        localize('DataScience.jupyterSelectURIPrompt', 'Enter the URL of the running Jupyter server');
    export const jupyterSelectURIQuickPickTitle = () =>
        localize('DataScience.jupyterSelectURIQuickPickTitle', 'Enter the URL of the running Jupyter server');
    export const jupyterSelectURIQuickPickTitleOld = () =>
        localize('DataScience.jupyterSelectURIQuickPickTitleOld', 'Pick how to connect to Jupyter');
    export const jupyterSelectURIQuickPickPlaceholder = () =>
        localize('DataScience.jupyterSelectURIQuickPickPlaceholder', 'Choose an option');
    export const jupyterSelectURIQuickPickCurrent = () =>
        localize('DataScience.jupyterSelectURIQuickPickCurrent', 'Current: {0}');
    export const jupyterSelectURINoneLabel = () => localize('DataScience.jupyterSelectURINoneLabel', 'None');
    export const jupyterSelectURINoneDetail = () =>
        localize('DataScience.jupyterSelectURINoneDetail', 'Do not connect to any remote Jupyter server');
    export const jupyterSelectURIMRUDetail = () =>
        localize('DataScience.jupyterSelectURIMRUDetail', 'Last Connection: {0}');
    export const jupyterSelectURINewLabel = () => localize('DataScience.jupyterSelectURINewLabel', 'Existing');
    export const jupyterSelectURINewDetail = () =>
        localize('DataScience.jupyterSelectURINewDetail', 'Specify the URL of an existing server');
    export const jupyterSelectURIInvalidURI = () =>
        localize('DataScience.jupyterSelectURIInvalidURI', 'Invalid URL specified');
    export const jupyterSelectURIRunningDetailFormat = () =>
        localize('DataScience.jupyterSelectURIRunningDetailFormat', 'Last connection {0}. {1} existing connections.');
    export const jupyterSelectURINotRunningDetail = () =>
        localize('DataScience.jupyterSelectURINotRunningDetail', 'Cannot connect at this time. Status unknown.');
    export const jupyterSelectUserAndPasswordTitle = () =>
        localize(
            'DataScience.jupyterSelectUserAndPasswordTitle',
            'Enter your user name and password to connect to Jupyter Hub'
        );
    export const jupyterRenameServer = () =>
        localize('DataScience.jupyterRenameServer', 'Change Server Display Name (Leave Blank To Use URL)');
    export const jupyterSelectUserPrompt = () =>
        localize('DataScience.jupyterSelectUserPrompt', 'Enter your user name');
    export const jupyterSelectPasswordPrompt = () =>
        localize('DataScience.jupyterSelectPasswordPrompt', 'Enter your password');
    export const pythonNotInstalled = () =>
        localize(
            'DataScience.pythonNotInstalled',
            'Python is not installed. \nPlease download and install Python in order to execute cells in this notebook.'
        );
    export const kernelNotInstalled = () =>
        localize(
            'DataScience.installKernel',
            "The Jupyter Kernel '{0}' could not be found and needs to be installed in order to execute cells in this notebook."
        );
    export const jupyterNotebookFailure = () =>
        localize('DataScience.jupyterNotebookFailure', 'Jupyter notebook failed to launch. \r\n{0}');
    export const remoteJupyterServerProvidedBy3rdPartyExtensionNoLongerValid = () =>
        localize(
            'DataScience.remoteJupyterServerProvidedBy3rdPartyExtensionNoLongerValid',
            "The remote Jupyter Server contributed by the extension '{0}' is no longer available."
        );
    export const remoteJupyterConnectionFailedWithServerWithError = () =>
        localize(
            'DataScience.remoteJupyterConnectionFailedWithServerWithError',
            "Failed to connect to the remote Jupyter Server '{0}'. Verify the server is running and reachable. ({1})."
        );
    export const remoteJupyterConnectionFailedWithServer = () =>
        localize(
            'DataScience.remoteJupyterConnectionFailedWithServer',
            "Failed to connect to the remote Jupyter Server '{0}'. Verify the server is running and reachable."
        );
    export const remoteJupyterConnectionFailedWithoutServerWithError = () =>
        localize(
            'DataScience.remoteJupyterConnectionFailedWithoutServerWithError',
            'Connection failure. Verify the server is running and reachable. ({0}).'
        );
    export const remoteJupyterConnectionFailedWithoutServerWithErrorWeb = () =>
        localize(
            'DataScience.remoteJupyterConnectionFailedWithoutServerWithErrorWeb',
            'Connection failure. Verify the server is running and reachable from a browser. ({0}). When connecting from vscode.dev Jupyter servers must be started with specific options to connect. See [here](https://aka.ms/vscjremoteweb) for more information.'
        );
    export const remoteJupyterConnectionFailedWebExtension = () =>
        localize(
            'DataScience.remoteJupyterConnectionFailedWebExtension',
            'When connecting from vscode.dev Jupyter servers must be started with specific options to connect. See [here](https://aka.ms/vscjremoteweb) for more information.'
        );
    export const removeRemoteJupyterConnectionButtonText = () =>
        localize('DataScience.removeRemoteJupyterConnectionButtonText', 'Forget Connection');
    export const jupyterNotebookRemoteConnectFailedWeb = () =>
        localize(
            'DataScience.jupyterNotebookRemoteConnectFailedWeb',
            'Failed to connect to remote Jupyter server.\r\nCheck that the Jupyter Server URL can be reached from a browser.\r\n{0}. Click [here](https://aka.ms/vscjremoteweb) for more information.'
        );
    export const changeRemoteJupyterConnectionButtonText = () =>
        localize('DataScience.changeRemoteJupyterConnectionButtonText', 'Manage Connections');

    export const changeJupyterRemoteConnection = () =>
        localize('DataScience.changeJupyterRemoteConnection', 'Change Jupyter Server connection.');
    export const jupyterNotebookRemoteConnectSelfCertsFailed = () =>
        localize(
            'DataScience.jupyterNotebookRemoteConnectSelfCertsFailed',
            'Failed to connect to remote Jupyter notebook.\r\nSpecified server is using self signed certs. Enable Allow Unauthorized Remote Connection setting to connect anyways\r\n{0}\r\n{1}'
        );
    export const rawConnectionDisplayName = () =>
        localize(
            { key: 'DataScience.rawConnectionDisplayName', comment: ['{Locked="kernel"}'] },
            'Direct kernel connection'
        );
    export const rawConnectionBrokenError = () =>
        localize(
            { key: 'DataScience.rawConnectionBrokenError', comment: ['{Locked="kernel"}'] },
            'Direct kernel connection broken'
        );
    export const jupyterServerCrashed = () =>
        localize(
            'DataScience.jupyterServerCrashed',
            'Jupyter server crashed. Unable to connect. \r\nError code from Jupyter: {0}'
        );
    export const notebookVersionFormat = () =>
        localize(
            { key: 'DataScience.notebookVersionFormat', comment: ['{Locked="Notebook"}'] },
            'Jupyter Notebook version: {0}'
        );
    export const jupyterKernelSpecNotFound = () =>
        localize(
            { key: 'DataScience.jupyterKernelSpecNotFound', comment: ['{Locked="kernel"}'] },
            'Cannot create a Jupyter kernel spec and none are available for use'
        );
    export const jupyterKernelSpecModuleNotFound = () =>
        localize(
            'DataScience.jupyterKernelSpecModuleNotFound',
            "'Kernelspec' module not installed in the selected interpreter ({0}).\n Please re-install or update 'jupyter'."
        );
    export const interruptKernel = () => localize('DataScience.interruptKernel', 'Interrupt Jupyter Kernel');
    export const clearAllOutput = () => localize('DataScience.clearAllOutput', 'Clear All Output');
    export const interruptKernelStatus = () =>
        localize('DataScience.interruptKernelStatus', 'Interrupting Jupyter Kernel');
    export const exportCancel = () => localize('DataScience.exportCancel', 'Cancel');
    export const exportPythonQuickPickLabel = () => localize('DataScience.exportPythonQuickPickLabel', 'Python Script');
    export const exportHTMLQuickPickLabel = () => localize('DataScience.exportHTMLQuickPickLabel', 'HTML');
    export const exportPDFQuickPickLabel = () => localize('DataScience.exportPDFQuickPickLabel', 'PDF');
    export const restartKernelAfterInterruptMessage = () =>
        localize(
            { key: 'DataScience.restartKernelAfterInterruptMessage', comment: ['{Locked="kernel"}'] },
            'Interrupting the kernel timed out. Do you want to restart the kernel instead? All variables will be lost.'
        );
    export const pythonInterruptFailedHeader = () =>
        localize(
            { key: 'DataScience.pythonInterruptFailedHeader', comment: ['{Locked="kernel"}'] },
            'Keyboard interrupt crashed the kernel. Kernel restarted.'
        );
    export const sysInfoURILabel = () => localize('DataScience.sysInfoURILabel', 'Jupyter Server URL: ');
    export const executingCodeFailure = () =>
        localize('DataScience.executingCodeFailure', 'Executing code failed : {0}');
    export const inputWatermark = () =>
        localize('DataScience.inputWatermark', 'Type code here and press shift-enter to run');
    export const liveShareConnectFailure = () =>
        localize('DataScience.liveShareConnectFailure', 'Cannot connect to host Jupyter session. URL not found.');
    export const liveShareCannotSpawnNotebooks = () =>
        localize(
            'DataScience.liveShareCannotSpawnNotebooks',
            'Spawning Jupyter notebooks is not supported over a live share connection'
        );
    export const liveShareCannotImportNotebooks = () =>
        localize(
            'DataScience.liveShareCannotImportNotebooks',
            'Importing notebooks is not currently supported over a live share connection'
        );
    export const liveShareHostFormat = () => localize('DataScience.liveShareHostFormat', '{0} Jupyter Server');
    export const liveShareSyncFailure = () =>
        localize('DataScience.liveShareSyncFailure', 'Synchronization failure during live share startup.');
    export const liveShareServiceFailure = () =>
        localize('DataScience.liveShareServiceFailure', "Failure starting '{0}' service during live share connection.");
    export const documentMismatch = () =>
        localize('DataScience.documentMismatch', 'Cannot run cells, duplicate documents for {0} found.');
    export const jupyterGetVariablesBadResults = () =>
        localize('DataScience.jupyterGetVariablesBadResults', 'Failed to fetch variable info from the Jupyter server.');
    export const dataExplorerInvalidVariableFormat = () =>
        localize('DataScience.dataExplorerInvalidVariableFormat', "'{0}' is not an active variable.");
    export const pythonInteractiveCreateFailed = () =>
        localize(
            'DataScience.pythonInteractiveCreateFailed',
            "Failure to create an 'Interactive' window. Try reinstalling the Python Extension."
        );
    export const jupyterGetVariablesExecutionError = () =>
        localize('DataScience.jupyterGetVariablesExecutionError', 'Failure during variable extraction: \r\n{0}');
    export const loadingMessage = () => localize('DataScience.loadingMessage', 'loading ...');
    export const fetchingDataViewer = () => localize('DataScience.fetchingDataViewer', 'Fetching data ...');
    export const noRowsInDataViewer = () => localize('DataScience.noRowsInDataViewer', 'No rows match current filter');
    export const jupyterServer = () => localize('DataScience.jupyterServer', 'Jupyter Server');
    export const noKernel = () => localize('DataScience.noKernel', 'No Kernel');
    export const serverNotStarted = () => localize('DataScience.serverNotStarted', 'Not Started');
    export const selectKernel = () =>
        localize({ key: 'DataScience.selectKernel', comment: ['{Locked="Kernel"}'] }, 'Change Kernel');
    export const selectDifferentKernel = () =>
        localize(
            { key: 'DataScience.selectDifferentKernel', comment: ['{Locked="kernel"}'] },
            'Select a different Kernel'
        );
    export const kernelFilterPlaceholder = () =>
        localize(
            { key: 'jupyter.kernel.filter.placeholder', comment: ['{Locked="kernel"}', '{Locked="kernels"}'] },
            'Choose the kernels that are available in the kernel picker.'
        );
    export const recommendedKernelCategoryInQuickPick = () => localize('jupyter.kernel.recommended', 'Recommended');
    export const createPythonEnvironmentInQuickPick = () =>
        localize('jupyter.kernel.createPythonEnvironment', 'Create Python Environment');

    export const selectDifferentJupyterInterpreter = () =>
        localize('DataScience.selectDifferentJupyterInterpreter', 'Change Interpreter');
    export const localJupyterServer = () => localize('DataScience.localJupyterServer', 'local');
    export const pandasTooOldForViewingFormat = () =>
        localize(
            {
                key: 'DataScience.pandasTooOldForViewingFormat',
                comment: ["{Locked='pandas'", 'This is the name of the pandas package']
            },
            "Python package 'pandas' is version {0}. Version {1} or greater is required for viewing data."
        );
    export const pandasRequiredForViewing = () =>
        localize(
            {
                key: 'DataScience.pandasRequiredForViewing',
                comment: ["{Locked='pandas'", 'This is the name of the pandas package']
            },
            "Python package 'pandas' version {0} (or above) is required for viewing data."
        );
    export const valuesColumn = () => localize('DataScience.valuesColumn', 'values');
    export const liveShareInvalid = () =>
        localize(
            'DataScience.liveShareInvalid',
            'One or more guests in the session do not have the Jupyter Extension installed. Live share session cannot continue.'
        );
    export const tooManyColumnsMessage = () =>
        localize(
            'DataScience.tooManyColumnsMessage',
            'Variables with over a 1000 columns may take a long time to display. Are you sure you wish to continue?'
        );
    export const tooManyColumnsYes = () => localize('DataScience.tooManyColumnsYes', 'Yes');
    export const tooManyColumnsNo = () => localize('DataScience.tooManyColumnsNo', 'No');
    export const tooManyColumnsDontAskAgain = () =>
        localize('DataScience.tooManyColumnsDontAskAgain', "Don't Ask Again");
    export const filterRowsTooltip = () =>
        localize(
            'DataScience.filterRowsTooltip',
            'Allows filtering multiple rows. Use =, >, or < signs to filter numeric values.'
        );
    export const previewHeader = () => localize('DataScience.previewHeader', '--- Begin preview of {0} ---');
    export const previewFooter = () => localize('DataScience.previewFooter', '--- End preview of {0} ---');
    export const previewStatusMessage = () => localize('DataScience.previewStatusMessage', 'Generating preview of {0}');
    export const plotViewerTitle = () => localize('DataScience.plotViewerTitle', 'Plots');
    export const exportPlotTitle = () => localize('DataScience.exportPlotTitle', 'Save plot image');
    export const pdfFilter = () => 'PDF';
    export const pngFilter = () => 'PNG';
    export const svgFilter = () => 'SVG';
    export const previousPlot = () => localize('DataScience.previousPlot', 'Previous');
    export const nextPlot = () => localize('DataScience.nextPlot', 'Next');
    export const panPlot = () => localize('DataScience.panPlot', 'Pan');
    export const zoomInPlot = () => localize('DataScience.zoomInPlot', 'Zoom in');
    export const zoomOutPlot = () => localize('DataScience.zoomOutPlot', 'Zoom out');
    export const exportPlot = () => localize('DataScience.exportPlot', 'Export to different formats');
    export const deletePlot = () => localize('DataScience.deletePlot', 'Remove');
    export const editSection = () => localize('DataScience.editSection', 'Input new cells here.');
    export const selectedImageListLabel = () => localize('DataScience.selectedImageListLabel', 'Selected Image');
    export const imageListLabel = () => localize('DataScience.imageListLabel', 'Image');
    export const exportImageFailed = () => localize('DataScience.exportImageFailed', 'Error exporting image: {0}');
    export const jupyterDataRateExceeded = () =>
        localize(
            {
                key: 'DataScience.jupyterDataRateExceeded',
                comment: [
                    "{Locked='NotebookApp.iopub_data_rate_limit'}",
                    'This command line parameter does not change across languages.'
                ]
            },
            'Cannot view variable because data rate exceeded. Please restart your server with a higher data rate limit. For example, --NotebookApp.iopub_data_rate_limit=10000000000.0'
        );
    export const addCellBelowCommandTitle = () => localize('DataScience.addCellBelowCommandTitle', 'Add cell');
    export const debugCellCommandTitle = () => localize('DataScience.debugCellCommandTitle', 'Debug Cell');
    export const debugStepOverCommandTitle = () => localize('DataScience.debugStepOverCommandTitle', 'Step over');
    export const debugContinueCommandTitle = () => localize('DataScience.debugContinueCommandTitle', 'Continue');
    export const debugStopCommandTitle = () => localize('DataScience.debugStopCommandTitle', 'Stop');
    export const runCurrentCellAndAddBelow = () =>
        localize('DataScience.runCurrentCellAndAddBelow', 'Run current cell and add empty cell below');
    export const jupyterDebuggerNotInstalledError = () =>
        localize(
            'DataScience.jupyterDebuggerNotInstalledError',
            'Pip module {0} is required for debugging cells. You will need to install it to debug cells.'
        );
    export const jupyterDebuggerOutputParseError = () =>
        localize(
            'DataScience.jupyterDebuggerOutputParseError',
            'Unable to parse {0} output, please log an issue with https://github.com/microsoft/vscode-jupyter'
        );
    export const cellStopOnErrorMessage = () =>
        localize('DataScience.cellStopOnErrorMessage', 'Cell was canceled due to an error in a previous cell.');
    export const scrollToCellTitleFormatMessage = () =>
        localize('DataScience.scrollToCellTitleFormatMessage', 'Go to [{0}]');
    export const instructionComments = () =>
        localize(
            'DataScience.instructionComments',
            `# To add a new cell, type '{0}'\n# To add a new markdown cell, type '{0} [markdown]'\n`
        );
    export const nativeEditorTitle = () => localize('DataScience.nativeEditorTitle', 'Notebook Editor');
    export const untitledNotebookFileName = () => localize('DataScience.untitledNotebookFileName', 'Untitled');
    export const dirtyNotebookMessage1 = () =>
        localize('DataScience.dirtyNotebookMessage1', 'Do you want to save the changes you made to {0}?');
    export const dirtyNotebookMessage2 = () =>
        localize('DataScience.dirtyNotebookMessage2', "Your changes will be lost if you don't save them.");
    export const dirtyNotebookYes = () => localize('DataScience.dirtyNotebookYes', 'Save');
    export const dirtyNotebookNo = () => localize('DataScience.dirtyNotebookNo', "Don't Save");
    export const dirtyNotebookCancel = () => localize('DataScience.dirtyNotebookCancel', 'Cancel');
    export const dirtyNotebookDialogTitle = () => localize('DataScience.dirtyNotebookDialogTitle', 'Save');
    export const dirtyNotebookDialogFilter = () =>
        localize('DataScience.dirtyNotebookDialogFilter', 'Jupyter Notebooks');
    export const notebookExportAs = () => localize('DataScience.notebookExportAs', 'Export As');
    export const exportAsPythonFileTitle = () => localize('DataScience.exportAsPythonFileTitle', 'Save as Python File');
    export const exportButtonTitle = () => localize('DataScience.exportButtonTitle', 'Export');
    export const exportAsQuickPickPlaceholder = () =>
        localize('DataScience.exportAsQuickPickPlaceholder', 'Export As...');
    export const openExportedFileMessage = () =>
        localize('DataScience.openExportedFileMessage', 'Would you like to open the exported file?');
    export const openExportFileYes = () => localize('DataScience.openExportFileYes', 'Yes');
    export const openExportFileNo = () => localize('DataScience.openExportFileNo', 'No');
    export const exportFailedGeneralMessage = () =>
        localize(
            {
                key: 'DataScience.exportFailedGeneralMessage',
                comment: ["{Locked='command:jupyter.viewOutput'}"]
            },
            `Please check the 'Jupyter' [output](command:jupyter.viewOutput) panel for further details.`
        );
    export const exportToPDFDependencyMessage = () =>
        localize(
            'DataScience.exportToPDFDependencyMessage',
            'If you have not installed xelatex (TeX) you will need to do so before you can export to PDF, for further instructions please look https://nbconvert.readthedocs.io/en/latest/install.html#installing-tex. \r\nTo avoid installing xelatex (TeX) you might want to try exporting to HTML and using your browsers "Print to PDF" feature.'
        );
    export const failedExportMessage = () => localize('DataScience.failedExportMessage', 'Export failed.');
    export const runCell = () => localize('DataScience.runCell', 'Run cell');
    export const deleteCell = () => localize('DataScience.deleteCell', 'Delete cell');
    export const moveCellUp = () => localize('DataScience.moveCellUp', 'Move cell up');
    export const moveCellDown = () => localize('DataScience.moveCellDown', 'Move cell down');
    export const moveSelectedCellUp = () => localize('DataScience.moveSelectedCellUp', 'Move selected cell up');
    export const moveSelectedCellDown = () => localize('DataScience.deleteCell', 'Move selected cell down');
    export const insertBelow = () => localize('DataScience.insertBelow', 'Insert cell below');
    export const insertAbove = () => localize('DataScience.insertAbove', 'Insert cell above');
    export const addCell = () => localize('DataScience.addCell', 'Add cell');
    export const runAll = () => localize('DataScience.runAll', 'Insert cell');
    export const convertingToPythonFile = () =>
        localize('DataScience.convertingToPythonFile', 'Converting ipynb to python file');
    export const noInterpreter = () => localize('DataScience.noInterpreter', 'No python selected');
    export const notebookNotFound = () =>
        localize(
            {
                key: 'DataScience.notebookNotFound',
                comment: ["{Locked='python -m jupyter notebook --version'}"]
            },
            'python -m jupyter notebook --version is not running'
        );
    export const savePngTitle = () => localize('DataScience.savePngTitle', 'Save Image');
    export const fallbackToUseActiveInterpreterAsKernel = () =>
        localize(
            { key: 'DataScience.fallbackToUseActiveInterpreterAsKernel', comment: ['{Locked="kernel"}'] },
            "Couldn't find kernel '{0}' that the notebook was created with. Using the current interpreter."
        );
    export const fallBackToRegisterAndUseActiveInterpreterAsKernel = () =>
        localize(
            { key: 'DataScience.fallBackToRegisterAndUseActiveInterpreterAsKernel', comment: ['{Locked="kernel"}'] },
            "Couldn't find kernel '{0}' that the notebook was created with. Registering a new kernel using the current interpreter."
        );
    export const fallBackToPromptToUseActiveInterpreterOrSelectAKernel = () =>
        localize(
            {
                key: 'DataScience.fallBackToPromptToUseActiveInterpreterOrSelectAKernel',
                comment: ['{Locked="kernel"}']
            },
            "Couldn't find kernel '{0}' that the notebook was created with."
        );
    export const startingJupyterLogMessage = () =>
        localize('DataScience.startingJupyterLogMessage', 'Starting Jupyter from {0}');
    export const jupyterStartTimedout = () =>
        localize(
            'DataScience.jupyterStartTimedout',
            "Starting Jupyter has timed out. Please check the 'Jupyter' output panel for further details."
        );
    export const switchingKernelProgress = () =>
        localize(
            { key: 'DataScience.switchingKernelProgress', comment: ['{Locked="Kernel"}'] },
            "Switching Kernel to '{0}'"
        );
    export const waitingForJupyterSessionToBeIdle = () =>
        localize('DataScience.waitingForJupyterSessionToBeIdle', 'Waiting for Jupyter Session to be idle');
    export const gettingListOfKernelsForLocalConnection = () =>
        localize(
            { key: 'DataScience.gettingListOfKernelsForLocalConnection', comment: ['{Locked="Kernels"}'] },
            'Fetching Kernels'
        );
    export const gettingListOfKernelsForRemoteConnection = () =>
        localize(
            { key: 'DataScience.gettingListOfKernelsForRemoteConnection', comment: ['{Locked="Kernels"}'] },
            'Fetching Kernels'
        );
    export const gettingListOfKernelSpecs = () =>
        localize(
            { key: 'DataScience.gettingListOfKernelSpecs', comment: ['{Locked="Kernel"}'] },
            'Fetching Kernel specs'
        );
    export const startingJupyterNotebook = () =>
        localize(
            { key: 'DataScience.startingJupyterNotebook', comment: ['{Locked="Notebook"}'] },
            'Starting Jupyter Notebook'
        );
    export const registeringKernel = () =>
        localize({ key: 'DataScience.registeringKernel', comment: ['{Locked="Kernel"}'] }, 'Registering Kernel');
    export const trimmedOutput = () =>
        localize(
            {
                key: 'DataScience.trimmedOutput',
                comment: ["{Locked='jupyter.textOutputLimit'}"]
            },
            'Output was trimmed for performance reasons.\nTo see the full output set the setting "jupyter.textOutputLimit" to 0.'
        );
    export const jupyterCommandLineReloadQuestion = () =>
        localize(
            'DataScience.jupyterCommandLineReloadQuestion',
            'Please reload the window when changing the Jupyter command line.'
        );
    export const jupyterCommandLineReloadAnswer = () =>
        localize('DataScience.jupyterCommandLineReloadAnswer', 'Reload');
    export const connectingToJupyterUri = () =>
        localize('DataScience.connectingToJupyterUri', 'Connecting to Jupyter server at {0}');
    export const createdNewNotebook = () => localize('DataScience.createdNewNotebook', '{0}: Creating new notebook ');

    export const createdNewKernel = () => localize('DataScience.createdNewKernel', '{0}: Kernel started: {1}');
    export const kernelInvalid = () =>
        localize(
            'DataScience.kernelInvalid',
            'Kernel {0} is not usable. Check the Jupyter output tab for more information.'
        );

    export const nativeDependencyFail = () =>
        localize(
            'DataScience.nativeDependencyFail',
            '{0}. We cannot launch a Jupyter server for you because your OS is not supported. Select an already running server if you wish to continue.'
        );

    export const selectNewServer = () => localize('DataScience.selectNewServer', 'Pick Running Server');
    export const jupyterSelectURIRemoteLabel = () => localize('DataScience.jupyterSelectURIRemoteLabel', 'Existing');
    export const jupyterSelectURIQuickPickTitleRemoteOnly = () =>
        localize('DataScience.jupyterSelectURIQuickPickTitleRemoteOnly', 'Pick an already running Jupyter server');
    export const jupyterSelectURIRemoteDetail = () =>
        localize('DataScience.jupyterSelectURIRemoteDetail', 'Specify the URL of an existing server');
    export const removeRemoteJupyterServerEntryInQuickPick = () =>
        localize('DataScience.removeRemoteJupyterServerEntryInQuickPick', 'Remove');
    export const specifyLocalOrRemoteJupyterServerForConnections = () =>
        localize('jupyter.command.jupyter.selectjupyteruri.title', 'Specify Jupyter Server for Connections');
    export const jupyterNativeNotebookUriStatusLabelForLocal = () =>
        localize('DataScience.jupyterNativeNotebookUriStatusLabelForLocal', 'Jupyter Server: Local');
    export const jupyterNativeNotebookUriStatusLabelForRemote = () =>
        localize('DataScience.jupyterNativeNotebookUriStatusLabelForRemote', 'Jupyter Server: Remote');

    export const loadClassFailedWithNoInternet = () =>
        localize(
            'DataScience.loadClassFailedWithNoInternet',
            'Error loading {0}:{1}. Internet connection required for loading 3rd party widgets.'
        );
    export const useCDNForWidgets = () =>
        localize(
            'DataScience.useCDNForWidgets',
            'Widgets require us to download supporting files from a 3rd party website. Click [here](https://aka.ms/PVSCIPyWidgets) for more information.'
        );
    export const useCDNForWidgetsNoInformation = () =>
        localize(
            'DataScience.useCDNForWidgetsNoInformation',
            'Widgets require us to download supporting files from a 3rd party website.'
        );
    export const enableCDNForWidgetsSettingHtml = () =>
        localize(
            {
                key: 'DataScience.enableCDNForWidgetsSettingHtml',
                comment: ['{Locked="command:jupyter.enableLoadingWidgetScriptsFromThirdPartySource"}']
            },
            "Widgets require us to download supporting files from a 3rd party website. Click <a href='https://command:jupyter.enableLoadingWidgetScriptsFromThirdPartySource'>here</a> to enable this or click <a href='https://aka.ms/PVSCIPyWidgets'>here</a> for more information. (Error loading {0}:{1})."
        );

    export const enableCDNForWidgetsSetting = () =>
        localize(
            'DataScience.enableCDNForWidgetsSetting',
            'Widgets require us to download supporting files from a 3rd party website. (Error loading {0}:{1}).'
        );

    export const enableCDNForWidgetsButton = () =>
        localize('DataScience.enableCDNForWidgetsButton', 'Enable Downloads');

    export const unhandledMessage = () =>
        localize(
            { key: 'DataScience.unhandledMessage', comment: ['{Locked="kernel"}'] },
            'Unhandled kernel message from a widget: {0} : {1}'
        );

    export const cdnWidgetScriptNotAccessibleWarningMessage = () =>
        localize(
            'DataScience.cdnWidgetScriptNotAccessibleWarningMessage',
            "Unable to download widget '{0}' from 3rd party website {1}, due to network access. Expected behavior may be affected. Click [here](https://aka.ms/PVSCIPyWidgets) for more information."
        );
    export const widgetScriptNotFoundOnCDNWidgetMightNotWork = () =>
        localize(
            'DataScience.widgetScriptNotFoundOnCDNWidgetMightNotWork',
            "Unable to find widget '{0}' version '{1}' from configured widget sources {2}. Expected behavior may be affected. Click [here](https://aka.ms/PVSCIPyWidgets) for more information."
        );
    export const qgridWidgetScriptVersionCompatibilityWarning = () =>
        localize(
            'DataScience.qgridWidgetScriptVersionCompatibilityWarning',
            "Unable to load a compatible version of the widget 'qgrid'. Consider downgrading to version 1.1.1."
        );

    export const runByLine = () => localize('DataScience.runByLine', 'Run by line (F10)');
    export const step = () => localize('DataScience.step', 'Run next line (F10)');
    export const stopRunByLine = () => localize('DataScience.stopRunByLine', 'Stop');
    export const rawKernelSessionFailed = () =>
        localize(
            { key: 'DataScience.rawKernelSessionFailed', comment: ['{Locked="kernel"}'] },
            'Unable to start session for kernel {0}. Select another kernel to launch with.'
        );
    export const rawKernelConnectingSession = () =>
        localize(
            { key: 'DataScience.rawKernelConnectingSession', comment: ['{Locked="kernel"}'] },
            'Connecting to kernel.'
        );

    export const insecureSessionMessage = () =>
        localize(
            'DataScience.insecureSessionMessage',
            'Connecting over HTTP without a token may be an insecure connection. Do you want to connect to a possibly insecure server?'
        );
    export const insecureSessionDenied = () =>
        localize('DataScience.insecureSessionDenied', 'Denied connection to insecure server.');
    export const connected = () => localize('DataScience.connected', 'Connected');
    export const disconnected = () => localize('DataScience.disconnected', 'Disconnected');
    export const noKernelsSpecifyRemote = () =>
        localize(
            {
                key: 'DataScience.noKernelsSpecifyRemote',
                comment: ['{Locked="kernel"}', '{Locked="command:jupyter.selectjupyteruri"}']
            },
            'No kernel available for cell execution, please [specify a Jupyter server for connections](command:jupyter.selectjupyteruri)'
        );
    export const ipykernelNotInstalled = () =>
        localize('DataScience.ipykernelNotInstalled', 'IPyKernel not installed into interpreter {0}');
    export const needIpykernel6 = () =>
        localize('DataScience.needIpykernel6', 'Ipykernel setup required for this feature');
    export const setup = () => localize('DataScience.setup', 'Setup');
    export const startingRunByLine = () => localize('DataScience.startingRunByLine', 'Starting Run by Line');
    export const showDataViewerFail = () =>
        localize(
            'DataScience.showDataViewerFail',
            'Failed to create the Data Viewer. Check the Jupyter tab of the Output window for more info.'
        );

    export const placeHolderToSelectOptionForNotebookCreation = () =>
        localize('DataScience.notebookCreationPickerPlaceHolder', 'Select an option to create a blank notebook');

    export const defaultNotebookName = () => localize('DataScience.defaultNotebookName', 'default');
    export const recommendExtensionForNotebookLanguage = () =>
        localize(
            'DataScience.recommendExtensionForNotebook',
            "The {0} extension is recommended for notebooks targeting the language '{1}'"
        );
    export const kernelWasNotStarted = () =>
        localize(
            { key: 'DataScience.kernelWasNotStarted', comment: ['{Locked="kernel"}'] },
            'Kernel was not started. A kernel session is needed to start debugging.'
        );
    export const noNotebookToDebug = () =>
        localize('DataScience.noNotebookToDebug', 'No active notebook document to debug.');
    export const cantStartDebugging = () => localize('DataScience.cantStartDebugging', "Can't start debugging.");
    export const restartNotSupported = () =>
        localize('DataScience.restartNotSupported', 'Restarting is not supported in the interactive window.');
    export const importingIpynb = () => localize('DataScience.importingIpynb', 'Importing notebook file');
    export const exportingToFormat = () => localize('DataScience.exportingToFormat', 'Exporting to {0}');
    export const kernelCategoryForJupyterSession = () =>
        localize('jupyter.kernel.category.jupyterSession', '({0}) Jupyter Session');
    export const kernelPrefixForRemote = () => localize('DataScience.kernelPrefixForRemote', '(Remote)');
    export const kernelDefaultRemoteDisplayName = () =>
        localize('DataScience.kernelDefaultRemoteDisplayName', 'Remote');
    export const kernelCategoryForJupyterKernel = () =>
        localize({ key: 'jupyter.kernel.category.jupyterKernel', comment: ['{Locked="Kernel"}'] }, 'Jupyter Kernel');
    export const kernelCategoryForRemoteJupyterKernel = () =>
        localize(
            { key: 'jupyter.kernel.category.jupyterRemoteKernel', comment: ['{Locked="kernel"}'] },
            '({0}) Jupyter Kernel'
        );
    export const kernelCategoryForConda = () => localize('jupyter.kernel.category.conda', 'Conda Env');
    export const kernelCategoryForPoetry = () =>
        localize({ key: 'jupyter.kernel.category.poetry', comment: ['{Locked="Poetry"}'] }, 'Poetry Env');
    export const kernelCategoryForPipEnv = () => localize('jupyter.kernel.category.pipenv', 'Pipenv Env');
    export const kernelCategoryForPyEnv = () => localize('jupyter.kernel.category.pyenv', 'PyEnv Env');
    export const kernelCategoryForGlobal = () =>
        localize({ key: 'jupyter.kernel.category.global', comment: ['{Locked="Global"}'] }, 'Global Env');
    export const kernelCategoryForVirtual = () =>
        localize({ key: 'jupyter.kernel.category.virtual', comment: ['{Locked="Virtual"}'] }, 'Virtual Env');

    export const fileSeemsToBeInterferingWithKernelStartup = () =>
        localize(
            { key: 'DataScience.fileSeemsToBeInterferingWithKernelStartup', comment: ['{Locked="kernel"}'] },
            "The file '{0}' seems to be overriding built in modules and interfering with the startup of the kernel. Consider renaming the file and starting the kernel again."
        );
    export const moduleSeemsToBeInterferingWithKernelStartup = () =>
        localize(
            { key: 'DataScience.moduleSeemsToBeInterferingWithKernelStartup', comment: ['{Locked="kernel"}'] },
            "The module '{0}' seems to be overriding built in modules and interfering with the startup of the kernel. Consider renaming the folder and starting the kernel again."
        );
    export const pipCondaInstallHoverWarning = () =>
        localize(
            'jupyter.kernel.pipCondaInstallHoverWarning',
            "'!{0} install' could install packages into the wrong environment. [More info]({1})"
        );
    export const percentPipCondaInstallInsteadOfBang = () =>
        localize(
            {
                key: 'jupyter.kernel.percentPipCondaInstallInsteadOfBang',
                comment: ['{Locked="install"}']
            },
            "Use '%{0} install' instead of '!{0} install'"
        );
    export const replacePipCondaInstallCodeAction = () =>
        localize(
            {
                key: 'jupyter.kernel.replacePipCondaInstallCodeAction',
                comment: ['{Locked="install"}']
            },
            "Replace with '%{0} install'"
        );
    export const failedToStartKernelDueToMissingModule = () =>
        localize(
            { key: 'DataScience.failedToStartKernelDueToMissingModule', comment: ['{Locked="kernel"}'] },
            "The kernel failed to start due to the missing module '{0}'. Consider installing this module."
        );
    export const failedToStartKernelDueToImportFailure = () =>
        localize(
            { key: 'DataScience.failedToStartKernelDueToImportFailure', comment: ['{Locked="kernel"}'] },
            "The kernel failed to start as the module '{0}' could not be imported."
        );
    export const failedToStartKernelDueToImportFailureFromFile = () =>
        localize(
            { key: 'DataScience.failedToStartKernelDueToImportFromFileFailure', comment: ['{Locked="kernel"}'] },
            "The kernel failed to start as '{0}' could not be imported from '{1}'."
        );
    export const failedToStartKernelDueToUnknownDllLoadFailure = () =>
        localize(
            { key: 'DataScience.failedToStartKernelDueToUnknownDllLoadFailure', comment: ['{Locked="kernel"}'] },
            'The kernel failed to start as a dll could not be loaded.'
        );
    export const failedToStartKernelDueToDllLoadFailure = () =>
        localize(
            { key: 'DataScience.failedToStartKernelDueToDllLoadFailure', comment: ['{Locked="kernel"}'] },
            "The kernel failed to start as the dll '{0}' could not be loaded."
        );
    export const failedToStartKernelDueToWin32APIFailure = () =>
        localize(
            { key: 'DataScience.failedToStartKernelDueToWin32APIFailure', comment: ['{Locked="kernel"}'] },
            'The kernel failed to start due to an error with the Win32api module. Consider (re) installing this module.'
        );
    export const failedToStartKernelDueToPyZmqFailure = () =>
        localize(
            { key: 'DataScience.failedToStartKernelDueToPyZmqFailure', comment: ['{Locked="kernel"}'] },
            "The kernel failed to start due to an error with the 'pyzmq' module. Consider re-installing this module."
        );
    export const failedToStartKernelDueToOldIPython = () =>
        localize(
            { key: 'DataScience.failedToStartKernelDueToOldIPython', comment: ['{Locked="kernel"}'] },
            'The kernel failed to start due to an outdated version of IPython. Consider updating this module to the latest version.'
        );
    export const failedToStartKernelDueToOldIPyKernel = () =>
        localize(
            { key: 'DataScience.failedToStartKernelDueToOldIPyKernel', comment: ['{Locked="kernel"}'] },
            'The kernel failed to start due to an outdated version of IPyKernel. Consider updating this module to the latest version.'
        );
    export const matplotlibWidgetInsteadOfOther = () =>
        localize('DataScience.matplotlibWidgetInsteadOfOther', "'%matplotlib' widget works best inside of VS Code");
    export const matplotlibWidgetCodeActionTitle = () =>
        localize('DataScience.matplotlibWidgetCodeActionTitle', 'More info');
    export const allowExtensionToUseJupyterKernelApi = () =>
        localize(
            { key: 'DataScience.allowExtensionToUseJupyterKernelApi', comment: ['{Locked="Kernels"}'] },
            "Do you want to give the extension '{0}' access to the Jupyter Kernels? Clicking '{1}' would allow this extension to execute code against the Jupyter Kernels."
        );
    export const thanksForUsingJupyterKernelApiPleaseRegisterWithUs = () =>
        localize(
            'DataScience.thanksForUsingJupyterKernelApiPleaseRegisterWithUs',
            'Thanks for trying the Jupyter API. Please file an issue on our repo to use this API in production. This would prevent us from breaking your extension when updating the API (as it is still a work in progress).'
        );
    export const activatingPythonEnvironment = () =>
        localize('DataScience.activatingEnvironment', "Activating Python Environment '{0}'");

    export const cellAtFormat = () => localize('DataScience.cellAtFormat', '{0} Cell {1}');

    export const jupyterServerConsoleOutputChannel = () =>
        localize('DataScience.jupyterServerConsoleOutputChannel', `Jupyter Server Console`);

    export const kernelConsoleOutputChannel = () =>
        localize('DataScience.kernelConsoleOutputChannel', `{0} Kernel Console Output`);
    export const webNotSupported = () =>
        localize('DataScience.webNotSupported', `Operation not supported in web version of Jupyter Extension.`);
    export const validationErrorMessageForRemoteUrlProtocolNeedsToBeHttpOrHttps = () =>
        localize('DataScience.validationErrorMessageForRemoteUrlProtocolNeedsToBeHttpOrHttps', 'Has to be http(s)');
    export const pickLocalKernelPlaceholder = () =>
        localize('DataScience.pickLocalKernelPlaceholder', `type to filter`);
    export const pickRemoteKernelTitle = () => localize('DataScience.pickRemoteKernelTitle', `Select a Remote Kernel`);
    export const pickRemoteKernelPlaceholder = () =>
        localize('DataScience.pickRemoteKernelPlaceholder', `type to filter`);
    export const failedToInstallPythonExtension = () =>
        localize('DataScience.failedToInstallPythonExtension', `Failed to install the Python Extension.`);
    export const pythonFileOverridesPythonPackage = () =>
        localize(
            'DataScience.pythonFileOverridesPythonPackage',
            'This file could potentially override an existing Python package and interfere with kernel execution, consider renaming it.'
        );
    export const alwaysIgnoreWarningsAboutOverridingPythonPackages = () =>
        localize(
            'DataScience.alwaysIgnoreWarningsAboutOverridingPythonPackages',
            'Always ignore warnings about overriding Python packages'
        );
    export const ignoreWarningAboutOverridingPythonPackage = () =>
        localize('DataScience.ignoreWarningAboutOverridingPythonPackage', 'Ignore warning for {0}');
    export const moreInfoAboutFileNamesOverridingPythonPackages = () =>
        localize(
            'DataScience.moreInfoAboutFileNamesOverridingPythonPackages',
            'More information on overriding Python packages'
        );
    export const reservedPythonFileNamesDiagnosticCollectionName = () =>
        localize('DataScience.reservedPythonFileNamesDiagnosticCollectionName', 'Reserved Python Filenames');
    export const filesPossiblyOverridingPythonModulesMayHavePreventedKernelFromStarting = () =>
        localize(
            'DataScience.filesPossiblyOverridingPythonModulesMayHavePreventedKernelFromStarting',
            'Some of the following files found in the working directory may have prevented the Kernel from starting. Consider renaming them.'
        );
    export const listOfFilesWithLinksThatMightNeedToBeRenamed = () =>
        localize('DataScience.listOfFilesWithLinksThatMightNeedToBeRenamed', 'File(s): {0} might need to be renamed.');
    export const failedToGetVersionOfPandas = () =>
        localize(
            { key: 'DataScience.failedToGetVersionOfPandas', comment: ['{Locked="Pandas"}'] },
            'Failed to get version of Pandas to use the Data Viewer.'
        );
    export const failedToInstallPandas = () =>
        localize(
            { key: 'DataScience.failedToInstallPandas', comment: ['{Locked="Pandas"}'] },
            'Failed to install Pandas to use the Data Viewer.'
        );
    export const localKernelSpecs = () => localize('DataScience.localKernelSpecs', 'Local Jupyter Kernel...');

    export const localPythonEnvironments = () =>
<<<<<<< HEAD
        localize('DataScience.localPythonEnvironments', 'Python Environments...');
    export const pickLocalKernelPythonEnvTitle = () =>
        localize('DataScience.pickLocalKernelPythonEnvTitle', `Select a Python Environment`);
=======
        localize('DataScience.localPythonEnvironments', 'Local Python Environments...');
>>>>>>> 6aeae7d4
    export const UserJupyterServerUrlProviderDisplayName = () =>
        localize('DataScience.UserJupyterServerUrlProviderDisplayName', 'Existing Jupyter Server...');
    export const UserJupyterServerUrlProviderDetail = () =>
        localize('DataScience.UserJupyterServerUrlProviderDetail', 'Connect to an existing Jupyter Server');
    export const UserJupyterServerUrlAlreadyExistError = () =>
        localize('DataScience.UserJupyterServerUrlAlreadyExistError', 'A Jupyter Server with this URL already exists');
    export const universalRemoteKernelFinderDisplayName = () =>
        localize('DataScience.universalRemoteKernelFinderDisplayName', 'Remote - {0}');
    export const remoteKernelFinderDisplayName = () =>
        localize('DataScience.remoteKernelFinderDisplayName', 'Current Remote');
    export const kernelPickerSelectSourceTitle = () =>
        localize('DataScience.kernelPickerSelectSourceTitle', 'Select Another Jupyter Kernel...');
    export const kernelPickerSelectKernelTitle = () =>
        localize('DataScience.kernelPickerSelectKernelTitle', 'Select Kernel');
    export const kernelPickerSelectLocalKernelSpecTitle = () =>
        localize('DataScience.kernelPickerSelectLocalKernelSpecTitle', 'Select a Local Jupyter Kernel');
    export const kernelPickerSelectPythonEnvironmentTitle = () =>
        localize('DataScience.kernelPickerSelectPythonEnvironmentTitle', 'Select a Local Python Environment');
    export const kernelPickerSelectKernelFromRemoteTitle = () =>
        localize('DataScience.kernelPickerSelectKernelFromRemoteTitle', 'Select a Kernel from {0}');
    export const installPythonExtensionViaKernelPickerTitle = () =>
        localize('DataScience.installPythonExtensionViaKernelPickerTitle', 'Install Python Extension');
    export const installPythonTitle = () => localize('DataScience.installPythonTitle', 'Install Python');
}

export namespace Deprecated {
    export const SHOW_DEPRECATED_FEATURE_PROMPT_FORMAT_ON_SAVE = () =>
        localize(
            {
                key: 'Deprecated.SHOW_DEPRECATED_FEATURE_PROMPT_FORMAT_ON_SAVE',
                comment: ['{Locked="python.formatting.formatOnSave"}', '{Locked="editor.formatOnSave"}']
            },
            "The setting 'python.formatting.formatOnSave' is deprecated, please use 'editor.formatOnSave'."
        );
    export const SHOW_DEPRECATED_FEATURE_PROMPT_LINT_ON_TEXT_CHANGE = () =>
        localize(
            {
                key: 'Deprecated.SHOW_DEPRECATED_FEATURE_PROMPT_LINT_ON_TEXT_CHANGE',
                comment: [
                    '{Locked="python.linting.lintOnTextChange"}',
                    '{Locked="python.linting.lintOnSave"}',
                    '{Locked="files.autoSave"}'
                ]
            },
            "The setting 'python.linting.lintOnTextChange' is deprecated, please enable 'python.linting.lintOnSave' and 'files.autoSave'."
        );
    export const SHOW_DEPRECATED_FEATURE_PROMPT_FOR_AUTO_COMPLETE_PRELOAD_MODULES = () =>
        localize(
            {
                key: 'Deprecated.SHOW_DEPRECATED_FEATURE_PROMPT_FOR_AUTO_COMPLETE_PRELOAD_MODULES',
                comment: ['{Locked="python.autoComplete.preloadModules"}', '{Locked="python.languageServer"}']
            },
            "The setting 'python.autoComplete.preloadModules' is deprecated, please consider using Pylance Language Server ('python.languageServer' setting)."
        );
}

export namespace Installer {
    export const noCondaOrPipInstaller = () =>
        localize(
            'Installer.noCondaOrPipInstaller',
            'There is no Conda or Pip installer available in the selected environment.'
        );
    export const noPipInstaller = () =>
        localize('Installer.noPipInstaller', 'There is no Pip installer available in the selected environment.');
    export const searchForHelp = () => localize('Installer.searchForHelp', 'Search for help');
    export const couldNotInstallLibrary = () =>
        localize(
            'Installer.couldNotInstallLibrary',
            'Could not install {0}. If pip is not available, please use the package manager of your choice to manually install this library into your Python environment.'
        );
    export const dataScienceInstallPrompt = () =>
        localize('Installer.dataScienceInstallPrompt', 'Data Science library {0} is not installed. Install?');
}

export namespace Products {
    export const installingModule = () => localize('products.installingModule', 'Installing {0}');
}

// Skip using vscode-nls and instead just compute our strings based on key values. Key values
// can be loaded out of the nls.<locale>.json files
let loadedCollection: Record<string, string> | undefined;
let defaultCollection: Record<string, string> | undefined;
let askedForCollection: Record<string, string> = {};
let loadedLocale: string;

// This is exported only for testing purposes.
export function _resetCollections() {
    loadedLocale = '';
    loadedCollection = undefined;
    askedForCollection = {};
}

// This is exported only for testing purposes.
export function _getAskedForCollection() {
    return askedForCollection;
}

// Return the effective set of all localization strings, by key.
//
// This should not be used for direct lookup.
export function getCollectionJSON(): string {
    // Load the current collection
    if (!loadedCollection || parseLocale() !== loadedLocale) {
        load();
    }

    // Combine the default and loaded collections
    return JSON.stringify({ ...defaultCollection, ...loadedCollection });
}

function parseLocale(): string {
    // Attempt to load from the vscode locale. If not there, use english
    return vscode.env.language || 'en-us';
}

function getString(key: string, defValue?: string): string {
    // Load the current collection
    if (!loadedCollection || parseLocale() !== loadedLocale) {
        load();
    }

    // The default collection (package.nls.json) is the fallback.
    // Note that we are guaranteed the following (during shipping)
    //  1. defaultCollection was initialized by the load() call above
    //  2. defaultCollection has the key (see the "keys exist" test)
    let collection = defaultCollection!;

    // Use the current locale if the key is defined there.
    if (loadedCollection && loadedCollection.hasOwnProperty(key)) {
        collection = loadedCollection;
    }
    let result = collection[key];
    // eslint-disable-next-line @typescript-eslint/no-explicit-any
    result = (result as any)?.message || result;
    if (!result && defValue) {
        // This can happen during development if you haven't fixed up the nls file yet or
        // if for some reason somebody broke the functional test.
        result = defValue;
    }
    askedForCollection[key] = result;

    return result;
}

function load() {
    // Figure out our current locale.
    loadedLocale = parseLocale();

    // Find the nls file that matches (if there is one)
    let contents = packageNlsJsons[loadedLocale];
    if (contents) {
        loadedCollection = contents;
    } else {
        // If there isn't one, at least remember that we looked so we don't try to load a second time
        loadedCollection = {};
    }

    // Get the default collection if necessary. Strings may be in the default or the locale json
    if (!defaultCollection) {
        defaultCollection = packageBaseNlsJson;
    }
}

// Default to loading the current locale
load();<|MERGE_RESOLUTION|>--- conflicted
+++ resolved
@@ -1359,13 +1359,7 @@
     export const localKernelSpecs = () => localize('DataScience.localKernelSpecs', 'Local Jupyter Kernel...');
 
     export const localPythonEnvironments = () =>
-<<<<<<< HEAD
         localize('DataScience.localPythonEnvironments', 'Python Environments...');
-    export const pickLocalKernelPythonEnvTitle = () =>
-        localize('DataScience.pickLocalKernelPythonEnvTitle', `Select a Python Environment`);
-=======
-        localize('DataScience.localPythonEnvironments', 'Local Python Environments...');
->>>>>>> 6aeae7d4
     export const UserJupyterServerUrlProviderDisplayName = () =>
         localize('DataScience.UserJupyterServerUrlProviderDisplayName', 'Existing Jupyter Server...');
     export const UserJupyterServerUrlProviderDetail = () =>
