--- conflicted
+++ resolved
@@ -8,11 +8,7 @@
 export function getTelemetrySafeLanguage(language: string = 'unknown') {
     language = (language || 'unknown').toLowerCase();
     language = KnownKernelLanguageAliases.get(language) || language;
-<<<<<<< HEAD
-    if (!VSCodeKnownNotebookLanguages.includes(language)) {
-=======
-    if (!KnownNotebookLanguages.includes(language) && language != 'unknown') {
->>>>>>> 82b2b5ba
+    if (!VSCodeKnownNotebookLanguages.includes(language) && language != 'unknown') {
         language = getTelemetrySafeHashedString(language);
     }
     return language;
