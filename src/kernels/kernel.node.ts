// Copyright (c) Microsoft Corporation. All rights reserved.
// Licensed under the MIT License.

'use strict';
import { NotebookController, Uri } from 'vscode';
import { IApplicationShell, IWorkspaceService } from '../platform/common/application/types';
import { traceInfo, traceError } from '../platform/logging';
import { IFileSystem } from '../platform/common/platform/types.node';
import { IPythonExecutionFactory } from '../platform/common/process/types.node';
import { Resource, IDisposableRegistry, IConfigurationService } from '../platform/common/types';
import { CellHashProviderFactory } from '../interactive-window/editor-integration/cellHashProviderFactory';
import { InteractiveWindowView } from '../notebooks/constants';
import { calculateWorkingDirectory } from '../platform/common/utils.node';
import { CodeSnippets } from '../webviews/webview-side/common/constants';
import { CellOutputDisplayIdTracker } from '../notebooks/execution/cellDisplayIdTracker';
<<<<<<< HEAD
import { isLocalHostConnection, isPythonKernelConnection } from './helpers';
import { expandWorkingDir } from './jupyter/jupyterUtils';
import { INotebookProvider, isLocalConnection, KernelConnectionMetadata } from './types';
=======
import { getDisplayNameOrNameOfKernelConnection, isLocalHostConnection, isPythonKernelConnection } from './helpers';
import { expandWorkingDir } from './jupyter/jupyterUtils.node';
import {
    INotebookProvider,
    InterruptResult,
    isLocalConnection,
    KernelActionSource,
    KernelConnectionMetadata,
    NotebookCellRunState
} from './types';
import { KernelExecution } from '../notebooks/execution/kernelExecution.node';
import { traceCellMessage } from '../notebooks/helpers';
>>>>>>> 02148a23
import { AddRunCellHook } from '../platform/common/constants.node';
import { IStatusProvider } from '../platform/progress/types';
import { getAssociatedNotebookDocument } from '../notebooks/controllers/kernelSelector';
import { sendTelemetryForPythonKernelExecutable } from './helpers.node';
import { BaseKernel } from './kernel.base';

export class Kernel extends BaseKernel {
    constructor(
        id: Uri,
        resourceUri: Resource,
        kernelConnectionMetadata: Readonly<KernelConnectionMetadata>,
        notebookProvider: INotebookProvider,
        disposables: IDisposableRegistry,
        launchTimeout: number,
        interruptTimeout: number,
        appShell: IApplicationShell,
        private readonly fs: IFileSystem,
        controller: NotebookController,
        configService: IConfigurationService,
        outputTracker: CellOutputDisplayIdTracker,
        cellHashProviderFactory: CellHashProviderFactory,
        workspaceService: IWorkspaceService,
        private readonly pythonExecutionFactory: IPythonExecutionFactory,
<<<<<<< HEAD
        statusProvider: IStatusProvider
=======
        private readonly statusProvider: IStatusProvider,
        creator: KernelActionSource
>>>>>>> 02148a23
    ) {
        super(
            id,
            resourceUri,
            kernelConnectionMetadata,
            notebookProvider,
            disposables,
            launchTimeout,
            interruptTimeout,
            appShell,
            controller,
            configService,
            workspaceService,
<<<<<<< HEAD
=======
            cellHashProviderFactory,
            creator
        );
        this.kernelExecution = new KernelExecution(
            this,
            appShell,
            kernelConnectionMetadata,
            interruptTimeout,
            disposables,
            controller,
>>>>>>> 02148a23
            outputTracker,
            cellHashProviderFactory,
            statusProvider
        );
    }

    protected async getDebugCellHook(): Promise<string[]> {
        // Only do this for interactive windows. IPYKERNEL_CELL_NAME is set other ways in
        // notebooks
        if (getAssociatedNotebookDocument(this)?.notebookType === InteractiveWindowView) {
            // If using ipykernel 6, we need to set the IPYKERNEL_CELL_NAME so that
            // debugging can work. However this code is harmless for IPYKERNEL 5 so just always do it
            if (await this.fs.localFileExists(AddRunCellHook.ScriptPath)) {
                const fileContents = await this.fs.readLocalFile(AddRunCellHook.ScriptPath);
                return fileContents.splitLines({ trim: false });
            }
            traceError(`Cannot run non-existant script file: ${AddRunCellHook.ScriptPath}`);
        }
        return [];
    }

    protected async getUpdateWorkingDirectoryAndPathCode(launchingFile?: Resource): Promise<string[]> {
        if (
            (isLocalConnection(this.kernelConnectionMetadata) ||
                isLocalHostConnection(this.kernelConnectionMetadata)) &&
            this.kernelConnectionMetadata.kind !== 'connectToLiveRemoteKernel' // Skip for live kernel. Don't change current directory on a kernel that's already running
        ) {
            let suggestedDir = await calculateWorkingDirectory(
                this.configService,
                this.workspaceService,
                this.fs,
                launchingFile
            );
            if (suggestedDir && (await this.fs.localDirectoryExists(suggestedDir))) {
                traceInfo('UpdateWorkingDirectoryAndPath in Kernel');
                // We should use the launch info directory. It trumps the possible dir
                return this.getChangeDirectoryCode(suggestedDir);
            } else if (launchingFile && (await this.fs.localFileExists(launchingFile.fsPath))) {
                // Combine the working directory with this file if possible.
                suggestedDir = expandWorkingDir(
                    suggestedDir,
                    launchingFile,
                    this.workspaceService,
                    this.configService.getSettings(launchingFile)
                );
                if (suggestedDir && (await this.fs.localDirectoryExists(suggestedDir))) {
                    traceInfo('UpdateWorkingDirectoryAndPath in Kernel');
                    return this.getChangeDirectoryCode(suggestedDir);
                }
            }
        }
        return [];
    }

    // Update both current working directory and sys.path with the desired directory
    private getChangeDirectoryCode(directory: string): string[] {
        if (
            (isLocalConnection(this.kernelConnectionMetadata) ||
                isLocalHostConnection(this.kernelConnectionMetadata)) &&
            isPythonKernelConnection(this.kernelConnectionMetadata)
        ) {
            return CodeSnippets.UpdateCWDAndPath.format(directory).splitLines({ trim: false });
        }
        return [];
    }

    protected override sendTelemetryForPythonKernelExecutable() {
        return sendTelemetryForPythonKernelExecutable(
            this,
            this.resourceUri,
            this.kernelConnectionMetadata,
            this.pythonExecutionFactory
        );
    }
}<|MERGE_RESOLUTION|>--- conflicted
+++ resolved
@@ -13,24 +13,9 @@
 import { calculateWorkingDirectory } from '../platform/common/utils.node';
 import { CodeSnippets } from '../webviews/webview-side/common/constants';
 import { CellOutputDisplayIdTracker } from '../notebooks/execution/cellDisplayIdTracker';
-<<<<<<< HEAD
 import { isLocalHostConnection, isPythonKernelConnection } from './helpers';
 import { expandWorkingDir } from './jupyter/jupyterUtils';
-import { INotebookProvider, isLocalConnection, KernelConnectionMetadata } from './types';
-=======
-import { getDisplayNameOrNameOfKernelConnection, isLocalHostConnection, isPythonKernelConnection } from './helpers';
-import { expandWorkingDir } from './jupyter/jupyterUtils.node';
-import {
-    INotebookProvider,
-    InterruptResult,
-    isLocalConnection,
-    KernelActionSource,
-    KernelConnectionMetadata,
-    NotebookCellRunState
-} from './types';
-import { KernelExecution } from '../notebooks/execution/kernelExecution.node';
-import { traceCellMessage } from '../notebooks/helpers';
->>>>>>> 02148a23
+import { INotebookProvider, isLocalConnection, KernelActionSource, KernelConnectionMetadata } from './types';
 import { AddRunCellHook } from '../platform/common/constants.node';
 import { IStatusProvider } from '../platform/progress/types';
 import { getAssociatedNotebookDocument } from '../notebooks/controllers/kernelSelector';
@@ -54,12 +39,8 @@
         cellHashProviderFactory: CellHashProviderFactory,
         workspaceService: IWorkspaceService,
         private readonly pythonExecutionFactory: IPythonExecutionFactory,
-<<<<<<< HEAD
-        statusProvider: IStatusProvider
-=======
-        private readonly statusProvider: IStatusProvider,
+        statusProvider: IStatusProvider,
         creator: KernelActionSource
->>>>>>> 02148a23
     ) {
         super(
             id,
@@ -73,22 +54,10 @@
             controller,
             configService,
             workspaceService,
-<<<<<<< HEAD
-=======
-            cellHashProviderFactory,
-            creator
-        );
-        this.kernelExecution = new KernelExecution(
-            this,
-            appShell,
-            kernelConnectionMetadata,
-            interruptTimeout,
-            disposables,
-            controller,
->>>>>>> 02148a23
             outputTracker,
             cellHashProviderFactory,
-            statusProvider
+            statusProvider,
+            creator
         );
     }
 
