--- conflicted
+++ resolved
@@ -664,27 +664,6 @@
             // Restart sessions and retries might make this hard to do correctly otherwise.
             notebook.session.registerCommTarget(Identifiers.DefaultCommTarget, noop);
 
-<<<<<<< HEAD
-            if (isLocalConnection(this.kernelConnectionMetadata)) {
-                // Append the global site_packages to the kernel's sys.path
-                // For more details see here https://github.com/microsoft/vscode-jupyter/issues/8553#issuecomment-997144591
-                // Basically all we're doing here is ensuring the global site_packages is at the bottom of sys.path and not somewhere halfway down.
-                // Note: We have excluded site_pacakges via the env variable `PYTHONNOUSERSITE`
-                await this.executeSilently(`import site;site.addsitedir(site.getusersitepackages())`);
-            }
-
-            // Change our initial directory and path
-            await this.updateWorkingDirectoryAndPath(this.resourceUri);
-            const file = this.resourceUri?.fsPath;
-            if (file) {
-                await this.executeSilently(`__vsc_ipynb_file__ = '${file.replace(/\\/g, '\\\\')}'`);
-            }
-            traceInfoIfCI('After updating working directory and notebook file __vsc_ipynb_file__');
-            await this.disableJedi();
-            traceInfoIfCI('After Disabing jedi');
-
-=======
->>>>>>> a8c3c3af
             // Request completions to warm up the completion engine (first call always takes a lot longer)
             await this.requestEmptyCompletions();
 
@@ -732,7 +711,7 @@
             }
 
             // Change our initial directory and path
-            result.push(...(await this.getUpdateWorkingDirectoryAndPathCode(this.resourceUri?.fsPath)));
+            result.push(...(await this.getUpdateWorkingDirectoryAndPathCode(this.resourceUri)));
 
             // Set the ipynb file
             const file = this.resourceUri?.fsPath;
@@ -911,11 +890,7 @@
         return [];
     }
 
-<<<<<<< HEAD
-    private async updateWorkingDirectoryAndPath(launchingFile?: Resource): Promise<void> {
-=======
-    private async getUpdateWorkingDirectoryAndPathCode(launchingFile?: string): Promise<string[]> {
->>>>>>> a8c3c3af
+    private async getUpdateWorkingDirectoryAndPathCode(launchingFile?: Resource): Promise<string[]> {
         traceInfo('UpdateWorkingDirectoryAndPath in Kernel');
         if (
             (isLocalConnection(this.kernelConnectionMetadata) ||
@@ -930,13 +905,8 @@
             );
             if (suggestedDir && (await this.fs.localDirectoryExists(suggestedDir))) {
                 // We should use the launch info directory. It trumps the possible dir
-<<<<<<< HEAD
-                return this.changeDirectoryIfPossible(suggestedDir);
+                return this.getChangeDirectoryCode(suggestedDir);
             } else if (launchingFile && (await this.fs.localFileExists(launchingFile.fsPath))) {
-=======
-                return this.getChangeDirectoryCode(suggestedDir);
-            } else if (launchingFile && (await this.fs.localFileExists(launchingFile))) {
->>>>>>> a8c3c3af
                 // Combine the working directory with this file if possible.
                 suggestedDir = expandWorkingDir(suggestedDir, launchingFile.fsPath, this.workspaceService);
                 if (suggestedDir && (await this.fs.localDirectoryExists(suggestedDir))) {
