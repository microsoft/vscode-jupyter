// Copyright (c) Microsoft Corporation. All rights reserved.
// Licensed under the MIT License.

'use strict';

import { assert } from 'chai';
import * as sinon from 'sinon';
import { NotebookEditor as VSCNotebookEditor } from 'vscode';
import { IApplicationShell, IVSCodeNotebook } from '../../../client/common/application/types';
import { IConfigurationService, IDisposable, IJupyterSettings, ReadWrite } from '../../../client/common/types';
import { createDeferredFromPromise } from '../../../client/common/utils/async';
import { noop } from '../../../client/common/utils/misc';
import { IKernelProvider } from '../../../client/datascience/jupyter/kernels/types';
import { INotebookEditorProvider } from '../../../client/datascience/types';
import { IExtensionTestApi, waitForCondition } from '../../common';
import { initialize } from '../../initialize';
import {
    assertVSCCellIsRunning,
    canRunNotebookTests,
    closeNotebooks,
    closeNotebooksAndCleanUpAfterTests,
    insertCodeCell,
    startJupyter,
    trustAllNotebooks,
    waitForExecutionCompletedWithErrors,
    waitForKernelToGetAutoSelected,
    waitForTextOutputInVSCode
} from './helper';

// tslint:disable: no-any no-invalid-this no-function-expression
/*
 * This test focuses on interrupting, restarting kernels.
 * We will not use actual kernels, just ensure the appropriate methods are invoked on the appropriate classes.
 * This is done by stubbing out some methods.
 */
suite('DataScience - VSCode Notebook - Restart/Interrupt/Cancel/Errors (slow)', function () {
    this.timeout(60_000);

    let api: IExtensionTestApi;
    let editorProvider: INotebookEditorProvider;
    const disposables: IDisposable[] = [];
    let kernelProvider: IKernelProvider;
    let vscEditor: VSCNotebookEditor;
    let vscodeNotebook: IVSCodeNotebook;
    let oldAskForRestart: boolean | undefined;
    let dsSettings: ReadWrite<IJupyterSettings>;
    const suiteDisposables: IDisposable[] = [];
    suiteSetup(async function () {
        this.timeout(60_000);
        api = await initialize();
        if (!(await canRunNotebookTests())) {
            return this.skip();
        }
        await closeNotebooksAndCleanUpAfterTests();
        await startJupyter(true);
        vscodeNotebook = api.serviceContainer.get<IVSCodeNotebook>(IVSCodeNotebook);
        editorProvider = api.serviceContainer.get<INotebookEditorProvider>(INotebookEditorProvider);
        kernelProvider = api.serviceContainer.get<IKernelProvider>(IKernelProvider);
        dsSettings = api.serviceContainer.get<IConfigurationService>(IConfigurationService).getSettings(undefined);
        oldAskForRestart = dsSettings.askForKernelRestart;
    });
    setup(async () => {
        sinon.restore();
        await trustAllNotebooks();
        // Open a notebook and use this for all tests in this test suite.
        await editorProvider.createNew();
        await waitForKernelToGetAutoSelected();
        assert.isOk(vscodeNotebook.activeNotebookEditor, 'No active notebook');
        vscEditor = vscodeNotebook.activeNotebookEditor!;
        // Disable the prompt (when attempting to restart kernel).
        dsSettings.askForKernelRestart = false;
    });
    teardown(() => closeNotebooks(disposables));
    suiteTeardown(async () => {
        if (dsSettings) {
            dsSettings.askForKernelRestart = oldAskForRestart === true;
        }
        await closeNotebooksAndCleanUpAfterTests(disposables.concat(suiteDisposables));
    });

    test('Interrupting kernel (Cancelling token) will cancel cell execution', async () => {
        await insertCodeCell('import time\nfor i in range(10000):\n  print(i)\n  time.sleep(0.1)', { index: 0 });
        const cell = vscEditor.document.cells[0];
        const appShell = api.serviceContainer.get<IApplicationShell>(IApplicationShell);
        const showInformationMessage = sinon.stub(appShell, 'showInformationMessage');
        showInformationMessage.resolves(); // Ignore message to restart kernel.
        disposables.push({ dispose: () => showInformationMessage.restore() });
        await waitForCondition(async () => kernelProvider.get(cell.notebook.uri) !== undefined, 5_000, 'No kernel');
        const promise = kernelProvider.get(cell.notebook.uri)!.executeCell(cell);
        const deferred = createDeferredFromPromise(promise);

        // Wait for cell to get busy.
        await waitForCondition(async () => assertVSCCellIsRunning(cell), 15_000, 'Cell not being executed');

        // Wait for ?s, and verify cell is still running.
        assert.isFalse(deferred.completed);
        assertVSCCellIsRunning(cell);
        // Wait for some output.
        await waitForTextOutputInVSCode(cell, '1', 0, false, 15_000); // Wait for 15 seconds for it to start (possibly kernel is still starting).

        // Interrupt the kernel.
        kernelProvider.get(cell.notebook.uri)!.interrupt().catch(noop);

        // Wait for interruption or message prompting to restart kernel to be displayed.
        // Interrupt can fail sometimes and then we display message prompting user to restart kernel.
        await waitForCondition(
            async () => deferred.completed || showInformationMessage.called,
            30_000, // Wait for completion or interrupt timeout.
            'Execution not cancelled'
        );
        if (deferred.completed) {
            await waitForExecutionCompletedWithErrors(cell);
        }
    });
    test('Restarting kernel will cancel cell execution & we can re-run a cell', async function () {
<<<<<<< HEAD
        // Skipped because flakey
        // https://github.com/microsoft/vscode-jupyter/issues/393
        this.skip();
        // await insertCodeCell('import time\nfor i in range(10000):\n  print(i)\n  time.sleep(0.1)', { index: 0 });
        // const cell = vscEditor.document.cells[0];
        // // Ensure we click `Yes` when prompted to restart the kernel.
        // const appShell = api.serviceContainer.get<IApplicationShell>(IApplicationShell);
        // const showInformationMessage = sinon
        //     .stub(appShell, 'showInformationMessage')
        //     .callsFake(function (message: string) {
        //         if (message === DataScience.restartKernelMessage()) {
        //             // User clicked ok to restart it.
        //             return DataScience.restartKernelMessageYes();
        //         }
        //         return (appShell.showInformationMessage as any).wrappedMethod.apply(appShell, arguments);
        //     });
        // disposables.push({ dispose: () => showInformationMessage.restore() });

        // (editorProvider.activeEditor as any).shouldAskForRestart = () => Promise.resolve(false);
        // await executeActiveDocument();

        // // Wait for cell to get busy.
        // await waitForCondition(async () => assertVSCCellIsRunning(cell), 15_000, 'Cell not being executed');

        // // Wait for ?s, and verify cell is still running.
        // assertVSCCellIsRunning(cell);
        // // Wait for some output.
        // await waitForTextOutputInVSCode(cell, '1', 0, false, 15_000); // Wait for 15 seconds for it to start (possibly kernel is still starting).

        // // Restart the kernel.
        // let restartPromise = commands.executeCommand('jupyter.notebookeditor.restartkernel');

        // await waitForCondition(async () => assertVSCCellIsNotRunning(cell), 15_000, 'Execution not cancelled');

        // // Wait before we execute cells again.
        // await restartPromise;

        // // Confirm we can execute a cell (using the new kernel session).
        // await executeActiveDocument();

        // // Wait for cell to get busy.
        // await waitForCondition(async () => assertVSCCellIsRunning(cell), 15_000, 'Cell not being executed');

        // // Stop the cell (cleaner way to tear down this test, else VS Code can hang due to the fact that we delete/close notebooks & rest of the code is trying to access it).
        // restartPromise = commands.executeCommand('jupyter.notebookeditor.restartkernel');
        // await waitForCondition(async () => assertVSCCellIsNotRunning(cell), 15_000, 'Execution not cancelled');
        // await restartPromise;
=======
        return this.skip();
        await insertCodeCell('import time\nfor i in range(10000):\n  print(i)\n  time.sleep(0.1)', { index: 0 });
        const cell = vscEditor.document.cells[0];
        // Ensure we click `Yes` when prompted to restart the kernel.
        const appShell = api.serviceContainer.get<IApplicationShell>(IApplicationShell);
        const showInformationMessage = sinon
            .stub(appShell, 'showInformationMessage')
            .callsFake(function (message: string) {
                if (message === DataScience.restartKernelMessage()) {
                    // User clicked ok to restart it.
                    return DataScience.restartKernelMessageYes();
                }
                return (appShell.showInformationMessage as any).wrappedMethod.apply(appShell, arguments);
            });
        disposables.push({ dispose: () => showInformationMessage.restore() });

        (editorProvider.activeEditor as any).shouldAskForRestart = () => Promise.resolve(false);
        await executeActiveDocument();

        // Wait for cell to get busy.
        await waitForCondition(async () => assertVSCCellIsRunning(cell), 15_000, 'Cell not being executed');

        // Wait for ?s, and verify cell is still running.
        assertVSCCellIsRunning(cell);
        // Wait for some output.
        await waitForTextOutputInVSCode(cell, '1', 0, false, 15_000); // Wait for 15 seconds for it to start (possibly kernel is still starting).

        // Restart the kernel.
        let restartPromise = commands.executeCommand('jupyter.notebookeditor.restartkernel');

        await waitForCondition(async () => assertVSCCellIsNotRunning(cell), 15_000, 'Execution not cancelled');

        // Wait before we execute cells again.
        await restartPromise;

        // Confirm we can execute a cell (using the new kernel session).
        await executeActiveDocument();

        // Wait for cell to get busy.
        await waitForCondition(async () => assertVSCCellIsRunning(cell), 15_000, 'Cell not being executed');

        // Stop the cell (cleaner way to tear down this test, else VS Code can hang due to the fact that we delete/close notebooks & rest of the code is trying to access it).
        restartPromise = commands.executeCommand('jupyter.notebookeditor.restartkernel');
        await waitForCondition(async () => assertVSCCellIsNotRunning(cell), 15_000, 'Execution not cancelled');
        await restartPromise;
>>>>>>> 32670006
    });
});<|MERGE_RESOLUTION|>--- conflicted
+++ resolved
@@ -5,20 +5,23 @@
 
 import { assert } from 'chai';
 import * as sinon from 'sinon';
-import { NotebookEditor as VSCNotebookEditor } from 'vscode';
+import { commands, NotebookEditor as VSCNotebookEditor } from 'vscode';
 import { IApplicationShell, IVSCodeNotebook } from '../../../client/common/application/types';
 import { IConfigurationService, IDisposable, IJupyterSettings, ReadWrite } from '../../../client/common/types';
 import { createDeferredFromPromise } from '../../../client/common/utils/async';
+import { DataScience } from '../../../client/common/utils/localize';
 import { noop } from '../../../client/common/utils/misc';
 import { IKernelProvider } from '../../../client/datascience/jupyter/kernels/types';
 import { INotebookEditorProvider } from '../../../client/datascience/types';
 import { IExtensionTestApi, waitForCondition } from '../../common';
 import { initialize } from '../../initialize';
 import {
+    assertVSCCellIsNotRunning,
     assertVSCCellIsRunning,
     canRunNotebookTests,
     closeNotebooks,
     closeNotebooksAndCleanUpAfterTests,
+    executeActiveDocument,
     insertCodeCell,
     startJupyter,
     trustAllNotebooks,
@@ -112,57 +115,7 @@
             await waitForExecutionCompletedWithErrors(cell);
         }
     });
-    test('Restarting kernel will cancel cell execution & we can re-run a cell', async function () {
-<<<<<<< HEAD
-        // Skipped because flakey
-        // https://github.com/microsoft/vscode-jupyter/issues/393
-        this.skip();
-        // await insertCodeCell('import time\nfor i in range(10000):\n  print(i)\n  time.sleep(0.1)', { index: 0 });
-        // const cell = vscEditor.document.cells[0];
-        // // Ensure we click `Yes` when prompted to restart the kernel.
-        // const appShell = api.serviceContainer.get<IApplicationShell>(IApplicationShell);
-        // const showInformationMessage = sinon
-        //     .stub(appShell, 'showInformationMessage')
-        //     .callsFake(function (message: string) {
-        //         if (message === DataScience.restartKernelMessage()) {
-        //             // User clicked ok to restart it.
-        //             return DataScience.restartKernelMessageYes();
-        //         }
-        //         return (appShell.showInformationMessage as any).wrappedMethod.apply(appShell, arguments);
-        //     });
-        // disposables.push({ dispose: () => showInformationMessage.restore() });
-
-        // (editorProvider.activeEditor as any).shouldAskForRestart = () => Promise.resolve(false);
-        // await executeActiveDocument();
-
-        // // Wait for cell to get busy.
-        // await waitForCondition(async () => assertVSCCellIsRunning(cell), 15_000, 'Cell not being executed');
-
-        // // Wait for ?s, and verify cell is still running.
-        // assertVSCCellIsRunning(cell);
-        // // Wait for some output.
-        // await waitForTextOutputInVSCode(cell, '1', 0, false, 15_000); // Wait for 15 seconds for it to start (possibly kernel is still starting).
-
-        // // Restart the kernel.
-        // let restartPromise = commands.executeCommand('jupyter.notebookeditor.restartkernel');
-
-        // await waitForCondition(async () => assertVSCCellIsNotRunning(cell), 15_000, 'Execution not cancelled');
-
-        // // Wait before we execute cells again.
-        // await restartPromise;
-
-        // // Confirm we can execute a cell (using the new kernel session).
-        // await executeActiveDocument();
-
-        // // Wait for cell to get busy.
-        // await waitForCondition(async () => assertVSCCellIsRunning(cell), 15_000, 'Cell not being executed');
-
-        // // Stop the cell (cleaner way to tear down this test, else VS Code can hang due to the fact that we delete/close notebooks & rest of the code is trying to access it).
-        // restartPromise = commands.executeCommand('jupyter.notebookeditor.restartkernel');
-        // await waitForCondition(async () => assertVSCCellIsNotRunning(cell), 15_000, 'Execution not cancelled');
-        // await restartPromise;
-=======
-        return this.skip();
+    test('Restarting kernel will cancel cell execution & we can re-run a cell', async () => {
         await insertCodeCell('import time\nfor i in range(10000):\n  print(i)\n  time.sleep(0.1)', { index: 0 });
         const cell = vscEditor.document.cells[0];
         // Ensure we click `Yes` when prompted to restart the kernel.
@@ -207,6 +160,5 @@
         restartPromise = commands.executeCommand('jupyter.notebookeditor.restartkernel');
         await waitForCondition(async () => assertVSCCellIsNotRunning(cell), 15_000, 'Execution not cancelled');
         await restartPromise;
->>>>>>> 32670006
     });
 });