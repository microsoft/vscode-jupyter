--- conflicted
+++ resolved
@@ -166,13 +166,10 @@
     [DSCommands.SelectNativeJupyterUriFromToolBar]: [];
     [DSCommands.NotebookEditorKeybindSave]: [];
     [DSCommands.NotebookEditorKeybindUndo]: [];
-<<<<<<< HEAD
+    [DSCommands.DebugNotebook]: [];
 
     // Data Wrangler
     [DSCommands.OpenDataWrangler]: [];
     [DSCommands.UpdateOrCreateDataWrangler]: [];
     [DSCommands.RefreshDataWrangler]: [];
-=======
-    [DSCommands.DebugNotebook]: [];
->>>>>>> 87128eb4
 }