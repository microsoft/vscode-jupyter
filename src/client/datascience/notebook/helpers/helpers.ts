--- conflicted
+++ resolved
@@ -16,11 +16,8 @@
     notebooks,
     NotebookCellExecutionStateChangeEvent,
     NotebookCellExecutionSummary,
-<<<<<<< HEAD
-    NotebookRange
-=======
+    NotebookRange,
     WorkspaceEdit
->>>>>>> 94a5d167
 } from 'vscode';
 import { concatMultilineString, splitMultilineString } from '../../../../datascience-ui/common';
 import { IVSCodeNotebook } from '../../../common/application/types';
@@ -31,13 +28,8 @@
 import { Telemetry } from '../../constants';
 import { KernelConnectionMetadata } from '../../jupyter/kernels/types';
 import { updateNotebookMetadata } from '../../notebookStorage/baseModel';
-<<<<<<< HEAD
-import { CellState, IJupyterKernelSpec, IMessageCell, INotebook } from '../../types';
+import { IJupyterKernelSpec, IMessageCell, INotebook } from '../../types';
 import { InteractiveWindowView, JupyterNotebookView } from '../constants';
-=======
-import { IJupyterKernelSpec } from '../../types';
-import { JupyterNotebookView } from '../constants';
->>>>>>> 94a5d167
 // eslint-disable-next-line @typescript-eslint/no-require-imports
 import { KernelMessage } from '@jupyterlab/services';
 // eslint-disable-next-line @typescript-eslint/no-require-imports
