--- conflicted
+++ resolved
@@ -354,12 +354,7 @@
         };
 
         const output = createObservable<Output<string>>();
-<<<<<<< HEAD
-        const disposables: IDisposable[] = [];
-
-=======
         disposables.push(output);
->>>>>>> bcfa28c4
         const on = (ee: NodeJS.EventEmitter, name: string, fn: Function) => {
             ee.on(name, fn as any);
             disposables.push({ dispose: () => ee.removeListener(name, fn as any) as any });
@@ -441,11 +436,8 @@
         resolve = rs;
         reject = rj;
     });
-<<<<<<< HEAD
-=======
     // No dangling promises.
     promise.catch(noop);
->>>>>>> bcfa28c4
     return {
         get onDidChange() {
             return onDidChange.event;
