--- conflicted
+++ resolved
@@ -1,11 +1,7 @@
 {
     "name": "jupyter",
     "displayName": "Jupyter",
-<<<<<<< HEAD
     "version": "2022.2.100",
-=======
-    "version": "2022.1.120",
->>>>>>> 37de0bb1
     "description": "Jupyter notebook support, interactive programming and computing that supports Intellisense, debugging and more.",
     "publisher": "ms-toolsai",
     "author": {
