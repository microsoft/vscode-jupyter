name: 'Build VSIX'
description: "Build the extension's VSIX"

<<<<<<< HEAD
inputs:
  package_command:
     description: 'Package.json package script'
     required: false
     default: package
=======
>>>>>>> 58bd11bf
outputs:
  path:
    description: 'Path to the VSIX'
    value: 'ms-toolsai-jupyter-insiders.vsix'

runs:
  using: 'composite'
  steps:
    - run: npm ci --prefer-offline
      shell: bash

    # Use the GITHUB_RUN_ID environment variable to update the build number.
    # GITHUB_RUN_ID is a unique number for each run within a repository.
    # This number does not change if you re-run the workflow run.
    - name: Update build number
      run: npm run updateBuildNumber -- --buildNumber $GITHUB_RUN_ID
      shell: bash

    # Update change log (for release notes).
    # - run: npm run updateBuildNumber -- --buildNumber $GITHUB_RUN_ID --updateChangelog
    #   shell: bash

    - run: npm run package
      shell: bash<|MERGE_RESOLUTION|>--- conflicted
+++ resolved
@@ -1,14 +1,11 @@
 name: 'Build VSIX'
 description: "Build the extension's VSIX"
 
-<<<<<<< HEAD
 inputs:
   package_command:
      description: 'Package.json package script'
      required: false
      default: package
-=======
->>>>>>> 58bd11bf
 outputs:
   path:
     description: 'Path to the VSIX'
