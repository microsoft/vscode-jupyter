--- conflicted
+++ resolved
@@ -279,14 +279,8 @@
         await notebook.session.restart(this.interruptTimeout).catch((exc) => {
             traceWarning(`Error during restart: ${exc}`);
         });
-<<<<<<< HEAD
-=======
-
-        // Reinitialize the kernel after a session restart
-        await notebook.runInitialSetup();
 
         (notebook as JupyterNotebookBase).fireRestart();
->>>>>>> 4b450247
     }
 
     private async getKernel(document: NotebookDocument): Promise<IKernel> {
