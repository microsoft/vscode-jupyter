# Changelog

## 2021.4.0 (1 April 2021)

### Enhancements

1. Be able to provide string argument to jupyter.execSelectionInteractive for extensibility.
   (thanks [Andrew Craig](https://github.com/andycraig/))
   ([#1689](https://github.com/Microsoft/vscode-jupyter/issues/1689))

### Fixes

1. Jupyter variables tab will always be named 'Jupyter Variables'.
   ([#4458](https://github.com/Microsoft/vscode-jupyter/issues/4458))
1. Variable view will stay as long as you have a notebook open (not necessarily active).
   ([#4562](https://github.com/Microsoft/vscode-jupyter/issues/4562))
1. Add quotations to arguments with blank spaces when executing kernel processes.
   ([#4647](https://github.com/Microsoft/vscode-jupyter/issues/4647))
1. Do not prompt to install Python extension when creating a blank notebook.
   ([#4965](https://github.com/Microsoft/vscode-jupyter/issues/4965))
1. Cache the active workspace Python Interpreter.
   ([#5004](https://github.com/Microsoft/vscode-jupyter/issues/5004))
1. Don't prewarm variables for global jupyter interpreter if ZMQ is supported.
   ([#5009](https://github.com/Microsoft/vscode-jupyter/issues/5009))
1. When closing the Interactive Window, shutdown sessions started by Interactive Window.
   ([#5030](https://github.com/Microsoft/vscode-jupyter/issues/5030))
1. Stop wrapping new errors if we threw the original error.
   ([#5089](https://github.com/Microsoft/vscode-jupyter/issues/5089))
1. Ignore errors when getting the environment variables for a Python environment.
   ([#5093](https://github.com/Microsoft/vscode-jupyter/issues/5093))
1. Revert viewsContainter name to Jupyter and view name to Variables to avoid un-named viewsContainer.
   ([#5102](https://github.com/Microsoft/vscode-jupyter/issues/5102))
1. Ensure extensions depending on Jupyter do not fail to load if Jupyter extension fails to load.
   ([#5145](https://github.com/Microsoft/vscode-jupyter/issues/5145))
1. Don't display the data science banner for non-Jupyter notebooks.
   ([#5181](https://github.com/Microsoft/vscode-jupyter/issues/5181))
1. Don't use NotebookEditor.onDidDispose and support new err / out specific stream mime types.
   ([#5191](https://github.com/Microsoft/vscode-jupyter/issues/5191))
1. Prevent unnecessary activation of the Python extension.
   ([#5193](https://github.com/Microsoft/vscode-jupyter/issues/5193))
1. Update widget kernel for new NotebookOutputEventParams.
   ([#5195](https://github.com/Microsoft/vscode-jupyter/issues/5195))
1. Updates to code used to run Python in an isolated manner.
   ([#5212](https://github.com/Microsoft/vscode-jupyter/issues/5212))
1. Changes to proposed API for using resolveKernel instead of resolveNotebook. Since this change goes along with widget tests also renable and fix those tests.
   ([#5217](https://github.com/Microsoft/vscode-jupyter/issues/5217))
1. Fix data viewer display of non-numeric index columns in DataFrames.
   ([#5253](https://github.com/Microsoft/vscode-jupyter/issues/5253))
<<<<<<< HEAD
1. Display messages notifying user to enable support for CDNs when rendering IPyWidgets.
   ([#5074](https://github.com/Microsoft/vscode-jupyter/issues/5074))
1. When reopening a newly created Notebook with a Julia kernel, the cells should be detected as `Julia`.
   ([#5148](https://github.com/Microsoft/vscode-jupyter/issues/5148))
1. Support switching kernels in Native Notebooks when connecting to Jupyter.
   ([#1215](https://github.com/Microsoft/vscode-jupyter/issues/1215))
1. Refactor how Kernels are searched and selected.
   ([#4995](https://github.com/microsoft/vscode-jupyter/pull/4995))
=======
1. Fix run selection/line to work from the active editor
   ([#5287](https://github.com/Microsoft/vscode-jupyter/issues/5287))

>>>>>>> 94410672

### Code Health

1. Ability to queue telemetry until all of the data required is available.
   ([#4956](https://github.com/Microsoft/vscode-jupyter/issues/4956))
1. Fix variables test. We had a new import of sys, which was causing the variable fetching to have to do one extra fetch, pushing it over the limit to require a second chunk fetch.
   ([#5016](https://github.com/Microsoft/vscode-jupyter/issues/5016))
1. Add tests for data viewer slice data functionality.
   ([#5066](https://github.com/Microsoft/vscode-jupyter/issues/5066))
1. Remove setting `jupyter.useNotebookEditor`.
   ([#5130](https://github.com/Microsoft/vscode-jupyter/issues/5130))

### Thanks

Thanks to the following projects which we fully rely on to provide some of
our features:

-   [Python Extension](https://marketplace.visualstudio.com/items?itemName=ms-python.python)
-   [debugpy](https://pypi.org/project/debugpy/)

Also thanks to the various projects we provide integrations with which help
make this extension useful:

-   [Jupyter](https://jupyter.org/):
    [Notebooks](https://jupyter-notebook.readthedocs.io/en/latest/?badge=latest),
    [JupyterHub](https://jupyterhub.readthedocs.io/en/stable/),
    [ipywidgets](https://ipywidgets.readthedocs.io/en/latest/),


## 2021.3.0 (3 March 2021)

### Enhancements

1. Add ability to view a slice of the current variable in the data viewer using either axis/index dropdowns or a slice expression input field.
   ([#305](https://github.com/Microsoft/vscode-jupyter/issues/305))
1. Enable refreshing active data viewer contents using Jupyter: Refresh Data Viewer command in the command palette, Cmd+R or Ctrl+R, or the refresh button in the editor title menu.
   ([#1143](https://github.com/Microsoft/vscode-jupyter/issues/1143))
1. Always open the data viewer in the last view group that it was moved to.
   ([#4689](https://github.com/Microsoft/vscode-jupyter/issues/4689))
1. Support for other extensions to provide a default language when creating new notebooks.
   ([#4859](https://github.com/Microsoft/vscode-jupyter/issues/4859))

### Fixes

1. Remove special casing to ignore warnings.
   ([#1312](https://github.com/Microsoft/vscode-jupyter/issues/1312))
1. Allow jupyter kernels to not be handled by the jupyter extension.
   ([#4423](https://github.com/Microsoft/vscode-jupyter/issues/4423))
1. Restore the 'Select a Kernel' command on the interactive window.
   ([#4479](https://github.com/Microsoft/vscode-jupyter/issues/4479))
1. Correctly syntax color items in native variable view.
   ([#4499](https://github.com/Microsoft/vscode-jupyter/issues/4499))
1. Don't ask for a kernel restart if the kernel was interrupted in native notebooks.
   ([#4669](https://github.com/Microsoft/vscode-jupyter/issues/4669))
1. Popup a tip when opening a notebook for the first time.
   ([#4775](https://github.com/Microsoft/vscode-jupyter/issues/4775))
1. Ensure we save the contents when closing a (webview based) notebook.
   ([#4779](https://github.com/Microsoft/vscode-jupyter/issues/4779))
1. Stop sending cells executed silently to other extensions.
   ([#4867](https://github.com/Microsoft/vscode-jupyter/issues/4867))
1. Do not prompt to install missing dependencies on GitHub Codespaces.
   ([#4882](https://github.com/Microsoft/vscode-jupyter/issues/4882))

### Code Health

1. Synchronously check if `zmq` is supported.
   ([#4764](https://github.com/Microsoft/vscode-jupyter/issues/4764))
1. Telemetry to track the commands executed using ICommandManager.
   ([#4926](https://github.com/Microsoft/vscode-jupyter/issues/4926))
1. More telemetry to track kernel failure reasons.
   ([#4940](https://github.com/Microsoft/vscode-jupyter/issues/4940))
1. Add telemetry flag to differentiate between stable vs insider builds of the extension.
   ([#4959](https://github.com/Microsoft/vscode-jupyter/issues/4959))
1. Add telemetry to check if we have started the right local Python kernel.
   ([#4999](https://github.com/Microsoft/vscode-jupyter/issues/4999))

### Thanks

Thanks to the following projects which we fully rely on to provide some of
our features:

-   [Python Extension](https://marketplace.visualstudio.com/items?itemName=ms-python.python)
-   [debugpy](https://pypi.org/project/debugpy/)

Also thanks to the various projects we provide integrations with which help
make this extension useful:

-   [Jupyter](https://jupyter.org/):
    [Notebooks](https://jupyter-notebook.readthedocs.io/en/latest/?badge=latest),
    [JupyterHub](https://jupyterhub.readthedocs.io/en/stable/),
    [ipywidgets](https://ipywidgets.readthedocs.io/en/latest/),


## 2021.2.1 (28 February 2021)

### Fixes

1. Popup a tip when opening a notebook for the first time.
   ([#4775](https://github.com/Microsoft/vscode-jupyter/issues/4775))
1. Ensure we save the contents when closing a (webview based) notebook.
   ([#4779](https://github.com/Microsoft/vscode-jupyter/issues/4779))
1. Allow kernels to not be handled by the jupyter extension.
   ([#4423](https://github.com/Microsoft/vscode-jupyter/issues/4423)
1. Enable native notebook if sync'd settings is forcing it.
   ([#4845](https://github.com/Microsoft/vscode-jupyter/issues/4845)
1. Fix 'Export as Notebook' not working after opening a notebook on a python file.
   ([#4869](https://github.com/Microsoft/vscode-jupyter/issues/4869)

## 2021.2.0 (17 February 2021)

### Enhancements

1. Support multidimensional data in the data viewer. >2D dimensions are flattened, with the ability to double-click on a truncated cell to view the full value in a horizontally scrollable field.
   ([#298](https://github.com/Microsoft/vscode-jupyter/issues/298))
1. Support NaN, Inf, -Inf in data viewer.
   ([#299](https://github.com/Microsoft/vscode-jupyter/issues/299))
1. Support viewing PyTorch tensors and TensorFlow EagerTensors in variable explorer and data viewer.
   ([#304](https://github.com/Microsoft/vscode-jupyter/issues/304))
1. Show more detailed error messages when the kernel dies or times out.
   ([#1254](https://github.com/Microsoft/vscode-jupyter/issues/1254))
1. Do not invoke requestKernelInfo when the Kernel.info property already contains this information.
   ([#3202](https://github.com/Microsoft/vscode-jupyter/issues/3202))
1. Support rendering of outputs such as Plotly, Altair, Vega, and the like in Native Notebooks.
   ([#3936](https://github.com/Microsoft/vscode-jupyter/issues/3936))
1. Add full Simplified Chinese translation.
   (thanks [FiftysixTimes7](https://github.com/FiftysixTimes7))
   ([#4418](https://github.com/Microsoft/vscode-jupyter/issues/4418))
1. Add a button to the native notebook toolbar to show the variable panel. Disable button when panel is already visible.
   ([#4486](https://github.com/Microsoft/vscode-jupyter/issues/4486))
1. Users on AML Compute will automatically get the new Native Notebook experience.
   ([#4550](https://github.com/Microsoft/vscode-jupyter/issues/4550))
1. Improved Tensor tooltips in Python files which have been run in the interactive window.
   ([#302](https://github.com/Microsoft/vscode-jupyter/issues/302))
1. Minimize number of icons on the notebook toolbar (put the rest in overflow).
   ([#4730](https://github.com/Microsoft/vscode-jupyter/issues/4730))
1. Add survey for the new Notebooks experience experiment.
   ([#4726](https://github.com/microsoft/vscode-jupyter/issues/4726))
1. Don't overwrite the top level VS Code Save and Undo command keybindings.
   ([#4527](https://github.com/Microsoft/vscode-jupyter/issues/4527))

### Fixes

1. Added a progress notification when restarting the kernel.
   ([#1197](https://github.com/Microsoft/vscode-jupyter/issues/1197))
1. Fix error with selecting jupyter server URI when no workspace open.
   ([#4037](https://github.com/Microsoft/vscode-jupyter/issues/4037))
1. Fix Z (and CTRL+Z when using custom editor support) to update data model so that save works.
   ([#4058](https://github.com/Microsoft/vscode-jupyter/issues/4058))
1. Preload font awesome for ipywidgets.
   ([#4095](https://github.com/Microsoft/vscode-jupyter/issues/4095))
1. When comparing to existing running kernel only consider the kernelspec when launched via kernelspec.
   ([#4109](https://github.com/Microsoft/vscode-jupyter/issues/4109))
1. Fix notebook cells running out of order (for VS code insiders notebook editor).
   ([#4136](https://github.com/Microsoft/vscode-jupyter/issues/4136))
1. Support installing ipykernel when necessary in native notebooks.
   ([#4153](https://github.com/Microsoft/vscode-jupyter/issues/4153))
1. `__file__` variable is now set after changing kernel in the interactive window.
   ([#4164](https://github.com/Microsoft/vscode-jupyter/issues/4164))
1. Fix support for IPyWidgets in Interactive Window.
   ([#4203](https://github.com/Microsoft/vscode-jupyter/issues/4203))
1. Fix hover tips on notebooks (and the interactive window).
   ([#4218](https://github.com/Microsoft/vscode-jupyter/issues/4218))
1. Fix problem with creating a blank notebook from the python extension start page.
   ([#4242](https://github.com/Microsoft/vscode-jupyter/issues/4242))
1. Don't suppress whitespace at start of output for native notebooks.
   ([#4254](https://github.com/Microsoft/vscode-jupyter/issues/4254))
1. Clear output of a cell if its executed while empty.
   ([#4286](https://github.com/Microsoft/vscode-jupyter/issues/4286))
1. Wait for datascience code to activate when activating the extension.
   ([#4295](https://github.com/Microsoft/vscode-jupyter/issues/4295))
1. Fix problem when run all cells an exception is thrown, cells can no longer be run.
   ([#4309](https://github.com/Microsoft/vscode-jupyter/issues/4309))
1. Update trust icons.
   ([#4338](https://github.com/Microsoft/vscode-jupyter/issues/4338))
1. Display trusted icon when a notebook is trusted.
   ([#4339](https://github.com/Microsoft/vscode-jupyter/issues/4339))
1. Enable 'Run To Line', 'Run From Line' and 'Run Selection/Line in Interactive Window' on the editor context.
   The 'shift+enter' keybinding still follows the "jupyter.sendSelectionToInteractiveWindow" setting.
   ([#4368](https://github.com/Microsoft/vscode-jupyter/issues/4368))
1. If a kernel refuses to interrupt ask the user if they want to restart instead.
   ([#4369](https://github.com/Microsoft/vscode-jupyter/issues/4369))
1. Refresh variable explorer when docking is changed.
   ([#4485](https://github.com/Microsoft/vscode-jupyter/issues/4485))
1. Correctly handle kernel restarts in native variable viewer.
   ([#4492](https://github.com/Microsoft/vscode-jupyter/issues/4492))
1. All notebook commands should be prefixed with 'Notebook'.
   ([#4494](https://github.com/Microsoft/vscode-jupyter/issues/4494))
1. Don't retain context on variable view. Update view with current execution count when made visible.
   ([#4541](https://github.com/Microsoft/vscode-jupyter/issues/4541))
1. Remove unnecessary files from the VSIX that just take up space.
   ([#4551](https://github.com/Microsoft/vscode-jupyter/issues/4551))
1. Support set_next_input message payload.
   ([#4566](https://github.com/Microsoft/vscode-jupyter/issues/4566))
1. Fix the Variable Explorer height so the horizontal scroll bar is shown.
   ([#4598](https://github.com/Microsoft/vscode-jupyter/issues/4598))
1. Allow viewing class instance variables in the data viewer.
   ([#4606](https://github.com/Microsoft/vscode-jupyter/issues/4606))
1. Update message that recommends the python extension to a warning and mention it gives an enhanced experience.
   ([#4615](https://github.com/Microsoft/vscode-jupyter/issues/4615))
1. Correctly hide old interpreters registered as kernels from the selector.
   ([#4632](https://github.com/Microsoft/vscode-jupyter/issues/4632))
1. Allow installing python extension in codespaces.
   ([#4664](https://github.com/Microsoft/vscode-jupyter/issues/4664))
1. Add notebook codicon for Juypter viewContainer.
   ([#4538](https://github.com/Microsoft/vscode-jupyter/issues/4538))
1. Allow options to show native variable view only when looking at native notebooks.
   ([#4761](https://github.com/Microsoft/vscode-jupyter/issues/4761))
1. Fix CTRL+ENTER and ALT+ENTER to behave as expected for a jupyter notebook.
   ([#4713](https://github.com/Microsoft/vscode-jupyter/issues/4713))
1. If .NET interactive is installed, make sure to use the new notebook editor.
   ([#4771](https://github.com/Microsoft/vscode-jupyter/issues/4771))
1. Only clean up a notebook editor when it's closed, not when the panel is disposed.
   ([#4786](https://github.com/Microsoft/vscode-jupyter/issues/4786))
1. Fixes problem with duplicate jupyter kernels being generated.
   ([#4720](https://github.com/Microsoft/vscode-jupyter/issues/4720))

### Code Health

1. Deprecate src\client\datascience\kernel-launcher\helpers.ts.
   ([#1195](https://github.com/Microsoft/vscode-jupyter/issues/1195))
1. Stop preloading requirejs in ipywidgets for native notebooks.
   ([#4015](https://github.com/Microsoft/vscode-jupyter/issues/4015))
1. Add .vscode tests to test the new variable view.
   ([#4355](https://github.com/Microsoft/vscode-jupyter/issues/4355))
1. Update CI to set xvfb correctly, and new test step that can do native notebooks + old webviews.
   ([#4412](https://github.com/Microsoft/vscode-jupyter/issues/4412))
1. Run cells below test randomly failing on shutdown.
   ([#4445](https://github.com/Microsoft/vscode-jupyter/issues/4445))
1. Fix julia test to pass.
   ([#4453](https://github.com/Microsoft/vscode-jupyter/issues/4453))
1. Add UI side telemetry for variable view.
   ([#4649](https://github.com/Microsoft/vscode-jupyter/issues/4649))
1. Prevent Winston logger from exiting the Extension Host when there are unhandled exceptions.
   ([#4702](https://github.com/Microsoft/vscode-jupyter/issues/4702))

### Thanks

Thanks to the following projects which we fully rely on to provide some of
our features:

-   [Python Extension](https://marketplace.visualstudio.com/items?itemName=ms-python.python)
-   [debugpy](https://pypi.org/project/debugpy/)

Also thanks to the various projects we provide integrations with which help
make this extension useful:

-   [Jupyter](https://jupyter.org/):
    [Notebooks](https://jupyter-notebook.readthedocs.io/en/latest/?badge=latest),
    [JupyterHub](https://jupyterhub.readthedocs.io/en/stable/),
    [ipywidgets](https://ipywidgets.readthedocs.io/en/latest/),

## 2020.12.1 (10 December 2020)

### Fixes

1. Fix support for IPyWidgets in Interactive Window.
   ([#4203](https://github.com/Microsoft/vscode-jupyter/issues/4203))

## 2020.12.0 (9 December 2020)

### Enhancements

1. Add support for IPyWidget in Native Notebooks.
   ([#251](https://github.com/Microsoft/vscode-jupyter/issues/251))

### Fixes

1. Information in the interactive window is python specific.
   ([#340](https://github.com/Microsoft/vscode-jupyter/issues/340))
1. Allow user to cancel asking about logging level.
   ([#348](https://github.com/Microsoft/vscode-jupyter/issues/348))
1. Watch for any addition of the python extension, and don't suggest a full reload when it is added.
   ([#405](https://github.com/Microsoft/vscode-jupyter/issues/405))
1. Only offer to export to python script when the metadata specifies python as its language.
   ([#407](https://github.com/Microsoft/vscode-jupyter/issues/407))
1. Hide webview based Notebook command `Select Kernel` when a Notebook is opened using the new VS Code Native Notebook editor.
   ([#426](https://github.com/Microsoft/vscode-jupyter/issues/426))
1. Correctly pass the candidate interpreter when exporting.
   ([#1363](https://github.com/Microsoft/vscode-jupyter/issues/1363))
1. ```__file__``` variable not set after restarting kernel in the interactive window.
   ([#1373](https://github.com/Microsoft/vscode-jupyter/issues/1373))
1. Fix the search path for Jupyter kernels on UNIX systems (thanks [Giulio Girardi](https://github.com/rapgenic/))
   ([#3918](https://github.com/Microsoft/vscode-jupyter/issues/3918))
1. Fix the directory for exporting from the interactive window and notebooks to match the directory where the original file was created.
   ([#3991](https://github.com/Microsoft/vscode-jupyter/issues/3991))
1. Fix variable fetching on remote machines that don't have our scripts files on them.
   ([#4006](https://github.com/Microsoft/vscode-jupyter/issues/4006))
1. Display survey prompt once per session.
   ([#4077](https://github.com/Microsoft/vscode-jupyter/issues/4077))
1. Guard against AttributeErrors in our DataViewer code.
   ([#4082](https://github.com/Microsoft/vscode-jupyter/issues/4082))
1. Ensure user cannot belong to Custom Editor experiment is already in Native Notebook experiment.
   ([#4105](https://github.com/Microsoft/vscode-jupyter/issues/4105))
1. Fix problems with code in UI getting out of sync with code being executed or saved to disk.
   ([#1701](https://github.com/Microsoft/vscode-jupyter/issues/1701))

### Code Health

1. Added an onCreated event to the Interactive Window provider so external buttons can appear on creation.
   ([#413](https://github.com/Microsoft/vscode-jupyter/issues/413))
1. Use notebookIdentity instead of the notebook when handling external buttons. It handles the case when the user doesn't autostart the kernel.
   ([#414](https://github.com/Microsoft/vscode-jupyter/issues/414))

### Thanks

Thanks to the following projects which we fully rely on to provide some of
our features:

-   [Python Extension](https://marketplace.visualstudio.com/items?itemName=ms-python.python)
-   [debugpy](https://pypi.org/project/debugpy/)

Also thanks to the various projects we provide integrations with which help
make this extension useful:

-   [Jupyter](https://jupyter.org/):
    [Notebooks](https://jupyter-notebook.readthedocs.io/en/latest/?badge=latest),
    [JupyterHub](https://jupyterhub.readthedocs.io/en/stable/),
    [ipywidgets](https://ipywidgets.readthedocs.io/en/latest/),


## 2020.11.3 (03 December 2020)

### Fixes

1. Display survey prompt once per session.
   ([#4077](https://github.com/Microsoft/vscode-jupyter/issues/4077))

## 2020.11.2 (30 November 2020)

### Fixes

1. When removing our dynamically added editor associations always remove them if Native / Custom Editor is disabled, not just if we remember adding them.
   ([#3988](https://github.com/Microsoft/vscode-jupyter/issues/3988))
1. Ensure survey prompt is not displayed multiple times..
   ([#4002](https://github.com/Microsoft/vscode-jupyter/issues/4002))
1. Migrate references to python.dataScience.\* in when clauses of keybindings.json.
   ([#1088](https://github.com/Microsoft/vscode-jupyter/issues/1088))

### Thanks

Thanks to the following projects which we fully rely on to provide some of
our features:

-   [Python Extension](https://marketplace.visualstudio.com/items?itemName=ms-python.python)
-   [debugpy](https://pypi.org/project/debugpy/)

Also thanks to the various projects we provide integrations with which help
make this extension useful:

-   [Jupyter](https://jupyter.org/):
    [Notebooks](https://jupyter-notebook.readthedocs.io/en/latest/?badge=latest),
    [JupyterHub](https://jupyterhub.readthedocs.io/en/stable/),
    [ipywidgets](https://ipywidgets.readthedocs.io/en/latest/),

## 2020.11.1 (19 November 2020)

### Fixes

1. Interactive window input prompt does not allow any keyboard input.
   ([#446](https://github.com/Microsoft/vscode-jupyter/issues/446))
1. Support opening Notebooks using Native Notebook editor even if the Python extension is not installed.
   ([#1074](https://github.com/Microsoft/vscode-jupyter/issues/1074))
1. Show kernel picker in the interactive window.
   ([#411](https://github.com/Microsoft/vscode-jupyter/issues/411))

### Thanks

Thanks to the following projects which we fully rely on to provide some of
our features:

-   [Python Extension](https://marketplace.visualstudio.com/items?itemName=ms-python.python)
-   [debugpy](https://pypi.org/project/debugpy/)

Also thanks to the various projects we provide integrations with which help
make this extension useful:

-   [Jupyter](https://jupyter.org/):
    [Notebooks](https://jupyter-notebook.readthedocs.io/en/latest/?badge=latest),
    [JupyterHub](https://jupyterhub.readthedocs.io/en/stable/),
    [ipywidgets](https://ipywidgets.readthedocs.io/en/latest/),

## 2020.11.0 (11 November 2020)


### Thanks

Thanks to the following projects which we fully rely on to provide some of
our features:

-   [Python Extension](https://marketplace.visualstudio.com/items?itemName=ms-python.python)
-   [debugpy](https://pypi.org/project/debugpy/)

Also thanks to the various projects we provide integrations with which help
make this extension useful:

-   [Jupyter](https://jupyter.org/):
    [Notebooks](https://jupyter-notebook.readthedocs.io/en/latest/?badge=latest),
    [JupyterHub](https://jupyterhub.readthedocs.io/en/stable/),
    [ipywidgets](https://ipywidgets.readthedocs.io/en/latest/),<|MERGE_RESOLUTION|>--- conflicted
+++ resolved
@@ -46,7 +46,6 @@
    ([#5217](https://github.com/Microsoft/vscode-jupyter/issues/5217))
 1. Fix data viewer display of non-numeric index columns in DataFrames.
    ([#5253](https://github.com/Microsoft/vscode-jupyter/issues/5253))
-<<<<<<< HEAD
 1. Display messages notifying user to enable support for CDNs when rendering IPyWidgets.
    ([#5074](https://github.com/Microsoft/vscode-jupyter/issues/5074))
 1. When reopening a newly created Notebook with a Julia kernel, the cells should be detected as `Julia`.
@@ -55,11 +54,8 @@
    ([#1215](https://github.com/Microsoft/vscode-jupyter/issues/1215))
 1. Refactor how Kernels are searched and selected.
    ([#4995](https://github.com/microsoft/vscode-jupyter/pull/4995))
-=======
 1. Fix run selection/line to work from the active editor
    ([#5287](https://github.com/Microsoft/vscode-jupyter/issues/5287))
-
->>>>>>> 94410672
 
 ### Code Health
 
