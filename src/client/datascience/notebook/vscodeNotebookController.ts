// Copyright (c) Microsoft Corporation. All rights reserved.
// Licensed under the MIT License.

import { join } from 'path';
import {
    Disposable,
    env,
    EventEmitter,
    ExtensionMode,
    languages,
    NotebookCell,
    NotebookCellKind,
    NotebookController,
    NotebookControllerAffinity,
    NotebookDocument,
    NotebookEditor,
    NotebookRendererScript,
    UIKind,
    Uri
} from 'vscode';
import { ICommandManager, IVSCodeNotebook, IWorkspaceService } from '../../common/application/types';
import { PYTHON_LANGUAGE } from '../../common/constants';
import { disposeAllDisposables } from '../../common/helpers';
import { traceInfo } from '../../common/logger';
import { IDisposable, IDisposableRegistry, IExtensionContext, IPathUtils } from '../../common/types';
import { noop } from '../../common/utils/misc';
import { ConsoleForegroundColors } from '../../logging/_global';
import { Commands } from '../constants';
import {
    getDescriptionOfKernelConnection,
    getDetailOfKernelConnection,
    isPythonKernelConnection
} from '../jupyter/kernels/helpers';
import { IKernel, IKernelProvider, KernelConnectionMetadata } from '../jupyter/kernels/types';
import { PreferredRemoteKernelIdProvider } from '../notebookStorage/preferredRemoteKernelIdProvider';
import { KernelSocketInformation } from '../types';
import { NotebookCellLanguageService } from './cellLanguageService';
<<<<<<< HEAD
import {
    isSameAsTrackedKernelInNotebookMetadata,
    traceCellMessage,
    trackKernelInfoInNotebookMetadata,
    trackKernelInNotebookMetadata
} from './helpers/helpers';
=======
import { JupyterNotebookView } from './constants';
import { traceCellMessage, updateNotebookDocumentMetadata } from './helpers/helpers';
>>>>>>> 94a5d167
import { INotebookControllerManager } from './types';

export class VSCodeNotebookController implements Disposable {
    private readonly _onNotebookControllerSelected: EventEmitter<{
        notebook: NotebookDocument;
        controller: VSCodeNotebookController;
    }>;
    private readonly disposables: IDisposable[] = [];
    private notebookKernels = new WeakMap<NotebookDocument, IKernel>();
    public readonly controller: NotebookController;
    /**
     * Used purely for testing purposes.
     */
    public static kernelAssociatedWithDocument?: boolean;
    private isDisposed = false;
    get id() {
        return this.controller.id;
    }

    get label() {
        return this.controller.label;
    }

    get connection() {
        return this.kernelConnection;
    }

    get onNotebookControllerSelected() {
        return this._onNotebookControllerSelected.event;
    }
    get onDidReceiveMessage() {
        return this.controller.onDidReceiveMessage;
    }
    constructor(
        private readonly kernelConnection: KernelConnectionMetadata,
        id: string,
        viewType: string,
        label: string,
        private readonly notebookApi: IVSCodeNotebook,
        private readonly commandManager: ICommandManager,
        private readonly kernelProvider: IKernelProvider,
        private readonly preferredRemoteKernelIdProvider: PreferredRemoteKernelIdProvider,
        private readonly context: IExtensionContext,
        private readonly notebookControllerManager: INotebookControllerManager,
        private readonly pathUtils: IPathUtils,
        disposableRegistry: IDisposableRegistry,
        private readonly languageService: NotebookCellLanguageService,
        private readonly workspace: IWorkspaceService,
        private readonly setAsActiveControllerForTests: (
            controller: VSCodeNotebookController,
            notebook: NotebookDocument
        ) => Promise<void>
    ) {
        disposableRegistry.push(this);
        this._onNotebookControllerSelected = new EventEmitter<{
            notebook: NotebookDocument;
            controller: VSCodeNotebookController;
        }>();

        this.controller = this.notebookApi.createNotebookController(
            id,
            viewType,
            label,
            this.handleExecution.bind(this),
            this.getRendererScripts()
        );

        // Fill in extended info for our controller
        this.controller.interruptHandler = this.handleInterrupt.bind(this);
        this.controller.description = getDescriptionOfKernelConnection(kernelConnection);
        this.controller.detail = getDetailOfKernelConnection(kernelConnection, this.pathUtils);
        this.controller.supportsExecutionOrder = true;
        this.controller.supportedLanguages = this.languageService.getSupportedLanguages(kernelConnection);
        // Hook up to see when this NotebookController is selected by the UI
        this.controller.onDidChangeSelectedNotebooks(this.onDidChangeSelectedNotebooks, this, this.disposables);
    }

    public asWebviewUri(localResource: Uri): Uri {
        return this.controller.asWebviewUri(localResource);
    }
    // eslint-disable-next-line @typescript-eslint/no-explicit-any
    public postMessage(message: any, editor?: NotebookEditor): Thenable<boolean> {
        const messageType = message && 'message' in message ? message.message : '';
        traceInfo(`${ConsoleForegroundColors.Green}Posting message to Notebook UI ${messageType}`);
        return this.controller.postMessage(message, editor);
    }

    public dispose() {
        if (!this.isDisposed) {
            this.isDisposed = true;
            this._onNotebookControllerSelected.dispose();
            this.controller.dispose();
        }
        disposeAllDisposables(this.disposables);
    }

    public async updateNotebookAffinity(notebook: NotebookDocument, affinity: NotebookControllerAffinity) {
        traceInfo(`Setting controller affinity for ${notebook.uri.toString()} ${this.id}`);
        this.controller.updateNotebookAffinity(notebook, affinity);
        // Only when running tests should we force the selection of the kernel.
        // Else the general VS Code behavior is for the user to select a kernel (here we make it look as though use selected it).
        if (this.context.extensionMode === ExtensionMode.Test) {
            await this.setAsActiveControllerForTests(this, notebook);
        }
    }

    // Handle the execution of notebook cell
    private async handleExecution(cells: NotebookCell[]) {
        if (cells.length < 1) {
            traceInfo('No cells passed to handleExecution');
            return;
        }
        // Get our target document
        const targetNotebook = cells[0].notebook;

        // When we receive a cell execute request, first ensure that the notebook is trusted.
        // If it isn't already trusted, block execution until the user trusts it.
        if (!this.workspace.isTrusted) {
            return;
        }
        // Notebook is trusted. Continue to execute cells
        traceInfo(`Execute Cells request ${cells.length} ${cells.map((cell) => cell.index).join(', ')}`);
        await Promise.all(cells.map((cell) => this.executeCell(targetNotebook, cell)));
    }
    private async onDidChangeSelectedNotebooks(event: { notebook: NotebookDocument; selected: boolean }) {
        // If this NotebookController was selected, fire off the event
        if (event.selected) {
            await this.updateCellLanguages(event.notebook);
            this._onNotebookControllerSelected.fire({ notebook: event.notebook, controller: this });
        }
    }
    /**
     * Scenario 1:
     * Assume user opens a notebook and language is C++ or .NET Interactive, they start writing python code.
     * Next users hits the run button, next user will be promtped to select a kernel.
     * User now selects a Python kernel.
     * Nothing happens, that's right nothing happens.
     * This is because C++ is not a lanaugage supported by the python kernel.
     * Hence VS Code will not send the execution call to the extension.
     *
     * Solution, go through the cells and change the languges to something that's supported.
     *
     * Scenario 2:
     * User has .NET extension installed.
     * User opens a Python notebook and runs a cell with a .NET kernel (accidentally or deliberately).
     * User gets errors in output & realizes mistake & changes the kernel.
     * Now user runs a cell & nothing happens again.
     */
    private async updateCellLanguages(notebook: NotebookDocument) {
        const supportedLanguages = this.controller.supportedLanguages;
        // If the controller doesn't have any preferred languages, then get out.
        if (!supportedLanguages || supportedLanguages?.length === 0) {
            return;
        }
        const isPythonKernel = isPythonKernelConnection(this.kernelConnection);
        const preferredLanguage = isPythonKernel ? PYTHON_LANGUAGE : supportedLanguages[0];
        await Promise.all(
            notebook
                .getCells()
                .filter((cell) => cell.kind === NotebookCellKind.Code)
                .map(async (cell) => {
                    if (!supportedLanguages.includes(cell.document.languageId)) {
                        await languages.setTextDocumentLanguage(cell.document, preferredLanguage).then(noop, noop);
                    }
                })
        );
    }
    private getRendererScripts(): NotebookRendererScript[] {
        // Work around for known issue with CodeSpaces
        const codeSpaceScripts =
            env.uiKind === UIKind.Web
                ? [join(this.context.extensionPath, 'out', 'datascience-ui', 'ipywidgetsKernel', 'require.js')]
                : [];
        return [
            ...codeSpaceScripts,
            join(this.context.extensionPath, 'out', 'ipywidgets', 'dist', 'ipywidgets.js'),

            join(this.context.extensionPath, 'out', 'datascience-ui', 'ipywidgetsKernel', 'ipywidgetsKernel.js'),
            join(this.context.extensionPath, 'out', 'datascience-ui', 'notebook', 'fontAwesomeLoader.js')
        ].map((uri) => new NotebookRendererScript(Uri.file(uri)));
    }

    private handleInterrupt(notebook: NotebookDocument) {
        notebook.getCells().forEach((cell) => traceCellMessage(cell, 'Cell cancellation requested'));
        this.commandManager
            .executeCommand(Commands.NotebookEditorInterruptKernel, notebook.uri)
            .then(noop, (ex) => console.error(ex));
    }

    private executeCell(doc: NotebookDocument, cell: NotebookCell) {
        traceInfo(`Execute Cell ${cell.index} ${cell.notebook.uri.toString()}`);
        const kernel = this.kernelProvider.getOrCreate(cell.notebook.uri, {
            metadata: this.kernelConnection,
            controller: this.controller
        });
        if (kernel) {
            this.updateKernelInfoInNotebookWhenAvailable(kernel, doc);
            return kernel.executeCell(cell);
        }
    }

    private updateKernelInfoInNotebookWhenAvailable(kernel: IKernel, doc: NotebookDocument) {
        if (this.notebookKernels.get(doc) === kernel) {
            return;
        }
        this.notebookKernels.set(doc, kernel);
        let kernelSocket: KernelSocketInformation | undefined;
        const handlerDisposables: IDisposable[] = [];
        // If the notebook is closed, dispose everything.
        this.notebookApi.onDidCloseNotebookDocument(
            (e) => {
                if (e === doc) {
                    disposeAllDisposables(handlerDisposables);
                }
            },
            this,
            handlerDisposables
        );
        const saveKernelInfo = () => {
            const kernelId = kernelSocket?.options.id;
            if (!kernelId) {
                return;
            }
            traceInfo(`Updating preferred kernel for remote notebook ${kernelId}`);
            this.preferredRemoteKernelIdProvider.storePreferredRemoteKernelId(doc.uri, kernelId).catch(noop);
        };

        const kernelDisposedDisposable = kernel.onDisposed(() => disposeAllDisposables(handlerDisposables));
        const subscriptionDisposables = kernel.kernelSocket.subscribe((item) => {
            kernelSocket = item;
            saveKernelInfo();
        });
        const statusChangeDisposable = kernel.onStatusChanged(async () => {
            if (kernel.disposed || !kernel.info) {
                return;
            }

            const documentConnection = this.notebookControllerManager.getSelectedNotebookController(doc);
            if (!documentConnection || documentConnection.id !== this.id) {
                // Disregard if we've changed kernels
                return;
            }
            await updateNotebookDocumentMetadata(doc, kernel.kernelConnectionMetadata, kernel.info);
            if (this.kernelConnection.kind === 'startUsingKernelSpec') {
                if (kernel.info.status === 'ok') {
                    saveKernelInfo();
                } else {
                    disposeAllDisposables(handlerDisposables);
                }
            } else {
                disposeAllDisposables(handlerDisposables);
            }
        });

        handlerDisposables.push({ dispose: () => subscriptionDisposables.unsubscribe() });
        handlerDisposables.push({ dispose: () => statusChangeDisposable.dispose() });
        handlerDisposables.push({ dispose: () => kernelDisposedDisposable?.dispose() });
    }
}<|MERGE_RESOLUTION|>--- conflicted
+++ resolved
@@ -35,17 +35,7 @@
 import { PreferredRemoteKernelIdProvider } from '../notebookStorage/preferredRemoteKernelIdProvider';
 import { KernelSocketInformation } from '../types';
 import { NotebookCellLanguageService } from './cellLanguageService';
-<<<<<<< HEAD
-import {
-    isSameAsTrackedKernelInNotebookMetadata,
-    traceCellMessage,
-    trackKernelInfoInNotebookMetadata,
-    trackKernelInNotebookMetadata
-} from './helpers/helpers';
-=======
-import { JupyterNotebookView } from './constants';
 import { traceCellMessage, updateNotebookDocumentMetadata } from './helpers/helpers';
->>>>>>> 94a5d167
 import { INotebookControllerManager } from './types';
 
 export class VSCodeNotebookController implements Disposable {
