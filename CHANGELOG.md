# Changelog

<<<<<<< HEAD
## 2021.4.0 (31 March 2021)
=======
## 2021.5.1 (12 April 2021)

### Code Health

1. Check the responses of prompts for installation of missing packages such as `IPyKernel`.
   ([#5432](https://github.com/Microsoft/vscode-jupyter/issues/5432))

### Fixes

1. Fix for 'Export as Python Script' option not appearing.
   ([#5403](https://github.com/Microsoft/vscode-jupyter/issues/5403))
1. Delete extension context secrets if we get an error when getting them.
   Small fixes on error handling.
   ([#5419](https://github.com/Microsoft/vscode-jupyter/issues/5419))
1. Enable correct plot background for Native Notebooks.
   ([#5353](https://github.com/Microsoft/vscode-jupyter/issues/5353))
1. Stop asking users to install ipykernel on autostart, only do it when a cell is ran.
   ([#5368](https://github.com/microsoft/vscode-jupyter/issues/5368))
1. Invalidate cached interpreters when Python extension active interpreter changes.
   ([#5470](https://github.com/microsoft/vscode-jupyter/issues/5470))

## 2021.5.0 (31 March 2021)
>>>>>>> 9bfe0da3

### Enhancements

1. Be able to provide string argument to jupyter.execSelectionInteractive for extensibility.
   (thanks [Andrew Craig](https://github.com/andycraig/))
   ([#1689](https://github.com/Microsoft/vscode-jupyter/issues/1689))

### Fixes

1. Jupyter variables tab will always be named 'Jupyter Variables'.
   ([#4458](https://github.com/Microsoft/vscode-jupyter/issues/4458))
1. Variable view will stay as long as you have a notebook open (not necessarily active).
   ([#4562](https://github.com/Microsoft/vscode-jupyter/issues/4562))
1. Add quotations to arguments with blank spaces when executing kernel processes.
   ([#4647](https://github.com/Microsoft/vscode-jupyter/issues/4647))
1. Do not prompt to install Python extension when creating a blank notebook.
   ([#4965](https://github.com/Microsoft/vscode-jupyter/issues/4965))
1. Cache the active workspace Python Interpreter.
   ([#5004](https://github.com/Microsoft/vscode-jupyter/issues/5004))
1. Don't prewarm variables for global jupyter interpreter if ZMQ is supported.
   ([#5009](https://github.com/Microsoft/vscode-jupyter/issues/5009))
1. When closing the Interactive Window, shutdown sessions started by Interactive Window.
   ([#5030](https://github.com/Microsoft/vscode-jupyter/issues/5030))
1. Stop wrapping new errors if we threw the original error.
   ([#5089](https://github.com/Microsoft/vscode-jupyter/issues/5089))
1. Ignore errors when getting the environment variables for a Python environment.
   ([#5093](https://github.com/Microsoft/vscode-jupyter/issues/5093))
1. Revert viewsContainter name to Jupyter and view name to Variables to avoid un-named viewsContainer.
   ([#5102](https://github.com/Microsoft/vscode-jupyter/issues/5102))
1. Ensure extensions depending on Jupyter do not fail to load if Jupyter extension fails to load.
   ([#5145](https://github.com/Microsoft/vscode-jupyter/issues/5145))
1. Don't display the data science banner for non-Jupyter notebooks.
   ([#5181](https://github.com/Microsoft/vscode-jupyter/issues/5181))
1. Don't use NotebookEditor.onDidDispose and support new err / out specific stream mime types.
   ([#5191](https://github.com/Microsoft/vscode-jupyter/issues/5191))
1. Prevent unnecessary activation of the Python extension.
   ([#5193](https://github.com/Microsoft/vscode-jupyter/issues/5193))
1. Update widget kernel for new NotebookOutputEventParams.
   ([#5195](https://github.com/Microsoft/vscode-jupyter/issues/5195))
1. Updates to code used to run Python in an isolated manner.
   ([#5212](https://github.com/Microsoft/vscode-jupyter/issues/5212))
1. Changes to proposed API for using resolveKernel instead of resolveNotebook. Since this change goes along with widget tests also renable and fix those tests.
   ([#5217](https://github.com/Microsoft/vscode-jupyter/issues/5217))
1. Fix data viewer display of non-numeric index columns in DataFrames.
   ([#5253](https://github.com/Microsoft/vscode-jupyter/issues/5253))
1. Display messages notifying user to enable support for CDNs when rendering IPyWidgets.
   ([#5074](https://github.com/Microsoft/vscode-jupyter/issues/5074))
1. When reopening a newly created Notebook with a Julia kernel, the cells should be detected as `Julia`.
   ([#5148](https://github.com/Microsoft/vscode-jupyter/issues/5148))
1. Support switching kernels in Native Notebooks when connecting to Jupyter.
   ([#1215](https://github.com/Microsoft/vscode-jupyter/issues/1215))
1. Refactor how Kernels are searched and selected.
   ([#4995](https://github.com/microsoft/vscode-jupyter/pull/4995))
1. Fix run selection/line to work from the active editor
   ([#5287](https://github.com/Microsoft/vscode-jupyter/issues/5287))
1. Update variable view to use the new API for native cell execution notification.
   ([#5316](https://github.com/Microsoft/vscode-jupyter/issues/5316))
1. Ensure users in CodeSpaces do not get prompted to forward Kernel Ports.
   ([#5283](https://github.com/Microsoft/vscode-jupyter/issues/5283))
1. Disable surveys in CodeSpaces.
   ([#5295](https://github.com/Microsoft/vscode-jupyter/issues/5295))
1. Ensure Git diff viewer does not get replaced by Notebook Editor.
   ([#633](https://github.com/Microsoft/vscode-jupyter/issues/633))
   (thanks [Matt Bierner](https://github.com/mjbvz))

<<<<<<< HEAD
=======

>>>>>>> 9bfe0da3
### Code Health

1. Ability to queue telemetry until all of the data required is available.
   ([#4956](https://github.com/Microsoft/vscode-jupyter/issues/4956))
1. Fix variables test. We had a new import of sys, which was causing the variable fetching to have to do one extra fetch, pushing it over the limit to require a second chunk fetch.
   ([#5016](https://github.com/Microsoft/vscode-jupyter/issues/5016))
1. Add tests for data viewer slice data functionality.
   ([#5066](https://github.com/Microsoft/vscode-jupyter/issues/5066))
1. Remove setting `jupyter.useNotebookEditor`.
   ([#5130](https://github.com/Microsoft/vscode-jupyter/issues/5130))
1. Enable `debug` logging by default.
   ([#5238](https://github.com/Microsoft/vscode-jupyter/issues/5238))

### Thanks

Thanks to the following projects which we fully rely on to provide some of
our features:

-   [Python Extension](https://marketplace.visualstudio.com/items?itemName=ms-python.python)
-   [debugpy](https://pypi.org/project/debugpy/)

Also thanks to the various projects we provide integrations with which help
make this extension useful:

-   [Jupyter](https://jupyter.org/):
    [Notebooks](https://jupyter-notebook.readthedocs.io/en/latest/?badge=latest),
    [JupyterHub](https://jupyterhub.readthedocs.io/en/stable/),
    [ipywidgets](https://ipywidgets.readthedocs.io/en/latest/),


## 2021.3.0 (3 March 2021)

### Enhancements

1. Add ability to view a slice of the current variable in the data viewer using either axis/index dropdowns or a slice expression input field.
   ([#305](https://github.com/Microsoft/vscode-jupyter/issues/305))
1. Enable refreshing active data viewer contents using Jupyter: Refresh Data Viewer command in the command palette, Cmd+R or Ctrl+R, or the refresh button in the editor title menu.
   ([#1143](https://github.com/Microsoft/vscode-jupyter/issues/1143))
1. Always open the data viewer in the last view group that it was moved to.
   ([#4689](https://github.com/Microsoft/vscode-jupyter/issues/4689))
1. Support for other extensions to provide a default language when creating new notebooks.
   ([#4859](https://github.com/Microsoft/vscode-jupyter/issues/4859))

### Fixes

1. Remove special casing to ignore warnings.
   ([#1312](https://github.com/Microsoft/vscode-jupyter/issues/1312))
1. Allow jupyter kernels to not be handled by the jupyter extension.
   ([#4423](https://github.com/Microsoft/vscode-jupyter/issues/4423))
1. Restore the 'Select a Kernel' command on the interactive window.
   ([#4479](https://github.com/Microsoft/vscode-jupyter/issues/4479))
1. Correctly syntax color items in native variable view.
   ([#4499](https://github.com/Microsoft/vscode-jupyter/issues/4499))
1. Don't ask for a kernel restart if the kernel was interrupted in native notebooks.
   ([#4669](https://github.com/Microsoft/vscode-jupyter/issues/4669))
1. Popup a tip when opening a notebook for the first time.
   ([#4775](https://github.com/Microsoft/vscode-jupyter/issues/4775))
1. Ensure we save the contents when closing a (webview based) notebook.
   ([#4779](https://github.com/Microsoft/vscode-jupyter/issues/4779))
1. Stop sending cells executed silently to other extensions.
   ([#4867](https://github.com/Microsoft/vscode-jupyter/issues/4867))
1. Do not prompt to install missing dependencies on GitHub Codespaces.
   ([#4882](https://github.com/Microsoft/vscode-jupyter/issues/4882))

### Code Health

1. Synchronously check if `zmq` is supported.
   ([#4764](https://github.com/Microsoft/vscode-jupyter/issues/4764))
1. Telemetry to track the commands executed using ICommandManager.
   ([#4926](https://github.com/Microsoft/vscode-jupyter/issues/4926))
1. More telemetry to track kernel failure reasons.
   ([#4940](https://github.com/Microsoft/vscode-jupyter/issues/4940))
1. Add telemetry flag to differentiate between stable vs insider builds of the extension.
   ([#4959](https://github.com/Microsoft/vscode-jupyter/issues/4959))
1. Add telemetry to check if we have started the right local Python kernel.
   ([#4999](https://github.com/Microsoft/vscode-jupyter/issues/4999))

### Thanks

Thanks to the following projects which we fully rely on to provide some of
our features:

-   [Python Extension](https://marketplace.visualstudio.com/items?itemName=ms-python.python)
-   [debugpy](https://pypi.org/project/debugpy/)

Also thanks to the various projects we provide integrations with which help
make this extension useful:

-   [Jupyter](https://jupyter.org/):
    [Notebooks](https://jupyter-notebook.readthedocs.io/en/latest/?badge=latest),
    [JupyterHub](https://jupyterhub.readthedocs.io/en/stable/),
    [ipywidgets](https://ipywidgets.readthedocs.io/en/latest/),


## 2021.2.1 (28 February 2021)

### Fixes

1. Popup a tip when opening a notebook for the first time.
   ([#4775](https://github.com/Microsoft/vscode-jupyter/issues/4775))
1. Ensure we save the contents when closing a (webview based) notebook.
   ([#4779](https://github.com/Microsoft/vscode-jupyter/issues/4779))
1. Allow kernels to not be handled by the jupyter extension.
   ([#4423](https://github.com/Microsoft/vscode-jupyter/issues/4423)
1. Enable native notebook if sync'd settings is forcing it.
   ([#4845](https://github.com/Microsoft/vscode-jupyter/issues/4845)
1. Fix 'Export as Notebook' not working after opening a notebook on a python file.
   ([#4869](https://github.com/Microsoft/vscode-jupyter/issues/4869)

## 2021.2.0 (17 February 2021)

### Enhancements

1. Support multidimensional data in the data viewer. >2D dimensions are flattened, with the ability to double-click on a truncated cell to view the full value in a horizontally scrollable field.
   ([#298](https://github.com/Microsoft/vscode-jupyter/issues/298))
1. Support NaN, Inf, -Inf in data viewer.
   ([#299](https://github.com/Microsoft/vscode-jupyter/issues/299))
1. Support viewing PyTorch tensors and TensorFlow EagerTensors in variable explorer and data viewer.
   ([#304](https://github.com/Microsoft/vscode-jupyter/issues/304))
1. Show more detailed error messages when the kernel dies or times out.
   ([#1254](https://github.com/Microsoft/vscode-jupyter/issues/1254))
1. Do not invoke requestKernelInfo when the Kernel.info property already contains this information.
   ([#3202](https://github.com/Microsoft/vscode-jupyter/issues/3202))
1. Support rendering of outputs such as Plotly, Altair, Vega, and the like in Native Notebooks.
   ([#3936](https://github.com/Microsoft/vscode-jupyter/issues/3936))
1. Add full Simplified Chinese translation.
   (thanks [FiftysixTimes7](https://github.com/FiftysixTimes7))
   ([#4418](https://github.com/Microsoft/vscode-jupyter/issues/4418))
1. Add a button to the native notebook toolbar to show the variable panel. Disable button when panel is already visible.
   ([#4486](https://github.com/Microsoft/vscode-jupyter/issues/4486))
1. Users on AML Compute will automatically get the new Native Notebook experience.
   ([#4550](https://github.com/Microsoft/vscode-jupyter/issues/4550))
1. Improved Tensor tooltips in Python files which have been run in the interactive window.
   ([#302](https://github.com/Microsoft/vscode-jupyter/issues/302))
1. Minimize number of icons on the notebook toolbar (put the rest in overflow).
   ([#4730](https://github.com/Microsoft/vscode-jupyter/issues/4730))
1. Add survey for the new Notebooks experience experiment.
   ([#4726](https://github.com/microsoft/vscode-jupyter/issues/4726))
1. Don't overwrite the top level VS Code Save and Undo command keybindings.
   ([#4527](https://github.com/Microsoft/vscode-jupyter/issues/4527))

### Fixes

1. Added a progress notification when restarting the kernel.
   ([#1197](https://github.com/Microsoft/vscode-jupyter/issues/1197))
1. Fix error with selecting jupyter server URI when no workspace open.
   ([#4037](https://github.com/Microsoft/vscode-jupyter/issues/4037))
1. Fix Z (and CTRL+Z when using custom editor support) to update data model so that save works.
   ([#4058](https://github.com/Microsoft/vscode-jupyter/issues/4058))
1. Preload font awesome for ipywidgets.
   ([#4095](https://github.com/Microsoft/vscode-jupyter/issues/4095))
1. When comparing to existing running kernel only consider the kernelspec when launched via kernelspec.
   ([#4109](https://github.com/Microsoft/vscode-jupyter/issues/4109))
1. Fix notebook cells running out of order (for VS code insiders notebook editor).
   ([#4136](https://github.com/Microsoft/vscode-jupyter/issues/4136))
1. Support installing ipykernel when necessary in native notebooks.
   ([#4153](https://github.com/Microsoft/vscode-jupyter/issues/4153))
1. `__file__` variable is now set after changing kernel in the interactive window.
   ([#4164](https://github.com/Microsoft/vscode-jupyter/issues/4164))
1. Fix support for IPyWidgets in Interactive Window.
   ([#4203](https://github.com/Microsoft/vscode-jupyter/issues/4203))
1. Fix hover tips on notebooks (and the interactive window).
   ([#4218](https://github.com/Microsoft/vscode-jupyter/issues/4218))
1. Fix problem with creating a blank notebook from the python extension start page.
   ([#4242](https://github.com/Microsoft/vscode-jupyter/issues/4242))
1. Don't suppress whitespace at start of output for native notebooks.
   ([#4254](https://github.com/Microsoft/vscode-jupyter/issues/4254))
1. Clear output of a cell if its executed while empty.
   ([#4286](https://github.com/Microsoft/vscode-jupyter/issues/4286))
1. Wait for datascience code to activate when activating the extension.
   ([#4295](https://github.com/Microsoft/vscode-jupyter/issues/4295))
1. Fix problem when run all cells an exception is thrown, cells can no longer be run.
   ([#4309](https://github.com/Microsoft/vscode-jupyter/issues/4309))
1. Update trust icons.
   ([#4338](https://github.com/Microsoft/vscode-jupyter/issues/4338))
1. Display trusted icon when a notebook is trusted.
   ([#4339](https://github.com/Microsoft/vscode-jupyter/issues/4339))
1. Enable 'Run To Line', 'Run From Line' and 'Run Selection/Line in Interactive Window' on the editor context.
   The 'shift+enter' keybinding still follows the "jupyter.sendSelectionToInteractiveWindow" setting.
   ([#4368](https://github.com/Microsoft/vscode-jupyter/issues/4368))
1. If a kernel refuses to interrupt ask the user if they want to restart instead.
   ([#4369](https://github.com/Microsoft/vscode-jupyter/issues/4369))
1. Refresh variable explorer when docking is changed.
   ([#4485](https://github.com/Microsoft/vscode-jupyter/issues/4485))
1. Correctly handle kernel restarts in native variable viewer.
   ([#4492](https://github.com/Microsoft/vscode-jupyter/issues/4492))
1. All notebook commands should be prefixed with 'Notebook'.
   ([#4494](https://github.com/Microsoft/vscode-jupyter/issues/4494))
1. Don't retain context on variable view. Update view with current execution count when made visible.
   ([#4541](https://github.com/Microsoft/vscode-jupyter/issues/4541))
1. Remove unnecessary files from the VSIX that just take up space.
   ([#4551](https://github.com/Microsoft/vscode-jupyter/issues/4551))
1. Support set_next_input message payload.
   ([#4566](https://github.com/Microsoft/vscode-jupyter/issues/4566))
1. Fix the Variable Explorer height so the horizontal scroll bar is shown.
   ([#4598](https://github.com/Microsoft/vscode-jupyter/issues/4598))
1. Allow viewing class instance variables in the data viewer.
   ([#4606](https://github.com/Microsoft/vscode-jupyter/issues/4606))
1. Update message that recommends the python extension to a warning and mention it gives an enhanced experience.
   ([#4615](https://github.com/Microsoft/vscode-jupyter/issues/4615))
1. Correctly hide old interpreters registered as kernels from the selector.
   ([#4632](https://github.com/Microsoft/vscode-jupyter/issues/4632))
1. Allow installing python extension in codespaces.
   ([#4664](https://github.com/Microsoft/vscode-jupyter/issues/4664))
1. Add notebook codicon for Juypter viewContainer.
   ([#4538](https://github.com/Microsoft/vscode-jupyter/issues/4538))
1. Allow options to show native variable view only when looking at native notebooks.
   ([#4761](https://github.com/Microsoft/vscode-jupyter/issues/4761))
1. Fix CTRL+ENTER and ALT+ENTER to behave as expected for a jupyter notebook.
   ([#4713](https://github.com/Microsoft/vscode-jupyter/issues/4713))
1. If .NET interactive is installed, make sure to use the new notebook editor.
   ([#4771](https://github.com/Microsoft/vscode-jupyter/issues/4771))
1. Only clean up a notebook editor when it's closed, not when the panel is disposed.
   ([#4786](https://github.com/Microsoft/vscode-jupyter/issues/4786))
1. Fixes problem with duplicate jupyter kernels being generated.
   ([#4720](https://github.com/Microsoft/vscode-jupyter/issues/4720))

### Code Health

1. Deprecate src\client\datascience\kernel-launcher\helpers.ts.
   ([#1195](https://github.com/Microsoft/vscode-jupyter/issues/1195))
1. Stop preloading requirejs in ipywidgets for native notebooks.
   ([#4015](https://github.com/Microsoft/vscode-jupyter/issues/4015))
1. Add .vscode tests to test the new variable view.
   ([#4355](https://github.com/Microsoft/vscode-jupyter/issues/4355))
1. Update CI to set xvfb correctly, and new test step that can do native notebooks + old webviews.
   ([#4412](https://github.com/Microsoft/vscode-jupyter/issues/4412))
1. Run cells below test randomly failing on shutdown.
   ([#4445](https://github.com/Microsoft/vscode-jupyter/issues/4445))
1. Fix julia test to pass.
   ([#4453](https://github.com/Microsoft/vscode-jupyter/issues/4453))
1. Add UI side telemetry for variable view.
   ([#4649](https://github.com/Microsoft/vscode-jupyter/issues/4649))
1. Prevent Winston logger from exiting the Extension Host when there are unhandled exceptions.
   ([#4702](https://github.com/Microsoft/vscode-jupyter/issues/4702))

### Thanks

Thanks to the following projects which we fully rely on to provide some of
our features:

-   [Python Extension](https://marketplace.visualstudio.com/items?itemName=ms-python.python)
-   [debugpy](https://pypi.org/project/debugpy/)

Also thanks to the various projects we provide integrations with which help
make this extension useful:

-   [Jupyter](https://jupyter.org/):
    [Notebooks](https://jupyter-notebook.readthedocs.io/en/latest/?badge=latest),
    [JupyterHub](https://jupyterhub.readthedocs.io/en/stable/),
    [ipywidgets](https://ipywidgets.readthedocs.io/en/latest/),

## 2020.12.1 (10 December 2020)

### Fixes

1. Fix support for IPyWidgets in Interactive Window.
   ([#4203](https://github.com/Microsoft/vscode-jupyter/issues/4203))

## 2020.12.0 (9 December 2020)

### Enhancements

1. Add support for IPyWidget in Native Notebooks.
   ([#251](https://github.com/Microsoft/vscode-jupyter/issues/251))

### Fixes

1. Information in the interactive window is python specific.
   ([#340](https://github.com/Microsoft/vscode-jupyter/issues/340))
1. Allow user to cancel asking about logging level.
   ([#348](https://github.com/Microsoft/vscode-jupyter/issues/348))
1. Watch for any addition of the python extension, and don't suggest a full reload when it is added.
   ([#405](https://github.com/Microsoft/vscode-jupyter/issues/405))
1. Only offer to export to python script when the metadata specifies python as its language.
   ([#407](https://github.com/Microsoft/vscode-jupyter/issues/407))
1. Hide webview based Notebook command `Select Kernel` when a Notebook is opened using the new VS Code Native Notebook editor.
   ([#426](https://github.com/Microsoft/vscode-jupyter/issues/426))
1. Correctly pass the candidate interpreter when exporting.
   ([#1363](https://github.com/Microsoft/vscode-jupyter/issues/1363))
1. ```__file__``` variable not set after restarting kernel in the interactive window.
   ([#1373](https://github.com/Microsoft/vscode-jupyter/issues/1373))
1. Fix the search path for Jupyter kernels on UNIX systems (thanks [Giulio Girardi](https://github.com/rapgenic/))
   ([#3918](https://github.com/Microsoft/vscode-jupyter/issues/3918))
1. Fix the directory for exporting from the interactive window and notebooks to match the directory where the original file was created.
   ([#3991](https://github.com/Microsoft/vscode-jupyter/issues/3991))
1. Fix variable fetching on remote machines that don't have our scripts files on them.
   ([#4006](https://github.com/Microsoft/vscode-jupyter/issues/4006))
1. Display survey prompt once per session.
   ([#4077](https://github.com/Microsoft/vscode-jupyter/issues/4077))
1. Guard against AttributeErrors in our DataViewer code.
   ([#4082](https://github.com/Microsoft/vscode-jupyter/issues/4082))
1. Ensure user cannot belong to Custom Editor experiment is already in Native Notebook experiment.
   ([#4105](https://github.com/Microsoft/vscode-jupyter/issues/4105))
1. Fix problems with code in UI getting out of sync with code being executed or saved to disk.
   ([#1701](https://github.com/Microsoft/vscode-jupyter/issues/1701))

### Code Health

1. Added an onCreated event to the Interactive Window provider so external buttons can appear on creation.
   ([#413](https://github.com/Microsoft/vscode-jupyter/issues/413))
1. Use notebookIdentity instead of the notebook when handling external buttons. It handles the case when the user doesn't autostart the kernel.
   ([#414](https://github.com/Microsoft/vscode-jupyter/issues/414))

### Thanks

Thanks to the following projects which we fully rely on to provide some of
our features:

-   [Python Extension](https://marketplace.visualstudio.com/items?itemName=ms-python.python)
-   [debugpy](https://pypi.org/project/debugpy/)

Also thanks to the various projects we provide integrations with which help
make this extension useful:

-   [Jupyter](https://jupyter.org/):
    [Notebooks](https://jupyter-notebook.readthedocs.io/en/latest/?badge=latest),
    [JupyterHub](https://jupyterhub.readthedocs.io/en/stable/),
    [ipywidgets](https://ipywidgets.readthedocs.io/en/latest/),


## 2020.11.3 (03 December 2020)

### Fixes

1. Display survey prompt once per session.
   ([#4077](https://github.com/Microsoft/vscode-jupyter/issues/4077))

## 2020.11.2 (30 November 2020)

### Fixes

1. When removing our dynamically added editor associations always remove them if Native / Custom Editor is disabled, not just if we remember adding them.
   ([#3988](https://github.com/Microsoft/vscode-jupyter/issues/3988))
1. Ensure survey prompt is not displayed multiple times..
   ([#4002](https://github.com/Microsoft/vscode-jupyter/issues/4002))
1. Migrate references to python.dataScience.\* in when clauses of keybindings.json.
   ([#1088](https://github.com/Microsoft/vscode-jupyter/issues/1088))

### Thanks

Thanks to the following projects which we fully rely on to provide some of
our features:

-   [Python Extension](https://marketplace.visualstudio.com/items?itemName=ms-python.python)
-   [debugpy](https://pypi.org/project/debugpy/)

Also thanks to the various projects we provide integrations with which help
make this extension useful:

-   [Jupyter](https://jupyter.org/):
    [Notebooks](https://jupyter-notebook.readthedocs.io/en/latest/?badge=latest),
    [JupyterHub](https://jupyterhub.readthedocs.io/en/stable/),
    [ipywidgets](https://ipywidgets.readthedocs.io/en/latest/),

## 2020.11.1 (19 November 2020)

### Fixes

1. Interactive window input prompt does not allow any keyboard input.
   ([#446](https://github.com/Microsoft/vscode-jupyter/issues/446))
1. Support opening Notebooks using Native Notebook editor even if the Python extension is not installed.
   ([#1074](https://github.com/Microsoft/vscode-jupyter/issues/1074))
1. Show kernel picker in the interactive window.
   ([#411](https://github.com/Microsoft/vscode-jupyter/issues/411))

### Thanks

Thanks to the following projects which we fully rely on to provide some of
our features:

-   [Python Extension](https://marketplace.visualstudio.com/items?itemName=ms-python.python)
-   [debugpy](https://pypi.org/project/debugpy/)

Also thanks to the various projects we provide integrations with which help
make this extension useful:

-   [Jupyter](https://jupyter.org/):
    [Notebooks](https://jupyter-notebook.readthedocs.io/en/latest/?badge=latest),
    [JupyterHub](https://jupyterhub.readthedocs.io/en/stable/),
    [ipywidgets](https://ipywidgets.readthedocs.io/en/latest/),

## 2020.11.0 (11 November 2020)


### Thanks

Thanks to the following projects which we fully rely on to provide some of
our features:

-   [Python Extension](https://marketplace.visualstudio.com/items?itemName=ms-python.python)
-   [debugpy](https://pypi.org/project/debugpy/)

Also thanks to the various projects we provide integrations with which help
make this extension useful:

-   [Jupyter](https://jupyter.org/):
    [Notebooks](https://jupyter-notebook.readthedocs.io/en/latest/?badge=latest),
    [JupyterHub](https://jupyterhub.readthedocs.io/en/stable/),
    [ipywidgets](https://ipywidgets.readthedocs.io/en/latest/),<|MERGE_RESOLUTION|>--- conflicted
+++ resolved
@@ -1,8 +1,5 @@
 # Changelog
 
-<<<<<<< HEAD
-## 2021.4.0 (31 March 2021)
-=======
 ## 2021.5.1 (12 April 2021)
 
 ### Code Health
@@ -25,7 +22,6 @@
    ([#5470](https://github.com/microsoft/vscode-jupyter/issues/5470))
 
 ## 2021.5.0 (31 March 2021)
->>>>>>> 9bfe0da3
 
 ### Enhancements
 
@@ -91,10 +87,6 @@
    ([#633](https://github.com/Microsoft/vscode-jupyter/issues/633))
    (thanks [Matt Bierner](https://github.com/mjbvz))
 
-<<<<<<< HEAD
-=======
-
->>>>>>> 9bfe0da3
 ### Code Health
 
 1. Ability to queue telemetry until all of the data required is available.
