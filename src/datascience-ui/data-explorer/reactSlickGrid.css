--- conflicted
+++ resolved
@@ -37,10 +37,7 @@
 /* Some overrides necessary to get the colors we want */
 .slick-headerrow-column {
     background-color: var(--vscode-menu-background);
-<<<<<<< HEAD
-=======
     color: var(--vscode-menu-foreground);
->>>>>>> 4ff0c310
     border-right: 1px solid transparent;
 }
 
@@ -85,11 +82,7 @@
     text-align: right;
     display: flex;
     padding: 3px;
-<<<<<<< HEAD
-    color: var(--vscode-settings-textInputForeground);
-=======
     color: var(--vscode-menu-foreground);
->>>>>>> 4ff0c310
     opacity: 0.4;
 }
 
@@ -101,11 +94,7 @@
     text-align: right;
     display: flex;
     padding: 3px;
-<<<<<<< HEAD
-    color: var(--vscode-settings-textInputForeground);
-=======
     color: var(--vscode-menu-foreground);
->>>>>>> 4ff0c310
     opacity: 0.4;
 }
 
@@ -155,11 +144,7 @@
     cursor: pointer;
     padding-left: 3px;
     padding-top: 3px;
-<<<<<<< HEAD
-    color: var(--vscode-settings-textInputForeground);
-=======
     color: var(--vscode-menu-foreground);
->>>>>>> 4ff0c310
 }
 
 .header-cell-button {
