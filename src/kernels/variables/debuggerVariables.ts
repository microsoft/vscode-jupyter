--- conflicted
+++ resolved
@@ -22,17 +22,7 @@
     IJupyterVariable,
     IJupyterVariablesRequest,
     IJupyterVariablesResponse
-<<<<<<< HEAD
 } from './types';
-=======
-} from '../../platform/datascience/types';
-import { IDebuggingManager, KernelDebugMode } from '../../platform/debugger/types';
-import { sendTelemetryEvent } from '../../telemetry';
-import { Identifiers, Telemetry } from '../../datascience-ui/common/constants';
-import { IKernel } from '../types';
-import { parseDataFrame } from './pythonVariableRequester';
-import { getAssociatedNotebookDocument } from '../../notebooks/controllers/kernelSelector';
->>>>>>> b655b3af
 
 const DataViewableTypes: Set<string> = new Set<string>([
     'DataFrame',
