--- conflicted
+++ resolved
@@ -1361,17 +1361,14 @@
         localize('DataScience.webNotSupported', `Operation not supported in web version of Jupyter Extension.`);
     export const validationErrorMessageForRemoteUrlProtocolNeedsToBeHttpOrHttps = () =>
         localize('DataScience.validationErrorMessageForRemoteUrlProtocolNeedsToBeHttpOrHttps', 'Has to be http(s)');
-<<<<<<< HEAD
     export const pickLocalKernelTitle = () => localize('DataScience.pickLocalKernelTitle', `Select a Local Kernel`);
     export const pickLocalKernelPlaceholder = () =>
         localize('DataScience.pickLocalKernelPlaceholder', `type to filter`);
     export const pickRemoteKernelTitle = () => localize('DataScience.pickRemoteKernelTitle', `Select a Remote Kernel`);
     export const pickRemoteKernelPlaceholder = () =>
         localize('DataScience.pickRemoteKernelPlaceholder', `type to filter`);
-=======
     export const failedToInstallPythonExtension = () =>
         localize('DataScience.failedToInstallPythonExtension', `Failed to install the Python Extension.`);
->>>>>>> b1e9cbe8
 }
 
 export namespace Installer {
