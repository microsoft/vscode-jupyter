--- conflicted
+++ resolved
@@ -52,11 +52,7 @@
             instance(browser),
             instance(configuration),
             instance(kernelDependencyInstaller),
-<<<<<<< HEAD
-            instance(jupyterInterpreterService)
-=======
             instance(workspaceService)
->>>>>>> 522612a8
         );
         when(applicationShell.showErrorMessage(anything())).thenResolve();
         when(applicationShell.showErrorMessage(anything(), anything())).thenResolve();
