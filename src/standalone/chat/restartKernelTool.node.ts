--- conflicted
+++ resolved
@@ -33,17 +33,10 @@
         options: vscode.LanguageModelToolInvocationOptions<RestartKernelToolParams>,
         _token: vscode.CancellationToken
     ) {
-<<<<<<< HEAD
         const notebook = await resolveNotebookFromFilePath(options.input.filePath);
         sendLMToolCallTelemetry(RestartKernelTool.toolName, notebook.uri);
         await this.notebookCommandHandler.restartKernel(notebook.uri, true);
-        const finalMessageString = `The kernel for the notebook at ${options.input.filePath} has been restarted.`;
-=======
-        const uri = vscode.Uri.file(options.input.filePath);
-        sendLMToolCallTelemetry(RestartKernelTool.toolName, uri);
-        await vscode.commands.executeCommand('jupyter.restartkernel', uri);
         const finalMessageString = `The kernel for the notebook at ${options.input.filePath} has been restarted and any state from previous cell executions has been cleared.`;
->>>>>>> 70067faa
         return new vscode.LanguageModelToolResult([new vscode.LanguageModelTextPart(finalMessageString)]);
     }
 
