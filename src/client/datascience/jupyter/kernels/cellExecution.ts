--- conflicted
+++ resolved
@@ -323,28 +323,6 @@
 
         this.endCellTask('failed');
         this._completed = true;
-<<<<<<< HEAD
-
-        // If the kernel is dead, then no point handling errors.
-        // We have other code that deals with kernels dying.
-        // We're only concerned with failures in execution while kernel is still running.
-        let handleError = true;
-        if (this.session?.disposed || this.session?.status === 'terminating' || this.session?.status === 'dead') {
-            handleError = false;
-        }
-        if (handleError) {
-            this.errorHandler
-                .handleKernelError(
-                    (error as unknown) as Error,
-                    'execution',
-                    this.kernelConnection,
-                    this.cell.document.uri,
-                    () => this.cell
-                )
-                .ignoreErrors();
-        }
-=======
->>>>>>> 522612a8
         traceCellMessage(this.cell, 'Completed with errors, & resolving');
         this._result.resolve(NotebookCellRunState.Error);
     }
