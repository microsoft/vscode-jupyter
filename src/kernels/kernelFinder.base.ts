// Copyright (c) Microsoft Corporation. All rights reserved.
// Licensed under the MIT License.
import type * as nbformat from '@jupyterlab/nbformat';
import { CancellationToken, Memento } from 'vscode';
import { isPythonNotebook } from '../notebooks/helpers';
import { IPythonExtensionChecker } from '../platform/api/types';
import { createPromiseFromCancellation } from '../platform/common/cancellation';
<<<<<<< HEAD
import { Telemetry } from '../platform/common/constants';
=======
import { PYTHON_LANGUAGE, Settings, Telemetry } from '../platform/common/constants';
>>>>>>> 2b726d6a
import { IConfigurationService, Resource } from '../platform/common/types';
import { getResourceType } from '../platform/common/utils';
import { noop } from '../platform/common/utils/misc';
import { StopWatch } from '../platform/common/utils/stopWatch';
import { isArray } from '../platform/common/utils/sysTypes';
import { IInterpreterService } from '../platform/interpreter/contracts';
import { traceError, traceDecoratorVerbose } from '../platform/logging';
import { TraceOptions } from '../platform/logging/types';
import { captureTelemetry, sendTelemetryEvent } from '../telemetry';
import { DisplayOptions } from './displayOptions';
import {
    rankKernelsImpl,
    isLocalLaunch,
    deserializeKernelConnection,
    serializeKernelConnection,
    isExactMatchImpl
} from './helpers';
import { IJupyterServerUriStorage } from './jupyter/types';
import { PreferredRemoteKernelIdProvider } from './raw/finder/preferredRemoteKernelIdProvider';
import { ILocalKernelFinder, IRemoteKernelFinder } from './raw/types';
import { IKernelFinder, INotebookProvider, INotebookProviderConnection, KernelConnectionMetadata } from './types';

// Two cache keys so we can get local and remote separately (exported for tests)
export const LocalKernelSpecsCacheKey = 'JUPYTER_LOCAL_KERNELSPECS_V3';
export const RemoteKernelSpecsCacheKey = 'JUPYTER_REMOTE_KERNELSPECS_V3';

export abstract class BaseKernelFinder implements IKernelFinder {
    private startTimeForFetching?: StopWatch;
    private fetchingTelemetrySent = new Set<string>();
    private cache = new Map<'local' | 'remote', KernelConnectionMetadata[]>();

    constructor(
        private readonly extensionChecker: IPythonExtensionChecker,
        private readonly interpreterService: IInterpreterService,
        private readonly configurationService: IConfigurationService,
        private readonly preferredRemoteFinder: PreferredRemoteKernelIdProvider,
        private readonly notebookProvider: INotebookProvider,
        private readonly localKernelFinder: ILocalKernelFinder | undefined,
        private readonly remoteKernelFinder: IRemoteKernelFinder | undefined,
        private readonly globalState: Memento,
        protected readonly serverUriStorage: IJupyterServerUriStorage
    ) {}

    // Finding a kernel is the same no matter what the source
    @traceDecoratorVerbose('Rank Kernels', TraceOptions.BeforeCall | TraceOptions.Arguments)
    @captureTelemetry(Telemetry.RankKernelsPerf)
    public async rankKernels(
        resource: Resource,
        notebookMetadata?: nbformat.INotebookMetadata,
        cancelToken?: CancellationToken,
        useCache?: 'useCache' | 'ignoreCache'
    ): Promise<KernelConnectionMetadata[] | undefined> {
        const resourceType = getResourceType(resource);
        try {
            // Get list of all of the specs from the cache and without the cache (note, cached items will be validated before being returned)
            const cached = await this.listKernels(resource, cancelToken, useCache);

            const isPythonNbOrInteractiveWindow = isPythonNotebook(notebookMetadata) || resourceType === 'interactive';
            // Always include the interpreter in the search if we can
            const preferredInterpreter =
                isPythonNbOrInteractiveWindow && this.extensionChecker.isPythonExtensionInstalled
                    ? await this.interpreterService.getActiveInterpreter(resource)
                    : undefined;

            const preferredRemoteKernelId =
                resource &&
                this.preferredRemoteFinder &&
                this.preferredRemoteFinder.getPreferredRemoteKernelId(resource);

            let rankedKernels = rankKernelsImpl(
                cached,
                resource,
                notebookMetadata,
                preferredInterpreter,
                preferredRemoteKernelId
            );

            // if (
            // rankedKernels &&
            // rankedKernels.length &&
            // isExactMatchImpl(rankedKernels[rankedKernels.length - 1], notebookMetadata, preferredRemoteKernelId)
            // ) {
            // // If we found a good exact match in here, then just return our results, no need to check non-cached
            // traceInfo('Found a good kernel connection in cached results');
            // return rankedKernels;
            // }

            // // Didn't find a good exact match in the first batch. So return the nonCached list
            // rankedKernels = rankKernelsImpl(
            // await nonCachedPromise,
            // resource,
            // notebookMetadata,
            // preferredInterpreter,
            // preferredRemoteKernelId
            // );

            return rankedKernels;
        } catch (ex) {
            traceError(`RankKernels crashed`, ex);
            return undefined;
        }
    }

    public async listKernels(
        resource: Resource,
        cancelToken?: CancellationToken,
        useCache?: 'ignoreCache' | 'useCache'
    ): Promise<KernelConnectionMetadata[]> {
        this.startTimeForFetching = this.startTimeForFetching ?? new StopWatch();

        // Get both local and remote kernels.
        const [localKernels, remoteKernels] = await Promise.all([
            this.listLocalKernels(resource, cancelToken, useCache).catch((ex) => {
                traceError('Failed to get local kernels', ex);
                return [];
            }),
            this.listRemoteKernels(resource, cancelToken, useCache).catch((ex) => {
                traceError('Failed to get remote kernels', ex);
                // When remote kernels fail, turn off remote if we get a ECONNREFUSED error
                if (ex.toString().toLowerCase().includes('econn')) {
                    void this.serverUriStorage.setUri(Settings.JupyterServerLocalLaunch);
                }
                return [];
            })
        ]);

        // Combine the results from local and remote
        return [...localKernels, ...remoteKernels];
    }

    public isExactMatch(
        resource: Resource,
        kernelConnection: KernelConnectionMetadata,
        notebookMetadata: nbformat.INotebookMetadata | undefined
    ): boolean {
        const preferredRemoteKernelId =
            resource && this.preferredRemoteFinder && this.preferredRemoteFinder.getPreferredRemoteKernelId(resource);

        return isExactMatchImpl(kernelConnection, notebookMetadata, preferredRemoteKernelId);
    }

    // Validating if a kernel is still allowed or not (from the cache). Non cached are always assumed to be valid
    protected abstract isValidCachedKernel(kernel: KernelConnectionMetadata): Promise<boolean>;

    private async listLocalKernels(
        resource: Resource,
        cancelToken?: CancellationToken,
        useCache: 'ignoreCache' | 'useCache' = 'ignoreCache'
    ): Promise<KernelConnectionMetadata[]> {
        return this.listKernelsUsingFinder(
            () =>
                this.localKernelFinder
                    ? this.localKernelFinder.listKernels(resource, cancelToken)
                    : Promise.resolve([]),
            cancelToken,
            'local',
            useCache
        ).then((l) => this.finishListingKernels(l, useCache, 'local'));
    }

    private async listRemoteKernels(
        resource: Resource,
        cancelToken?: CancellationToken,
        useCache: 'ignoreCache' | 'useCache' = 'ignoreCache'
    ): Promise<KernelConnectionMetadata[]> {
        let connInfo = isLocalLaunch(this.configurationService) ? undefined : await this.getConnectionInfo(cancelToken);

        return this.listKernelsUsingFinder(
            () =>
                this.remoteKernelFinder
                    ? this.remoteKernelFinder.listKernels(resource, connInfo, cancelToken)
                    : Promise.resolve([]),
            cancelToken,
            'remote',
            useCache
        ).then((l) => this.finishListingKernels(l, useCache, 'remote'));
    }

    private async listKernelsUsingFinder(
        finder: () => Promise<KernelConnectionMetadata[]>,
        cancelToken: CancellationToken | undefined,
        kind: 'local' | 'remote',
        useCache: 'ignoreCache' | 'useCache'
    ) {
        const kernelsFromCachePromise =
            useCache === 'ignoreCache' ? Promise.resolve([]) : this.getFromCache(kind, cancelToken);
        let kernelsRetrievedFromCache: boolean | undefined;
        const kernelsWithoutCachePromise = finder();
        let kernels: KernelConnectionMetadata[] = [];
        if (useCache === 'ignoreCache') {
            kernels = await kernelsWithoutCachePromise;
        } else {
            let kernelsFromCache: KernelConnectionMetadata[] | undefined;
            kernelsFromCachePromise
                .then((items) => {
                    kernelsFromCache = items;
                    kernelsRetrievedFromCache = true;
                })
                .catch(noop);

            try {
                await Promise.race([kernelsFromCachePromise, kernelsWithoutCachePromise]);
                // If we finish the cache first, and we don't have any items, in the cache, then load without cache.
                if (Array.isArray(kernelsFromCache) && kernelsFromCache.length > 0) {
                    kernels = kernelsFromCache;
                } else {
                    kernels = await kernelsWithoutCachePromise;
                }
            } catch (ex) {
                traceError(`Exception loading kernels: ${ex}`);
            }
        }

        // Do not update the cache if we got kernels from the cache.
        if (!kernelsRetrievedFromCache) {
            void this.writeToCache(kind, kernels);
        }
        return kernels;
    }

    private finishListingKernels(
        list: KernelConnectionMetadata[],
        useCache: 'ignoreCache' | 'useCache',
        kind: 'local' | 'remote'
    ) {
        // Send the telemetry once for each type of search
        const key = `${kind}:${useCache}`;
        if (this.startTimeForFetching && !this.fetchingTelemetrySent.has(key)) {
            this.fetchingTelemetrySent.add(key);
            sendTelemetryEvent(Telemetry.FetchControllers, this.startTimeForFetching.elapsedTime, {
                cached: useCache === 'useCache',
                kind
            });
        }

        // Just return the list
        return list;
    }

    private async getConnectionInfo(cancelToken?: CancellationToken): Promise<INotebookProviderConnection | undefined> {
        const ui = new DisplayOptions(false);
        return this.notebookProvider.connect({
            resource: undefined,
            ui,
            kind: 'remoteJupyter',
            token: cancelToken
        });
    }

    protected async getFromCache(
        kind: 'local' | 'remote',
        cancelToken?: CancellationToken
    ): Promise<KernelConnectionMetadata[]> {
        let results: KernelConnectionMetadata[] = this.cache.get(kind) || [];
        const key = kind === 'local' ? LocalKernelSpecsCacheKey : RemoteKernelSpecsCacheKey;

        // If not in memory, check memento
        if (!results || results.length === 0) {
            // Check memento too
            const values = this.globalState.get<KernelConnectionMetadata[]>(key, []);
            if (values && isArray(values)) {
                results = values.map(deserializeKernelConnection);
                this.cache.set(kind, results);
            }
        }

        // Validate
        const validValues: KernelConnectionMetadata[] = [];
        const promise = Promise.all(
            results.map(async (item) => {
                if (await this.isValidCachedKernel(item)) {
                    validValues.push(item);
                }
            })
        );
        if (cancelToken) {
            await Promise.race([
                promise,
                createPromiseFromCancellation({ token: cancelToken, cancelAction: 'resolve', defaultValue: undefined })
            ]);
        } else {
            await promise;
        }
        return validValues;
    }

    protected async writeToCache(kind: 'local' | 'remote', values: KernelConnectionMetadata[]) {
        const key = kind === 'local' ? LocalKernelSpecsCacheKey : RemoteKernelSpecsCacheKey;
        this.cache.set(kind, values);
        const serialized = values.map(serializeKernelConnection);
        return this.globalState.update(key, serialized);
    }
}<|MERGE_RESOLUTION|>--- conflicted
+++ resolved
@@ -5,11 +5,7 @@
 import { isPythonNotebook } from '../notebooks/helpers';
 import { IPythonExtensionChecker } from '../platform/api/types';
 import { createPromiseFromCancellation } from '../platform/common/cancellation';
-<<<<<<< HEAD
-import { Telemetry } from '../platform/common/constants';
-=======
-import { PYTHON_LANGUAGE, Settings, Telemetry } from '../platform/common/constants';
->>>>>>> 2b726d6a
+import { Settings, Telemetry } from '../platform/common/constants';
 import { IConfigurationService, Resource } from '../platform/common/types';
 import { getResourceType } from '../platform/common/utils';
 import { noop } from '../platform/common/utils/misc';
@@ -87,25 +83,6 @@
                 preferredRemoteKernelId
             );
 
-            // if (
-            // rankedKernels &&
-            // rankedKernels.length &&
-            // isExactMatchImpl(rankedKernels[rankedKernels.length - 1], notebookMetadata, preferredRemoteKernelId)
-            // ) {
-            // // If we found a good exact match in here, then just return our results, no need to check non-cached
-            // traceInfo('Found a good kernel connection in cached results');
-            // return rankedKernels;
-            // }
-
-            // // Didn't find a good exact match in the first batch. So return the nonCached list
-            // rankedKernels = rankKernelsImpl(
-            // await nonCachedPromise,
-            // resource,
-            // notebookMetadata,
-            // preferredInterpreter,
-            // preferredRemoteKernelId
-            // );
-
             return rankedKernels;
         } catch (ex) {
             traceError(`RankKernels crashed`, ex);
