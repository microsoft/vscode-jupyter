--- conflicted
+++ resolved
@@ -11,17 +11,12 @@
 import { Commands } from '../../client/datascience/constants';
 import { InteractiveWindow } from '../../client/datascience/interactive-window/interactiveWindow';
 import { InteractiveWindowProvider } from '../../client/datascience/interactive-window/interactiveWindowProvider';
-<<<<<<< HEAD
-import { IDataScienceCodeLensProvider, IInteractiveWindowProvider } from '../../client/datascience/types';
-import { waitForCondition } from '../common';
-=======
 import {
     IDataScienceCodeLensProvider,
     IInteractiveWindow,
     IInteractiveWindowProvider
 } from '../../client/datascience/types';
 import { arePathsSame, waitForCondition } from '../common';
->>>>>>> 522612a8
 import {
     createTemporaryFile,
     defaultNotebookTestTimeout,
