--- conflicted
+++ resolved
@@ -102,20 +102,13 @@
     private interruptKernel(document: Uri | undefined) {
         // `document` may be undefined if this command is invoked from the command palette.
         if (document) {
-<<<<<<< HEAD
-=======
             traceInfo(`Interrupt requested for ${document.toString()} in nativeEditorCommandListener`);
->>>>>>> 03597f5c
             const target =
                 this.provider.activeEditor?.file.toString() === document.toString()
                     ? this.provider.activeEditor
                     : this.provider.editors.find((editor) => editor.file.toString() === document.toString());
             if (target) {
                 target.interruptKernel().ignoreErrors();
-<<<<<<< HEAD
-            }
-        } else {
-=======
             } else {
                 traceInfo(
                     `Interrupt requested for ${document.toString()} in nativeEditorCommandListener & editor not found`
@@ -123,7 +116,6 @@
             }
         } else {
             traceInfo(`Interrupt requested for active editor in nativeEditorCommandListener`);
->>>>>>> 03597f5c
             this.provider.activeEditor?.interruptKernel().ignoreErrors();
         }
     }
