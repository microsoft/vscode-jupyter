{
    "name": "jupyter",
    "displayName": "Jupyter",
    "version": "2021.7.0",
    "description": "Jupyter notebook support, interactive programming and computing that supports Intellisense, debugging and more.",
    "publisher": "ms-toolsai",
    "enableProposedApi": true,
    "author": {
        "name": "Microsoft Corporation"
    },
    "license": "MIT",
    "homepage": "https://github.com/Microsoft/vscode-jupyter",
    "repository": {
        "type": "git",
        "url": "https://github.com/Microsoft/vscode-jupyter"
    },
    "bugs": {
        "url": "https://github.com/Microsoft/vscode-jupyter/issues"
    },
    "qna": "https://stackoverflow.com/questions/tagged/visual-studio-code+jupyter",
    "icon": "icon.png",
    "galleryBanner": {
        "color": "#ffffff",
        "theme": "light"
    },
    "engines": {
        "vscode": "1.58.0-insider"
    },
    "keywords": [
        "jupyter",
        "notebook",
        "ipynb",
        "multi-root ready",
        "python"
    ],
    "categories": [
        "Programming Languages",
        "Other",
        "Extension Packs",
        "Data Science",
        "Machine Learning",
        "Notebooks",
        "Visualization"
    ],
    "activationEvents": [
        "onLanguage:python",
        "onLanguage:markdown",
        "onLanguage:jupyter",
        "onCommand:jupyter.viewOutput",
        "onCommand:jupyter.export",
        "onCommand:jupyter.exportAsPythonScript",
        "onCommand:jupyter.exportToHTML",
        "onCommand:jupyter.exportToPDF",
        "onCommand:jupyter.notebookeditor.export",
        "onCommand:jupyter.createnewnotebook",
        "onCommand:jupyter.createnewinteractive",
        "onCommand:jupyter.importnotebook",
        "onCommand:jupyter.importnotebookfile",
        "onCommand:jupyter.opennotebook",
        "onCommand:jupyter.opennotebookInPreviewEditor",
        "onCommand:jupyter.selectjupyteruri",
        "onCommand:jupyter.exportfileasnotebook",
        "onCommand:jupyter.exportfileandoutputasnotebook",
        "onCommand:jupyter.selectJupyterInterpreter",
        "onCommand:jupyter.selectjupytercommandline",
        "onCommand:jupyter.openVariableView",
        "onCommand:jupyter.selectNativeJupyterUriFromToolBar",
        "onNotebook:jupyter-notebook",
        "onCustomEditor:jupyter.notebook.ipynb"
    ],
    "main": "./out/client/extension",
    "capabilities": {
        "virtualWorkspaces": true,
        "untrustedWorkspaces": {
            "supported": "limited",
            "description": "Execution of cells in Interactive Window and Notebooks is not be supported in untrusted workspaces."
        }
    },
    "contributes": {
        "keybindings": [
            {
                "command": "jupyter.execSelectionInteractive",
                "key": "shift+enter",
                "when": "editorTextFocus &&  !findInputFocussed && !replaceInputFocussed && jupyter.ownsSelection && !notebookEditorFocused"
            },
            {
                "command": "jupyter.runcurrentcelladvance",
                "key": "shift+enter",
                "when": "editorTextFocus && !editorHasSelection && jupyter.hascodecells && !notebookEditorFocused"
            },
            {
                "command": "jupyter.runcurrentcell",
                "key": "ctrl+enter",
                "when": "editorTextFocus && !editorHasSelection && jupyter.hascodecells && !notebookEditorFocused && !jupyter.havenativecells"
            },
            {
                "command": "jupyter.runcurrentcellandaddbelow",
                "key": "alt+enter",
                "when": "editorTextFocus && !editorHasSelection && jupyter.hascodecells && !notebookEditorFocused"
            },
            {
                "key": "F",
                "when": "notebookEditorFocused && !inputFocus && notebookType == jupyter-notebook && config.jupyter.enableKeyboardShortcuts",
                "command": "notebook.find"
            },
            {
                "key": "K",
                "when": "notebookEditorFocused && !inputFocus && notebookType == jupyter-notebook && config.jupyter.enableKeyboardShortcuts",
                "command": "list.focusUp"
            },
            {
                "key": "J",
                "when": "notebookEditorFocused && !inputFocus && notebookType == jupyter-notebook && config.jupyter.enableKeyboardShortcuts",
                "command": "list.focusDown"
            },
            {
                "key": "A",
                "when": "notebookEditorFocused && !inputFocus && notebookType == jupyter-notebook && config.jupyter.enableKeyboardShortcuts",
                "command": "notebook.cell.insertCodeCellAbove"
            },
            {
                "key": "B",
                "when": "notebookEditorFocused && !inputFocus && notebookType == jupyter-notebook && config.jupyter.enableKeyboardShortcuts",
                "command": "notebook.cell.insertCodeCellBelow"
            },
            {
                "key": "D D",
                "when": "notebookEditorFocused && !inputFocus && notebookType == jupyter-notebook && config.jupyter.enableKeyboardShortcuts",
                "command": "notebook.cell.delete"
            },
            {
                "key": "Z",
                "when": "notebookEditorFocused && !inputFocus && notebookType == jupyter-notebook && config.jupyter.enableKeyboardShortcuts",
                "command": "jupyter.notebookeditor.keybind.undo"
            },
            {
                "key": "S",
                "when": "notebookEditorFocused && !inputFocus && notebookType == jupyter-notebook && config.jupyter.enableKeyboardShortcuts",
                "command": "jupyter.notebookeditor.keybind.save"
            },
            {
                "key": "C",
                "when": "notebookEditorFocused && !inputFocus && notebookType == jupyter-notebook && config.jupyter.enableKeyboardShortcuts",
                "command": "notebook.cell.copy"
            },
            {
                "key": "X",
                "when": "notebookEditorFocused && !inputFocus && notebookType == jupyter-notebook && config.jupyter.enableKeyboardShortcuts",
                "command": "notebook.cell.cut"
            },
            {
                "key": "V",
                "when": "notebookEditorFocused && !inputFocus && notebookType == jupyter-notebook && config.jupyter.enableKeyboardShortcuts",
                "command": "notebook.cell.paste"
            },
            {
                "key": "O",
                "when": "notebookEditorFocused && !inputFocus && notebookType == jupyter-notebook && config.jupyter.enableKeyboardShortcuts",
                "command": "jupyter.notebookeditor.keybind.toggleOutput"
            },
            {
                "key": "shift+L",
                "when": "notebookEditorFocused && !inputFocus && notebookType == jupyter-notebook && config.jupyter.enableKeyboardShortcuts",
                "command": "notebook.toggleLineNumbers"
            },
            {
                "key": "L",
                "when": "notebookEditorFocused && !inputFocus && notebookType == jupyter-notebook && config.jupyter.enableKeyboardShortcuts",
                "command": "notebook.cell.toggleLineNumbers"
            },
            {
                "key": "ctrl+shift+-",
                "when": "editorTextFocus && inputFocus && notebookEditorFocused && notebookType == jupyter-notebook && config.jupyter.enableKeyboardShortcuts",
                "command": "notebook.cell.split"
            },
            {
                "key": "ctrl+enter",
                "when": "editorTextFocus && inputFocus && notebookEditorFocused && notebookType == jupyter-notebook && config.jupyter.enableKeyboardShortcuts",
                "command": "jupyter.notebookeditor.keybind.executeCell"
            },
            {
                "key": "ctrl+enter",
                "when": "inputFocus && notebookEditorFocused && !editorHasMultipleSelections && !editorHasSelection && !editorHoverVisible && notebookCellType == 'markup'",
                "command": "notebook.cell.quitEdit"
            },
            {
                "key": "shift+enter",
                "when": "editorTextFocus && inputFocus && notebookEditorFocused && notebookType == jupyter-notebook && config.jupyter.enableKeyboardShortcuts || notebookCellListFocused && notebookCellType == 'markup' || notebookCellListFocused && notebookCellType == 'code' && notebookCellExecutionState == 'failed' || notebookCellExecutionState == 'idle' || notebookCellExecutionState == 'succeeded' && notebookKernelCount > 0",
                "command": "notebook.cell.executeAndSelectBelow"
            },
            {
                "key": "shift+enter",
                "when": "inputFocus && notebookEditorFocused && !editorHasMultipleSelections && !editorHasSelection && !editorHoverVisible && notebookCellType == 'markup'",
                "command": "jupyter.notebookeditor.keybind.renderMarkdownAndSelectBelow"
            },
            {
                "command": "jupyter.insertCellBelowPosition",
                "key": "ctrl+; s",
                "when": "editorTextFocus && jupyter.hascodecells && !notebookEditorFocused"
            },
            {
                "command": "jupyter.insertCellBelow",
                "key": "ctrl+; b",
                "when": "editorTextFocus && jupyter.hascodecells && !notebookEditorFocused"
            },
            {
                "command": "jupyter.insertCellAbove",
                "key": "ctrl+; a",
                "when": "editorTextFocus && jupyter.hascodecells && !notebookEditorFocused"
            },
            {
                "command": "jupyter.deleteCells",
                "key": "ctrl+; x",
                "when": "editorTextFocus && jupyter.hascodecells && !notebookEditorFocused"
            },
            {
                "command": "jupyter.extendSelectionByCellAbove",
                "key": "ctrl+alt+shift+[",
                "when": "editorTextFocus && jupyter.hascodecells && !notebookEditorFocused"
            },
            {
                "command": "jupyter.extendSelectionByCellBelow",
                "key": "ctrl+alt+shift+]",
                "when": "editorTextFocus && jupyter.hascodecells && !notebookEditorFocused"
            },
            {
                "command": "jupyter.moveCellsUp",
                "key": "ctrl+; u",
                "when": "editorTextFocus && jupyter.hascodecells && !notebookEditorFocused"
            },
            {
                "command": "jupyter.moveCellsDown",
                "key": "ctrl+; d",
                "when": "editorTextFocus && jupyter.hascodecells && !notebookEditorFocused"
            },
            {
                "command": "jupyter.changeCellToMarkdown",
                "key": "ctrl+; m",
                "when": "editorTextFocus && jupyter.hascodecells && !notebookEditorFocused"
            },
            {
                "command": "jupyter.changeCellToCode",
                "key": "ctrl+; c",
                "when": "editorTextFocus && jupyter.hascodecells && !notebookEditorFocused"
            },
            {
                "command": "jupyter.gotoNextCellInFile",
                "key": "ctrl+alt+]",
                "when": "editorTextFocus && jupyter.hascodecells && !notebookEditorFocused"
            },
            {
                "command": "jupyter.gotoPrevCellInFile",
                "key": "ctrl+alt+[",
                "when": "editorTextFocus && jupyter.hascodecells && !notebookEditorFocused"
            },
            {
                "command": "jupyter.selectCellContents",
                "key": "ctrl+alt+\\",
                "when": "editorTextFocus && jupyter.hascodecells && !notebookEditorFocused"
            },
            {
                "command": "jupyter.selectCell",
                "key": "ctrl+alt+shift+\\",
                "when": "editorTextFocus && jupyter.hascodecells && !notebookEditorFocused"
            },
            {
                "command": "jupyter.refreshDataViewer",
                "key": "ctrl+r",
                "mac": "cmd+r",
                "when": "jupyter.dataViewerActive"
            }
        ],
        "commands": [
            {
                "command": "jupyter.viewOutput",
                "title": "%jupyter.command.jupyter.viewOutput.title%",
                "category": "Jupyter"
            },
            {
                "command": "jupyter.notebookeditor.export",
                "title": "%DataScience.notebookExportAs%",
                "shortTitle": "%DataScience.notebookExportAs.shorttitle%",
                "category": "Notebook",
                "icon": {
                    "light": "resources/light/export_to_python.svg",
                    "dark": "resources/dark/export_to_python.svg"
                },
                "enablement": "notebookType == jupyter-notebook && isWorkspaceTrusted"
            },
            {
                "command": "jupyter.export",
                "title": "%DataScience.notebookExportAs%",
                "category": "Jupyter",
                "enablement": "isWorkspaceTrusted"
            },
            {
                "command": "jupyter.exportAsPythonScript",
                "title": "%jupyter.command.jupyter.exportAsPythonScript.title%",
                "category": "Jupyter",
                "enablement": "isWorkspaceTrusted"
            },
            {
                "command": "jupyter.exportToHTML",
                "title": "%jupyter.command.jupyter.exportToHTML.title%",
                "category": "Jupyter",
                "enablement": "isWorkspaceTrusted"
            },
            {
                "command": "jupyter.exportToPDF",
                "title": "%jupyter.command.jupyter.exportToPDF.title%",
                "category": "Jupyter",
                "enablement": "isWorkspaceTrusted"
            },
            {
                "command": "jupyter.selectJupyterInterpreter",
                "title": "%jupyter.command.jupyter.selectJupyterInterpreter.title%",
                "category": "Jupyter",
                "enablement": "isWorkspaceTrusted"
            },
            {
                "command": "jupyter.runcurrentcell",
                "title": "%jupyter.command.jupyter.runcurrentcell.title%",
                "category": "Jupyter",
                "enablement": "isWorkspaceTrusted"
            },
            {
                "command": "jupyter.debugcell",
                "title": "%jupyter.command.jupyter.debugcell.title%",
                "category": "Jupyter",
                "enablement": "isWorkspaceTrusted"
            },
            {
                "command": "jupyter.debugstepover",
                "title": "%jupyter.command.jupyter.debugstepover.title%",
                "category": "Jupyter",
                "enablement": "isWorkspaceTrusted"
            },
            {
                "command": "jupyter.debugstop",
                "title": "%jupyter.command.jupyter.debugstop.title%",
                "category": "Jupyter",
                "enablement": "isWorkspaceTrusted"
            },
            {
                "command": "jupyter.debugcontinue",
                "title": "%jupyter.command.jupyter.debugcontinue.title%",
                "category": "Jupyter",
                "enablement": "isWorkspaceTrusted"
            },
            {
                "command": "jupyter.insertCellBelowPosition",
                "title": "%jupyter.command.jupyter.insertCellBelowPosition.title%",
                "category": "Jupyter",
                "enablement": "isWorkspaceTrusted"
            },
            {
                "command": "jupyter.insertCellBelow",
                "title": "%jupyter.command.jupyter.insertCellBelow.title%",
                "category": "Jupyter"
            },
            {
                "command": "jupyter.insertCellAbove",
                "title": "%jupyter.command.jupyter.insertCellAbove.title%",
                "category": "Jupyter"
            },
            {
                "command": "jupyter.deleteCells",
                "title": "%jupyter.command.jupyter.deleteCells.title%",
                "category": "Jupyter"
            },
            {
                "command": "jupyter.notebookeditor.keybind.toggleOutput",
                "title": "%DataScience.toggleCellOutput%",
                "category": "Notebook"
            },
            {
                "command": "jupyter.notebookeditor.keybind.renderMarkdownAndSelectBelow",
                "title": "%DataScience.renderMarkdownAndSelectBelow%",
                "category": "Notebook"
            },
            {
                "command": "jupyter.selectCell",
                "title": "%jupyter.command.jupyter.selectCell.title%",
                "category": "Jupyter"
            },
            {
                "command": "jupyter.selectCellContents",
                "title": "%jupyter.command.jupyter.selectCellContents.title%",
                "category": "Jupyter"
            },
            {
                "command": "jupyter.extendSelectionByCellAbove",
                "title": "%jupyter.command.jupyter.extendSelectionByCellAbove.title%",
                "category": "Jupyter"
            },
            {
                "command": "jupyter.extendSelectionByCellBelow",
                "title": "%jupyter.command.jupyter.extendSelectionByCellBelow.title%",
                "category": "Jupyter"
            },
            {
                "command": "jupyter.moveCellsUp",
                "title": "%jupyter.command.jupyter.moveCellsUp.title%",
                "category": "Jupyter"
            },
            {
                "command": "jupyter.moveCellsDown",
                "title": "%jupyter.command.jupyter.moveCellsDown.title%",
                "category": "Jupyter"
            },
            {
                "command": "jupyter.changeCellToMarkdown",
                "title": "%jupyter.command.jupyter.changeCellToMarkdown.title%",
                "category": "Jupyter"
            },
            {
                "command": "jupyter.changeCellToCode",
                "title": "%jupyter.command.jupyter.changeCellToCode.title%",
                "category": "Jupyter"
            },
            {
                "command": "jupyter.gotoNextCellInFile",
                "title": "%jupyter.command.jupyter.gotoNextCellInFile.title%",
                "category": "Jupyter"
            },
            {
                "command": "jupyter.gotoPrevCellInFile",
                "title": "%jupyter.command.jupyter.gotoPrevCellInFile.title%",
                "category": "Jupyter"
            },
            {
                "command": "jupyter.runcurrentcelladvance",
                "title": "%jupyter.command.jupyter.runcurrentcelladvance.title%",
                "category": "Jupyter",
                "enablement": "isWorkspaceTrusted"
            },
            {
                "command": "jupyter.runcurrentcellandallbelow.palette",
                "title": "%jupyter.command.jupyter.runcurrentcellandallbelow.palette.title%",
                "category": "Jupyter",
                "enablement": "isWorkspaceTrusted"
            },
            {
                "command": "jupyter.runallcellsabove.palette",
                "title": "%jupyter.command.jupyter.runallcellsabove.palette.title%",
                "category": "Jupyter",
                "enablement": "isWorkspaceTrusted"
            },
            {
                "command": "jupyter.debugcurrentcell.palette",
                "title": "%jupyter.command.jupyter.debugcurrentcell.palette.title%",
                "category": "Jupyter",
                "enablement": "isWorkspaceTrusted"
            },
            {
                "command": "jupyter.execSelectionInteractive",
                "title": "%jupyter.command.jupyter.execSelectionInteractive.title%",
                "category": "Jupyter",
                "enablement": "isWorkspaceTrusted"
            },
            {
                "command": "jupyter.createnewinteractive",
                "title": "%jupyter.command.jupyter.createnewinteractive.title%",
                "category": "Jupyter",
                "enablement": "isWorkspaceTrusted"
            },
            {
                "command": "jupyter.runFileInteractive",
                "title": "%jupyter.command.jupyter.runFileInteractive.title%",
                "category": "Jupyter",
                "enablement": "isWorkspaceTrusted"
            },
            {
                "command": "jupyter.debugFileInteractive",
                "title": "%jupyter.command.jupyter.debugFileInteractive.title%",
                "category": "Jupyter",
                "enablement": "isWorkspaceTrusted"
            },
            {
                "command": "jupyter.runallcells",
                "title": "%jupyter.command.jupyter.runallcells.title%",
                "category": "Jupyter",
                "enablement": "isWorkspaceTrusted"
            },
            {
                "command": "jupyter.runallcellsabove",
                "title": "%jupyter.command.jupyter.runallcellsabove.title%",
                "category": "Jupyter",
                "enablement": "isWorkspaceTrusted"
            },
            {
                "command": "jupyter.runcellandallbelow",
                "title": "%jupyter.command.jupyter.runcellandallbelow.title%",
                "category": "Jupyter",
                "enablement": "isWorkspaceTrusted"
            },
            {
                "command": "jupyter.runcell",
                "title": "%jupyter.command.jupyter.runcell.title%",
                "category": "Jupyter",
                "enablement": "isWorkspaceTrusted"
            },
            {
                "command": "jupyter.runtoline",
                "title": "%jupyter.command.jupyter.runtoline.title%",
                "category": "Jupyter",
                "enablement": "isWorkspaceTrusted"
            },
            {
                "command": "jupyter.runfromline",
                "title": "%jupyter.command.jupyter.runfromline.title%",
                "category": "Jupyter",
                "enablement": "isWorkspaceTrusted"
            },
            {
                "command": "jupyter.selectjupyteruri",
                "title": "%jupyter.command.jupyter.selectjupyteruri.title%",
                "category": "Jupyter",
                "enablement": "isWorkspaceTrusted"
            },
            {
                "command": "jupyter.selectNativeJupyterUriFromToolBar",
                "title": "%jupyter.command.jupyter.selectjupyteruri.title%",
                "category": "Jupyter",
                "enablement": "isWorkspaceTrusted"
            },
            {
                "command": "jupyter.selectjupytercommandline",
                "title": "%jupyter.command.jupyter.selectjupytercommandline.title%",
                "category": "Jupyter",
                "enablement": "isWorkspaceTrusted"
            },
            {
                "command": "jupyter.importnotebook",
                "title": "%jupyter.command.jupyter.importnotebook.title%",
                "category": "Jupyter",
                "enablement": "isWorkspaceTrusted"
            },
            {
                "command": "jupyter.importnotebookfile",
                "title": "%jupyter.command.jupyter.importnotebookfile.title%",
                "category": "Jupyter",
                "enablement": "isWorkspaceTrusted"
            },
            {
                "command": "jupyter.opennotebook",
                "title": "%jupyter.command.jupyter.opennotebook.title%",
                "category": "Jupyter"
            },
            {
                "command": "jupyter.opennotebookInPreviewEditor",
                "title": "%jupyter.command.jupyter.opennotebookInPreviewEditor.title%",
                "enablement": "jupyter.opennotebookInPreviewEditor.enabled",
                "category": "Jupyter"
            },
            {
                "command": "jupyter.exportoutputasnotebook",
                "title": "%jupyter.command.jupyter.exportoutputasnotebook.title%",
                "category": "Jupyter",
                "enablement": "isWorkspaceTrusted"
            },
            {
                "command": "jupyter.exportfileasnotebook",
                "title": "%jupyter.command.jupyter.exportfileasnotebook.title%",
                "category": "Jupyter",
                "enablement": "isWorkspaceTrusted"
            },
            {
                "command": "jupyter.exportfileandoutputasnotebook",
                "title": "%jupyter.command.jupyter.exportfileandoutputasnotebook.title%",
                "category": "Jupyter",
                "enablement": "isWorkspaceTrusted"
            },
            {
                "command": "jupyter.undocells",
                "title": "%jupyter.command.jupyter.undocells.title%",
                "category": "Jupyter"
            },
            {
                "command": "jupyter.redocells",
                "title": "%jupyter.command.jupyter.redocells.title%",
                "category": "Jupyter"
            },
            {
                "command": "jupyter.notebookeditor.undocells",
                "title": "%jupyter.command.jupyter.undocells.title%",
                "category": "Notebook"
            },
            {
                "command": "jupyter.notebookeditor.redocells",
                "title": "%jupyter.command.jupyter.redocells.title%",
                "category": "Notebook"
            },
            {
                "command": "jupyter.notebookeditor.keybind.undo",
                "title": "%jupyter.command.jupyter.notebookeditor.keybind.undo.title%",
                "category": "Notebook",
                "enablement": "notebookEditorFocused && !inputFocus && notebookType == jupyter-notebook && config.jupyter.enableKeyboardShortcuts"
            },
            {
                "command": "jupyter.notebookeditor.keybind.save",
                "title": "%jupyter.command.jupyter.notebookeditor.keybind.save.title%",
                "category": "Notebook",
                "enablement": "notebookEditorFocused && !inputFocus && notebookType == jupyter-notebook && config.jupyter.enableKeyboardShortcuts"
            },
            {
                "command": "jupyter.removeallcells",
                "title": "%jupyter.command.jupyter.removeallcells.title%",
                "category": "Jupyter"
            },
            {
                "command": "jupyter.interruptkernel",
                "title": "%jupyter.command.jupyter.interruptkernel.title%",
                "category": "Jupyter",
                "enablement": "isWorkspaceTrusted"
            },
            {
                "command": "jupyter.restartkernel",
                "title": "%jupyter.command.jupyter.restartkernel.title%",
                "category": "Jupyter",
                "enablement": "isWorkspaceTrusted"
            },
            {
                "command": "jupyter.notebookeditor.interruptkernel",
                "title": "%jupyter.command.jupyter.interruptkernel.title%",
                "shortTitle": "%jupyter.command.jupyter.interruptkernel.shorttitle%",
                "category": "Notebook",
                "icon": {
                    "light": "resources/light/interrupt.svg",
                    "dark": "resources/dark/interrupt.svg"
                },
                "enablement": "notebookType == 'jupyter-notebook' && isWorkspaceTrusted && jupyter.notebookeditor.canInterruptNotebookKernel"
            },
            {
                "command": "jupyter.notebookeditor.restartkernel",
                "title": "%jupyter.command.jupyter.restartkernel.title%",
                "shortTitle": "%jupyter.command.jupyter.restartkernel.shorttitle%",
                "category": "Notebook",
                "icon": {
                    "light": "resources/light/restart-kernel.svg",
                    "dark": "resources/dark/restart-kernel.svg"
                },
                "enablement": "jupyter.notebookeditor.canrestartNotebookkernel && isWorkspaceTrusted"
            },
            {
                "command": "jupyter.selectNativeJupyterUriFromToolBar",
                "title": "%jupyter.command.jupyter.selectjupyteruri.title%",
                "category": "Jupyter",
                "icon": "$(debug-disconnect)",
                "enablement": "isWorkspaceTrusted"
            },
            {
                "command": "jupyter.notebookeditor.addcellbelow",
                "title": "%jupyter.command.jupyter.notebookeditor.addcellbelow.title%",
                "category": "Notebook"
            },
            {
                "command": "jupyter.notebookeditor.removeallcells",
                "title": "%jupyter.command.jupyter.notebookeditor.removeallcells.title%",
                "category": "Notebook"
            },
            {
                "command": "jupyter.notebookeditor.expandallcells",
                "title": "%jupyter.command.jupyter.notebookeditor.expandallcells.title%",
                "category": "Notebook"
            },
            {
                "command": "jupyter.notebookeditor.collapseallcells",
                "title": "%jupyter.command.jupyter.notebookeditor.collapseallcells.title%",
                "category": "Notebook"
            },
            {
                "command": "jupyter.expandallcells",
                "title": "%jupyter.command.jupyter.expandallcells.title%",
                "category": "Jupyter"
            },
            {
                "command": "jupyter.collapseallcells",
                "title": "%jupyter.command.jupyter.collapseallcells.title%",
                "category": "Jupyter"
            },
            {
                "command": "jupyter.addcellbelow",
                "title": "%jupyter.command.jupyter.addcellbelow.title%",
                "category": "Jupyter"
            },
            {
                "command": "jupyter.createnewnotebook",
                "title": "%jupyter.command.jupyter.createnewnotebook.title%",
                "category": "Jupyter"
            },
            {
                "command": "jupyter.scrolltocell",
                "title": "%jupyter.command.jupyter.scrolltocell.title%",
                "category": "Jupyter"
            },
            {
                "command": "jupyter.switchKernel",
                "title": "%DataScience.selectKernel%",
                "category": "Jupyter",
                "enablement": "jupyter.isinteractiveactive || jupyter.isnativeactive && jupyter.usingwebviewnotebook && isWorkspaceTrusted"
            },
            {
                "command": "jupyter.latestExtension",
                "title": "DataScience.latestExtension",
                "category": "Jupyter"
            },
            {
                "command": "jupyter.createGitHubIssue",
                "title": "%jupyter.command.jupyter.createGitHubIssue.title%",
                "enablement": "config.noExists",
                "category": "Jupyter"
            },
            {
                "command": "jupyter.submitGitHubIssue",
                "title": "%jupyter.command.jupyter.submitGitHubIssue.title%",
                "enablement": "config.noExists",
                "category": "Jupyter"
            },
            {
                "command": "jupyter.enableDebugLogging",
                "title": "%jupyter.command.jupyter.enableDebugLogging.title%",
                "category": "Jupyter"
            },
            {
                "command": "jupyter.resetLoggingLevel",
                "title": "%jupyter.command.jupyter.resetLoggingLevel.title%",
                "category": "Jupyter"
            },
            {
                "command": "jupyter.showDataViewer",
                "title": "%jupyter.command.jupyter.showDataViewer.title%",
                "category": "Jupyter"
            },
            {
                "command": "jupyter.clearSavedJupyterUris",
                "title": "%jupyter.command.jupyter.clearSavedJupyterUris.title%",
                "category": "Jupyter"
            },
            {
                "command": "jupyter.openVariableView",
                "title": "%jupyter.command.jupyter.openVariableView.title%",
                "shortTitle": "%jupyter.command.jupyter.openVariableView.shorttitle%",
                "icon": "$(variable-group)",
                "category": "Jupyter",
                "enablement": "notebookType == jupyter-notebook && !jupyter.variableViewVisible && isWorkspaceTrusted"
            },
            {
                "command": "jupyter.refreshDataViewer",
                "title": "%DataScience.refreshDataViewerCommandPalette%",
                "category": "Jupyter",
                "enablement": "jupyter.dataViewerActive && isWorkspaceTrusted"
            }
        ],
        "menus": {
            "editor/context": [
                {
<<<<<<< HEAD
                    "when": "editorFocus && jupyter.hascodecells && !notebookEditorFocused",
=======
                    "when": "editorFocus && editorLangId == python && jupyter.hascodecells && !notebookEditorFocused && isWorkspaceTrusted",
>>>>>>> 88737d6c
                    "command": "jupyter.runallcells",
                    "group": "Jupyter2"
                },
                {
<<<<<<< HEAD
                    "when": "editorFocus && jupyter.hascodecells && !notebookEditorFocused",
=======
                    "when": "editorFocus && editorLangId == python && jupyter.hascodecells && !notebookEditorFocused && isWorkspaceTrusted",
>>>>>>> 88737d6c
                    "command": "jupyter.runcurrentcell",
                    "group": "Jupyter2"
                },
                {
<<<<<<< HEAD
                    "when": "editorFocus && jupyter.hascodecells && !notebookEditorFocused",
=======
                    "when": "editorFocus && editorLangId == python && jupyter.hascodecells && !notebookEditorFocused && isWorkspaceTrusted",
>>>>>>> 88737d6c
                    "command": "jupyter.runcurrentcelladvance",
                    "group": "Jupyter2"
                },
                {
                    "command": "jupyter.runFileInteractive",
                    "group": "Jupyter2",
<<<<<<< HEAD
                    "when": "editorFocus && !notebookEditorFocused"
=======
                    "when": "editorFocus && editorLangId == python && !notebookEditorFocused && isWorkspaceTrusted"
>>>>>>> 88737d6c
                },
                {
                    "command": "jupyter.runfromline",
                    "group": "Jupyter2",
<<<<<<< HEAD
                    "when": "editorFocus && !notebookEditorFocused"
=======
                    "when": "editorFocus && editorLangId == python && !notebookEditorFocused && isWorkspaceTrusted"
>>>>>>> 88737d6c
                },
                {
                    "command": "jupyter.runtoline",
                    "group": "Jupyter2",
<<<<<<< HEAD
                    "when": "editorFocus && !notebookEditorFocused"
=======
                    "when": "editorFocus && editorLangId == python && !notebookEditorFocused && isWorkspaceTrusted"
>>>>>>> 88737d6c
                },
                {
                    "command": "jupyter.execSelectionInteractive",
                    "group": "Jupyter2",
<<<<<<< HEAD
                    "when": "editorFocus && !notebookEditorFocused"
                },
                {
                    "when": "editorFocus && resourceLangId == jupyter && !notebookEditorFocused",
=======
                    "when": "editorFocus && editorLangId == python && !notebookEditorFocused && isWorkspaceTrusted"
                },
                {
                    "when": "editorFocus && editorLangId == python && resourceLangId == jupyter && !notebookEditorFocused && isWorkspaceTrusted",
>>>>>>> 88737d6c
                    "command": "jupyter.importnotebook",
                    "group": "Jupyter3@1"
                },
                {
<<<<<<< HEAD
                    "when": "editorFocus && jupyter.hascodecells && !notebookEditorFocused",
=======
                    "when": "editorFocus && editorLangId == python && jupyter.hascodecells && !notebookEditorFocused && isWorkspaceTrusted",
>>>>>>> 88737d6c
                    "command": "jupyter.exportfileasnotebook",
                    "group": "Jupyter3@2"
                },
                {
<<<<<<< HEAD
                    "when": "editorFocus && jupyter.hascodecells && !notebookEditorFocused",
=======
                    "when": "editorFocus && editorLangId == python && jupyter.hascodecells && !notebookEditorFocused && isWorkspaceTrusted",
>>>>>>> 88737d6c
                    "command": "jupyter.exportfileandoutputasnotebook",
                    "group": "Jupyter3@3"
                }
            ],
            "editor/title": [
                {
                    "command": "jupyter.notebookeditor.restartkernel",
                    "title": "%jupyter.command.jupyter.restartkernel.title%",
                    "group": "navigation@1",
                    "when": "notebookType == 'jupyter-notebook' && isWorkspaceTrusted && jupyter.notebookeditor.canrestartNotebookkernel && config.notebook.globalToolbar != true"
                },
                {
                    "command": "jupyter.notebookeditor.interruptkernel",
                    "title": "%jupyter.command.jupyter.interruptkernel.title%",
                    "group": "overflow@1",
                    "when": "notebookType == 'jupyter-notebook' && isWorkspaceTrusted && jupyter.notebookeditor.canInterruptNotebookKernel && config.notebook.globalToolbar != true"
                },
                {
                    "command": "jupyter.openVariableView",
                    "title": "%jupyter.command.jupyter.openVariableView.title%",
                    "group": "navigation@2",
                    "when": "notebookType == 'jupyter-notebook' && isWorkspaceTrusted && config.notebook.globalToolbar != true"
                },
                {
                    "command": "jupyter.notebookeditor.export",
                    "title": "%DataScience.notebookExportAs%",
                    "group": "navigation@3",
                    "when": "notebookType == 'jupyter-notebook' && isWorkspaceTrusted && config.notebook.globalToolbar != true"
                },
                {
                    "command": "jupyter.selectNativeJupyterUriFromToolBar",
                    "title": "%jupyter.command.jupyter.selectjupyteruri.title%",
                    "group": "overflow@1000",
                    "when": "notebookType == 'jupyter-notebook' && isWorkspaceTrusted && config.notebook.globalToolbar != true"
                }
            ],
            "notebook/toolbar": [
                {
                    "command": "jupyter.notebookeditor.restartkernel",
                    "group": "navigation/execute@1",
                    "when": "notebookType == 'jupyter-notebook' && isWorkspaceTrusted"
                },
                {
                    "command": "jupyter.notebookeditor.interruptkernel",
                    "group": "navigation/execute@2",
                    "when": "notebookType == 'jupyter-notebook' && isWorkspaceTrusted"
                },
                {
                    "command": "jupyter.openVariableView",
                    "group": "navigation@1",
                    "when": "notebookType == 'jupyter-notebook' && isWorkspaceTrusted"
                },
                {
                    "command": "jupyter.notebookeditor.export",
                    "group": "navigation@2",
                    "when": "notebookType == 'jupyter-notebook' && isWorkspaceTrusted"
                }
            ],
            "explorer/context": [
                {
                    "when": "resourceLangId == python && !notebookEditorFocused && isWorkspaceTrusted",
                    "command": "jupyter.runFileInteractive",
                    "group": "Jupyter2"
                },
                {
                    "when": "resourceLangId == jupyter",
                    "command": "jupyter.opennotebook",
                    "group": "Jupyter"
                },
                {
                    "when": "resourceLangId == jupyter && jupyter.vscode.channel == 'insiders' && jupyter.opennotebookInPreviewEditor.enabled",
                    "command": "jupyter.opennotebookInPreviewEditor",
                    "group": "Jupyter"
                },
                {
                    "when": "resourceLangId == jupyter && isWorkspaceTrusted",
                    "command": "jupyter.importnotebookfile",
                    "group": "Jupyter"
                }
            ],
            "commandPalette": [
                {
                    "command": "jupyter.notebookeditor.keybind.toggleOutput",
                    "title": "%DataScience.toggleCellOutput%",
                    "when": "notebookType == jupyter-notebook"
                },
                {
                    "command": "jupyter.notebookeditor.keybind.renderMarkdownAndSelectBelow",
                    "title": "%DataScience.renderMarkdownAndSelectBelow%",
                    "when": "false"
                },
                {
                    "command": "jupyter.exportAsPythonScript",
                    "title": "%jupyter.command.jupyter.exportAsPythonScript.title%",
                    "category": "Jupyter",
                    "when": "jupyter.isnativeactive && isWorkspaceTrusted && jupyter.ispythonnotebook && isWorkspaceTrusted"
                },
                {
                    "command": "jupyter.refreshDataViewer",
                    "category": "Jupyter",
                    "when": "isWorkspaceTrusted"
                },
                {
                    "command": "jupyter.exportToHTML",
                    "title": "%jupyter.command.jupyter.exportToHTML.title%",
                    "category": "Jupyter",
                    "when": "jupyter.isnativeactive && isWorkspaceTrusted"
                },
                {
                    "command": "jupyter.exportToPDF",
                    "title": "%jupyter.command.jupyter.exportToPDF.title%",
                    "category": "Jupyter",
                    "when": "jupyter.isnativeactive && isWorkspaceTrusted"
                },
                {
                    "command": "jupyter.insertCellBelowPosition",
                    "title": "%jupyter.command.jupyter.insertCellBelowPosition.title%",
                    "category": "Jupyter",
                    "when": "jupyter.hascodecells && !notebookEditorFocused"
                },
                {
                    "command": "jupyter.insertCellBelow",
                    "title": "%jupyter.command.jupyter.insertCellBelow.title%",
                    "category": "Jupyter",
                    "when": "jupyter.hascodecells && !notebookEditorFocused"
                },
                {
                    "command": "jupyter.insertCellAbove",
                    "title": "%jupyter.command.jupyter.insertCellAbove.title%",
                    "category": "Jupyter",
                    "when": "jupyter.hascodecells && !notebookEditorFocused"
                },
                {
                    "command": "jupyter.deleteCells",
                    "title": "%jupyter.command.jupyter.deleteCells.title%",
                    "category": "Jupyter",
                    "when": "jupyter.hascodecells && !notebookEditorFocused"
                },
                {
                    "command": "jupyter.selectCell",
                    "title": "%jupyter.command.jupyter.selectCell.title%",
                    "category": "Jupyter",
                    "when": "jupyter.hascodecells && !notebookEditorFocused"
                },
                {
                    "command": "jupyter.selectCellContents",
                    "title": "%jupyter.command.jupyter.selectCellContents.title%",
                    "category": "Jupyter",
                    "when": "jupyter.hascodecells && !notebookEditorFocused"
                },
                {
                    "command": "jupyter.extendSelectionByCellAbove",
                    "title": "%jupyter.command.jupyter.extendSelectionByCellAbove.title%",
                    "category": "Jupyter",
                    "when": "jupyter.hascodecells && !notebookEditorFocused"
                },
                {
                    "command": "jupyter.extendSelectionByCellBelow",
                    "title": "%jupyter.command.jupyter.extendSelectionByCellBelow.title%",
                    "category": "Jupyter",
                    "when": "jupyter.hascodecells && !notebookEditorFocused"
                },
                {
                    "command": "jupyter.moveCellsUp",
                    "title": "%jupyter.command.jupyter.moveCellsUp.title%",
                    "category": "Jupyter",
                    "when": "jupyter.hascodecells && !notebookEditorFocused"
                },
                {
                    "command": "jupyter.moveCellsDown",
                    "title": "%jupyter.command.jupyter.moveCellsDown.title%",
                    "category": "Jupyter",
                    "when": "jupyter.hascodecells && !notebookEditorFocused"
                },
                {
                    "command": "jupyter.changeCellToMarkdown",
                    "title": "%jupyter.command.jupyter.changeCellToMarkdown.title%",
                    "category": "Jupyter",
                    "when": "jupyter.hascodecells && !notebookEditorFocused"
                },
                {
                    "command": "jupyter.changeCellToCode",
                    "title": "%jupyter.command.jupyter.changeCellToCode.title%",
                    "category": "Jupyter",
                    "when": "jupyter.hascodecells && !notebookEditorFocused"
                },
                {
                    "command": "jupyter.gotoNextCellInFile",
                    "title": "%jupyter.command.jupyter.gotoNextCellInFile.title%",
                    "category": "Jupyter",
                    "when": "jupyter.hascodecells && !notebookEditorFocused"
                },
                {
                    "command": "jupyter.gotoPrevCellInFile",
                    "title": "%jupyter.command.jupyter.gotoPrevCellInFile.title%",
                    "category": "Jupyter",
                    "when": "jupyter.hascodecells && !notebookEditorFocused"
                },
                {
                    "command": "jupyter.runcurrentcell",
                    "title": "%jupyter.command.jupyter.runcurrentcell.title%",
                    "category": "Jupyter",
                    "when": "jupyter.hascodecells && jupyter.ispythonornativeactive && !jupyter.havenativecells && isWorkspaceTrusted"
                },
                {
                    "command": "jupyter.runcurrentcelladvance",
                    "title": "%jupyter.command.jupyter.runcurrentcelladvance.title%",
                    "category": "Jupyter",
                    "when": "jupyter.hascodecells && jupyter.ispythonornativeactive && !jupyter.havenativecells && isWorkspaceTrusted"
                },
                {
                    "command": "jupyter.runcurrentcellandallbelow.palette",
                    "title": "%jupyter.command.jupyter.runcurrentcellandallbelow.palette.title%",
                    "category": "Jupyter",
                    "when": "jupyter.hascodecells && jupyter.ispythonornativeactive && !jupyter.havenativecells && isWorkspaceTrusted"
                },
                {
                    "command": "jupyter.runallcellsabove.palette",
                    "title": "%jupyter.command.jupyter.runallcellsabove.palette.title%",
                    "category": "Jupyter",
                    "when": "jupyter.hascodecells && jupyter.ispythonornativeactive && !jupyter.havenativecells && isWorkspaceTrusted"
                },
                {
                    "command": "jupyter.debugcurrentcell.palette",
                    "title": "%jupyter.command.jupyter.debugcurrentcell.palette.title%",
                    "category": "Jupyter",
<<<<<<< HEAD
                    "when": "jupyter.hascodecells"
=======
                    "when": "editorLangId == python && jupyter.hascodecells && isWorkspaceTrusted"
>>>>>>> 88737d6c
                },
                {
                    "command": "jupyter.createnewinteractive",
                    "title": "%jupyter.command.jupyter.createnewinteractive.title%",
                    "category": "Jupyter",
                    "when": "isWorkspaceTrusted"
                },
                {
                    "command": "jupyter.runallcells",
                    "title": "%jupyter.command.jupyter.runallcells.title%",
                    "category": "Jupyter",
                    "when": "jupyter.hascodecells && jupyter.ispythonornativeactive && isWorkspaceTrusted"
                },
                {
                    "command": "jupyter.scrolltocell",
                    "title": "%jupyter.command.jupyter.scrolltocell.title%",
                    "category": "Jupyter",
                    "when": "false"
                },
                {
                    "command": "jupyter.debugcell",
                    "title": "%jupyter.command.jupyter.debugcell.title%",
                    "category": "Jupyter",
                    "when": "config.noExists"
                },
                {
                    "command": "jupyter.runcell",
                    "title": "%jupyter.command.jupyter.runcell.title%",
                    "category": "Jupyter",
                    "when": "config.noExists"
                },
                {
                    "command": "jupyter.runFileInteractive",
                    "title": "%jupyter.command.jupyter.runFileInteractive.title%",
                    "category": "Jupyter",
<<<<<<< HEAD
                    "when": "!notebookEditorFocused"
=======
                    "when": "editorLangId == python && !notebookEditorFocused && isWorkspaceTrusted"
>>>>>>> 88737d6c
                },
                {
                    "command": "jupyter.debugFileInteractive",
                    "title": "%jupyter.command.jupyter.debugFileInteractive.title%",
                    "category": "Jupyter",
<<<<<<< HEAD
                    "when": "!notebookEditorFocused"
=======
                    "when": "editorLangId == python && !notebookEditorFocused && isWorkspaceTrusted"
>>>>>>> 88737d6c
                },
                {
                    "command": "jupyter.importnotebook",
                    "title": "%jupyter.command.jupyter.importnotebook.title%",
                    "category": "Jupyter",
                    "when": "isWorkspaceTrusted"
                },
                {
                    "command": "jupyter.opennotebook",
                    "title": "%jupyter.command.jupyter.opennotebook.title%",
                    "category": "Jupyter",
                    "when": "isWorkspaceTrusted"
                },
                {
                    "command": "jupyter.exportfileasnotebook",
                    "title": "%jupyter.command.jupyter.exportfileasnotebook.title%",
                    "category": "Jupyter",
                    "when": "jupyter.hascodecells && jupyter.ispythonorinteractiveeactive && !notebookEditorFocused && isWorkspaceTrusted"
                },
                {
                    "command": "jupyter.exportfileandoutputasnotebook",
                    "title": "%jupyter.command.jupyter.exportfileandoutputasnotebook.title%",
                    "category": "Jupyter",
                    "when": "jupyter.hascodecells && jupyter.ispythonorinteractiveeactive && !notebookEditorFocused && isWorkspaceTrusted"
                },
                {
                    "command": "jupyter.undocells",
                    "title": "%jupyter.command.jupyter.undocells.title%",
                    "category": "Jupyter",
                    "when": "jupyter.haveinteractivecells && jupyter.ispythonorinteractiveeactive && !notebookEditorFocused"
                },
                {
                    "command": "jupyter.redocells",
                    "title": "%jupyter.command.jupyter.redocells.title%",
                    "category": "Jupyter",
                    "when": "jupyter.haveredoablecells && jupyter.ispythonorinteractiveornativeeactive && !notebookEditorFocused"
                },
                {
                    "command": "jupyter.removeallcells",
                    "title": "%jupyter.command.jupyter.removeallcells.title%",
                    "category": "Jupyter",
                    "when": "jupyter.haveinteractivecells && jupyter.ispythonorinteractiveeactive"
                },
                {
                    "command": "jupyter.interruptkernel",
                    "title": "%jupyter.command.jupyter.interruptkernel.title%",
                    "category": "Jupyter",
                    "when": "jupyter.haveinteractive && jupyter.ispythonorinteractiveeactive && isWorkspaceTrusted"
                },
                {
                    "command": "jupyter.restartkernel",
                    "title": "%jupyter.command.jupyter.restartkernel.title%",
                    "category": "Jupyter",
                    "when": "jupyter.haveinteractive && jupyter.ispythonorinteractiveeactive && isWorkspaceTrusted"
                },
                {
                    "command": "jupyter.notebookeditor.undocells",
                    "title": "%jupyter.command.jupyter.undocells.title%",
                    "category": "Notebook",
                    "when": "jupyter.haveinteractivecells && jupyter.isnativeactive && !notebookEditorFocused && isWorkspaceTrusted"
                },
                {
                    "command": "jupyter.notebookeditor.redocells",
                    "title": "%jupyter.command.jupyter.redocells.title%",
                    "category": "Notebook",
                    "when": "jupyter.havenativeredoablecells && jupyter.isnativeactive && !notebookEditorFocused&& isWorkspaceTrusted"
                },
                {
                    "command": "jupyter.notebookeditor.removeallcells",
                    "title": "%jupyter.command.jupyter.notebookeditor.removeallcells.title%",
                    "category": "Notebook",
                    "when": "jupyter.havenativecells && jupyter.isnativeactive && isWorkspaceTrusted"
                },
                {
                    "command": "jupyter.notebookeditor.interruptkernel",
                    "title": "%jupyter.command.jupyter.interruptkernel.title%",
                    "category": "Notebook",
                    "when": "notebookType == 'jupyter-notebook' && isWorkspaceTrusted"
                },
                {
                    "command": "jupyter.notebookeditor.restartkernel",
                    "title": "%jupyter.command.jupyter.restartkernel.title%",
                    "category": "Notebook",
                    "when": "jupyter.isnativeactive && isWorkspaceTrusted"
                },
                {
                    "command": "jupyter.notebookeditor.addcellbelow",
                    "title": "%jupyter.command.jupyter.notebookeditor.addcellbelow.title%",
                    "category": "Notebook",
                    "when": "jupyter.isnativeactive && isWorkspaceTrusted"
                },
                {
                    "command": "jupyter.notebookeditor.expandallcells",
                    "title": "%jupyter.command.jupyter.expandallcells.title%",
                    "category": "Notebook",
                    "when": "notebookEditorFocused && notebookType == 'jupyter-notebook'"
                },
                {
                    "command": "jupyter.notebookeditor.collapseallcells",
                    "title": "%jupyter.command.jupyter.collapseallcells.title%",
                    "category": "Notebook",
                    "when": "notebookEditorFocused && notebookType == 'jupyter-notebook'"
                },
                {
                    "command": "jupyter.notebookeditor.keybind.undo",
                    "title": "%jupyter.command.jupyter.notebookeditor.keybind.undo.title%",
                    "category": "Notebook",
                    "when": "false"
                },
                {
                    "command": "jupyter.notebookeditor.keybind.save",
                    "title": "%jupyter.command.jupyter.notebookeditor.keybind.save.title%",
                    "category": "Notebook",
                    "when": "false"
                },
                {
                    "command": "jupyter.expandallcells",
                    "title": "%jupyter.command.jupyter.expandallcells.title%",
                    "category": "Jupyter",
                    "when": "jupyter.isinteractiveactive"
                },
                {
                    "command": "jupyter.collapseallcells",
                    "title": "%jupyter.command.jupyter.collapseallcells.title%",
                    "category": "Jupyter",
                    "when": "jupyter.isinteractiveactive"
                },
                {
                    "command": "jupyter.exportoutputasnotebook",
                    "title": "%jupyter.command.jupyter.exportoutputasnotebook.title%",
                    "category": "Jupyter",
                    "when": "jupyter.isinteractiveactive"
                },
                {
                    "command": "jupyter.runcellandallbelow",
                    "category": "Jupyter",
                    "when": "config.noExists"
                },
                {
                    "command": "jupyter.runallcellsabove",
                    "category": "Jupyter",
                    "when": "config.noExists"
                },
                {
                    "command": "jupyter.debugcontinue",
                    "category": "Jupyter",
                    "when": "config.noExists"
                },
                {
                    "command": "jupyter.debugstop",
                    "category": "Jupyter",
                    "when": "config.noExists"
                },
                {
                    "command": "jupyter.debugstepover",
                    "category": "Jupyter",
                    "when": "config.noExists"
                },
                {
                    "command": "jupyter.debugcell",
                    "category": "Jupyter",
                    "when": "config.noExists"
                },
                {
                    "command": "jupyter.addcellbelow",
                    "title": "%jupyter.command.jupyter.addcellbelow.title%",
                    "category": "Jupyter",
                    "when": "jupyter.hascodecells && jupyter.ispythonornativeactive"
                },
                {
                    "command": "jupyter.createnewnotebook",
                    "title": "%jupyter.command.jupyter.createnewnotebook.title%",
                    "category": "Jupyter"
                },
                {
                    "command": "jupyter.runtoline",
                    "category": "Jupyter",
                    "when": "config.noExists"
                },
                {
                    "command": "jupyter.runfromline",
                    "category": "Jupyter",
                    "when": "config.noExists"
                },
                {
                    "command": "jupyter.execSelectionInteractive",
                    "category": "Jupyter",
<<<<<<< HEAD
                    "when": "!notebookEditorFocused"
=======
                    "when": "editorLangId == python && !notebookEditorFocused && isWorkspaceTrusted"
>>>>>>> 88737d6c
                },
                {
                    "command": "jupyter.switchKernel",
                    "title": "%DataScience.selectKernel%",
                    "category": "Jupyter",
                    "when": "jupyter.isinteractiveactive || jupyter.isnativeactive && jupyter.usingwebviewnotebook && isWorkspaceTrusted"
                },
                {
                    "command": "jupyter.latestExtension",
                    "title": "%DataScience.latestExtension%",
                    "category": "Jupyter",
                    "when": "false"
                },
                {
                    "command": "jupyter.export",
                    "title": "%DataScience.notebookExportAs%",
                    "category": "Jupyter",
                    "when": "false"
                },
                {
                    "command": "jupyter.notebookeditor.export",
                    "title": "%DataScience.notebookExportAs%",
                    "category": "Notebook",
                    "when": "false"
                },
                {
                    "command": "jupyter.resetLoggingLevel",
                    "title": "%jupyter.command.jupyter.resetLoggingLevel.title%",
                    "category": "Jupyter",
                    "when": "config.jupyter.logging.level != error"
                },
                {
                    "command": "jupyter.enableDebugLogging",
                    "title": "%jupyter.command.jupyter.enableDebugLogging.title%",
                    "category": "Jupyter",
                    "when": "config.jupyter.logging.level != debug"
                },
                {
                    "command": "jupyter.createGitHubIssue",
                    "category": "Jupyter",
                    "when": "config.jupyter.logging.level == debug && config.noExists"
                },
                {
                    "command": "jupyter.submitGitHubIssue",
                    "category": "Jupyter",
                    "when": "false"
                },
                {
                    "command": "jupyter.showDataViewer",
                    "category": "Jupyter",
                    "when": "false"
                },
                {
                    "command": "jupyter.opennotebookInPreviewEditor",
                    "when": "false",
                    "category": "Jupyter"
                },
                {
                    "command": "jupyter.openVariableView",
                    "title": "%jupyter.command.jupyter.openVariableView.title%",
                    "category": "Jupyter",
                    "when": "notebookType == jupyter-notebook && isWorkspaceTrusted"
                },
                {
                    "command": "jupyter.selectNativeJupyterUriFromToolBar",
                    "title": "%jupyter.command.jupyter.selectjupyteruri.title%",
                    "when": "false"
                }
            ],
            "debug/variables/context": [
                {
                    "command": "jupyter.showDataViewer",
                    "group": "1_view",
                    "when": "debugProtocolVariableMenuContext == 'viewableInDataViewer'"
                }
            ]
        },
        "configuration": {
            "type": "object",
            "title": "Jupyter",
            "properties": {
                "jupyter.experiments.enabled": {
                    "type": "boolean",
                    "default": true,
                    "description": "Enables/disables A/B tests.",
                    "scope": "machine"
                },
                "jupyter.logging.level": {
                    "type": "string",
                    "default": "debug",
                    "enum": [
                        "off",
                        "error",
                        "warn",
                        "info",
                        "debug"
                    ],
                    "description": "The logging level the extension logs at.",
                    "scope": "machine"
                },
                "jupyter.experiments.optInto": {
                    "type": "array",
                    "default": [],
                    "items": {
                        "enum": [
                            "CustomEditor"
                        ]
                    },
                    "markdownDescription": "List of experiment to opt into. If empty, user is assigned the default experiment groups. [Learn more](https://github.com/microsoft/vscode-jupyter/wiki/Experiments).",
                    "scope": "application"
                },
                "jupyter.experiments.optOutFrom": {
                    "type": "array",
                    "default": [],
                    "items": {
                        "enum": [
                            "NativeNotebookEditor",
                            "CustomEditor"
                        ]
                    },
                    "markdownDescription": "List of experiment to opt out of. If empty, user is assigned the default experiment groups. [Learn more](https://github.com/microsoft/vscode-jupyter/wiki/Experiments).",
                    "scope": "application"
                },
                "jupyter.enableKeyboardShortcuts": {
                    "type": "boolean",
                    "default": true,
                    "description": "Enables Jupyter style keyboard shortcuts for Notebooks.",
                    "scope": "application"
                },
                "jupyter.allowImportFromNotebook": {
                    "type": "boolean",
                    "default": true,
                    "description": "Allows a user to import a jupyter notebook into a python file anytime one is opened.",
                    "scope": "resource"
                },
                "jupyter.widgetScriptSources": {
                    "type": "array",
                    "default": [],
                    "items": {
                        "type": "string",
                        "enum": [
                            "jsdelivr.com",
                            "unpkg.com"
                        ],
                        "enumDescriptions": [
                            "Loads widget (javascript) scripts from https://www.jsdelivr.com/",
                            "Loads widget (javascript) scripts from https://unpkg.com/"
                        ]
                    },
                    "uniqueItems": true,
                    "markdownDescription": "Defines the location and order of the sources where scripts files for Widgets are downloaded from (e.g. ipywidgest, bqplot, beakerx, ipyleaflet, etc). Not selecting any of these could result in widgets not rendering or function correctly. See [here](https://aka.ms/PVSCIPyWidgets) for more information. Once updated you will need to restart the Kernel.",
                    "scope": "machine"
                },
                "jupyter.askForLargeDataFrames": {
                    "type": "boolean",
                    "default": true,
                    "description": "Warn the user before trying to open really large data frames.",
                    "scope": "application"
                },
                "jupyter.askForKernelRestart": {
                    "type": "boolean",
                    "default": true,
                    "description": "Warn the user before restarting a kernel.",
                    "scope": "application"
                },
                "jupyter.exportWithOutputEnabled": {
                    "type": "boolean",
                    "default": false,
                    "description": "Enable exporting a python file into a jupyter notebook and run all cells when doing so.",
                    "scope": "resource"
                },
                "jupyter.jupyterLaunchTimeout": {
                    "type": "number",
                    "default": 60000,
                    "description": "Amount of time (in ms) to wait for the Jupyter Notebook server to start.",
                    "scope": "resource"
                },
                "jupyter.jupyterLaunchRetries": {
                    "type": "number",
                    "default": 3,
                    "description": "Number of times to attempt to connect to the Jupyter Notebook",
                    "scope": "resource"
                },
                "jupyter.jupyterServerType": {
                    "type": "string",
                    "enum": [
                        "local",
                        "remote"
                    ],
                    "description": "Determines the type of connection for talking to jupyter. Local will start kernels locally. Remote allows for connections to remote servers",
                    "scope": "resource"
                },
                "jupyter.jupyterCommandLineArguments": {
                    "type": "array",
                    "default": [],
                    "description": "When a Notebook Editor or Interactive Window Jupyter server is started, these arguments will be passed to it. By default this list is generated by the Jupyter Extension.",
                    "scope": "resource"
                },
                "jupyter.notebookFileRoot": {
                    "type": "string",
                    "default": "${fileDirname}",
                    "description": "Set the root directory for loading files for the Interactive window.",
                    "scope": "resource"
                },
                "jupyter.searchForJupyter": {
                    "type": "boolean",
                    "default": true,
                    "description": "Search all installed Python interpreters for a Jupyter installation when starting the Interactive window",
                    "scope": "resource"
                },
                "jupyter.changeDirOnImportExport": {
                    "type": "boolean",
                    "default": false,
                    "description": "When importing or exporting a Jupyter Notebook add a directory change command to allow relative path loading to work.",
                    "scope": "resource"
                },
                "jupyter.useDefaultConfigForJupyter": {
                    "type": "boolean",
                    "default": true,
                    "description": "When running Jupyter locally, create a default empty Jupyter config for the Interactive window",
                    "scope": "resource"
                },
                "jupyter.jupyterInterruptTimeout": {
                    "type": "number",
                    "default": 10000,
                    "description": "Amount of time (in ms) to wait for an interrupt before asking to restart the Jupyter kernel.",
                    "scope": "resource"
                },
                "jupyter.allowInput": {
                    "type": "boolean",
                    "default": true,
                    "description": "Allow the inputting of python code directly into the Interactive window"
                },
                "jupyter.showCellInputCode": {
                    "type": "boolean",
                    "default": true,
                    "description": "Show cell input code.",
                    "scope": "resource"
                },
                "jupyter.collapseCellInputCodeByDefault": {
                    "type": "boolean",
                    "default": true,
                    "description": "Collapse cell input code by default.",
                    "scope": "resource"
                },
                "jupyter.maxOutputSize": {
                    "type": "number",
                    "default": 400,
                    "description": "Maximum size (in pixels) of text output in the Notebook Editor before a scrollbar appears. First enable scrolling for cell outputs in settings.",
                    "scope": "resource"
                },
                "jupyter.alwaysScrollOnNewCell": {
                    "type": "boolean",
                    "default": false,
                    "description": "Automatically scroll the interactive window to show the output of the last statement executed. If false, the interactive window will only automatically scroll if the bottom of the prior cell is visible.",
                    "scope": "resource"
                },
                "jupyter.enableScrollingForCellOutputs": {
                    "type": "boolean",
                    "default": true,
                    "description": "Enables scrolling for large cell outputs in the Notebook Editor. This setting does not apply to the Interactive Window.",
                    "scope": "resource"
                },
                "jupyter.errorBackgroundColor": {
                    "type": "string",
                    "default": "#FFFFFF",
                    "description": "Background color (in hex) for exception messages in the Interactive window.",
                    "scope": "resource",
                    "deprecationMessage": "No longer necessary as the theme colors are used for error messages"
                },
                "jupyter.sendSelectionToInteractiveWindow": {
                    "type": "boolean",
                    "default": false,
                    "description": "When pressing shift+enter, send selected code in a Python file to the Jupyter interactive window as opposed to the Python terminal.",
                    "scope": "resource"
                },
                "jupyter.showJupyterVariableExplorer": {
                    "type": "boolean",
                    "default": true,
                    "description": "Show the variable explorer in the Interactive window.",
                    "deprecationMessage": "This setting no longer applies. It is ignored.",
                    "scope": "resource"
                },
                "jupyter.variableExplorerExclude": {
                    "type": "string",
                    "default": "module;function;builtin_function_or_method;ABCMeta;type",
                    "description": "Types to exclude from showing in the Interactive variable explorer",
                    "scope": "resource"
                },
<<<<<<< HEAD
                "jupyter.codeLensExpressions": {
                    "type": "array",
                    "description": "Language to code lens mapping for identifying markdown and code cells based on different languages or file extensions",
                    "scope": "machine",
                    "default": [
                        {
                            "language": "python",
                            "codeExpression": "^(#\\s*%%|#\\s*\\<codecell\\>|#\\s*In\\[\\d*?\\]|#\\s*In\\[ \\])",
                            "markdownExpression": "^(#\\s*%%\\s*\\[markdown\\]|#\\s*\\<markdowncell\\>)",
                            "defaultCellMarker": "# %%"
                        },
                        {
                            "language": "markdown",
                            "codeExpression": "^(```python|```\\{code-cell\\}\\s+ipython)",
                            "markdownExpression": "^(```)",
                            "defaultCellMarker": "```python"
                        }
                    ]
=======
                "jupyter.codeRegularExpression": {
                    "type": "string",
                    "default": "^(#\\s*%%|#\\s*\\<codecell\\>|#\\s*In\\[\\d*?\\]|#\\s*In\\[ \\])",
                    "description": "Regular expression used to identify code cells. All code until the next match is considered part of this cell.",
                    "scope": "resource"
                },
                "jupyter.defaultCellMarker": {
                    "type": "string",
                    "default": "# %%",
                    "description": "Cell marker used for delineating a cell in a python file.",
                    "scope": "resource"
                },
                "jupyter.markdownRegularExpression": {
                    "type": "string",
                    "default": "^(#\\s*%%\\s*\\[markdown\\]|#\\s*\\<markdowncell\\>)",
                    "description": "Regular expression used to identify markdown cells. All comments after this expression are considered part of the markdown.",
                    "scope": "resource"
>>>>>>> 88737d6c
                },
                "jupyter.allowLiveShare": {
                    "type": "boolean",
                    "default": true,
                    "description": "Allow the Interactive window to be shared during a Live Share session",
                    "scope": "resource"
                },
                "jupyter.ignoreVscodeTheme": {
                    "type": "boolean",
                    "default": false,
                    "description": "Don't use the VS Code theme in the Interactive window (requires reload of VS Code). This forces the Interactive window to use 'Light +(default light)' and disables matplotlib defaults.",
                    "scope": "resource"
                },
                "jupyter.themeMatplotlibPlots": {
                    "type": "boolean",
                    "default": false,
                    "description": "In the Interactive window and Notebook Editor theme matplotlib outputs to match the VS Code editor theme.",
                    "scope": "resource"
                },
                "jupyter.liveShareConnectionTimeout": {
                    "type": "number",
                    "default": 1000,
                    "description": "Amount of time to wait for guest connections to verify they have the Python extension installed.",
                    "scope": "application"
                },
                "jupyter.decorateCells": {
                    "type": "boolean",
                    "default": true,
                    "description": "Draw a highlight behind the currently active cell.",
                    "scope": "resource"
                },
                "jupyter.enableCellCodeLens": {
                    "type": "boolean",
                    "default": true,
                    "description": "Enables code lens for 'cells' in a python file.",
                    "scope": "resource"
                },
                "jupyter.enableAutoMoveToNextCell": {
                    "type": "boolean",
                    "default": true,
                    "description": "Enables moving to the next cell when clicking on a 'Run Cell' code lens.",
                    "scope": "resource"
                },
                "jupyter.autoPreviewNotebooksInInteractivePane": {
                    "type": "boolean",
                    "deprecationMessage": "No longer supported. Notebooks open directly in their own editor now.",
                    "default": false,
                    "description": "When opening ipynb files, automatically preview the contents in the Interactive window.",
                    "scope": "resource"
                },
                "jupyter.allowUnauthorizedRemoteConnection": {
                    "type": "boolean",
                    "default": false,
                    "description": "Allow for connecting the Interactive window to a https Jupyter server that does not have valid certificates. This can be a security risk, so only use for known and trusted servers.",
                    "scope": "resource"
                },
                "jupyter.enablePlotViewer": {
                    "type": "boolean",
                    "default": true,
                    "description": "Modify plot output so that it can be expanded into a plot viewer window.",
                    "scope": "resource"
                },
                "jupyter.codeLenses": {
                    "type": "string",
                    "default": "jupyter.runcell,  jupyter.runallcellsabove, jupyter.debugcell",
                    "description": "Set of commands to put as code lens above a cell.",
                    "scope": "resource"
                },
                "jupyter.debugCodeLenses": {
                    "type": "string",
                    "default": "jupyter.debugcontinue, jupyter.debugstop, jupyter.debugstepover",
                    "description": "Set of debug commands to put as code lens above a cell while debugging.",
                    "scope": "resource"
                },
                "jupyter.debugpyDistPath": {
                    "type": "string",
                    "default": "",
                    "description": "Path to debugpy bits for debugging cells.",
                    "scope": "resource"
                },
                "jupyter.stopOnFirstLineWhileDebugging": {
                    "type": "boolean",
                    "default": true,
                    "description": "When debugging a cell, stop on the first line.",
                    "scope": "resource"
                },
                "jupyter.remoteDebuggerPort": {
                    "type": "number",
                    "default": -1,
                    "description": "When debugging a cell, open this port on the remote box. If -1 is specified, a random port between 8889 and 9000 will be attempted.",
                    "scope": "resource"
                },
                "jupyter.disableJupyterAutoStart": {
                    "type": "boolean",
                    "default": false,
                    "description": "When true, disables Jupyter from being automatically started for you. You must instead run a cell to start Jupyter.",
                    "scope": "resource"
                },
                "jupyter.textOutputLimit": {
                    "type": "number",
                    "default": 20000,
                    "description": "Limit the amount of text in Interactive cell text output to this value. 0 to allow any amount of characters.",
                    "scope": "resource"
                },
                "jupyter.colorizeInputBox": {
                    "type": "boolean",
                    "default": true,
                    "description": "Whether or not to use the theme's peek color as the background for the input box.",
                    "scope": "resource"
                },
                "jupyter.stopOnError": {
                    "type": "boolean",
                    "default": true,
                    "description": "Stop running cells if a cell throws an exception.",
                    "scope": "resource"
                },
                "jupyter.addGotoCodeLenses": {
                    "type": "boolean",
                    "default": true,
                    "description": "After running a cell, add a 'Goto' code lens on the cell. Note, disabling all code lenses disables this code lens as well.",
                    "scope": "resource"
                },
                "jupyter.variableQueries": {
                    "type": "array",
                    "markdownDescription": "Language to query mapping for returning the list of active variables in a Jupyter kernel. Used by the Variable Explorer in both the Interactive Window and Notebooks. Example:\n```\n[\n  {\n    \"language\": \"python\",\n    \"query\": \"%who_ls\",\n    \"parseExpr\": \"'(\\\\w+)'\"\n  }\n]\n```",
                    "scope": "machine",
                    "examples": [
                        [
                            {
                                "language": "python",
                                "query": "_rwho_ls = %who_ls\\nprint(_rwho_ls)",
                                "parseExpr": "'(\\w+)'"
                            },
                            {
                                "language": "julia",
                                "query": "whos",
                                "parseExpr": "'(\\w+)'"
                            }
                        ]
                    ]
                },
                "jupyter.interactiveWindowMode": {
                    "type": "string",
                    "enum": [
                        "perFile",
                        "single",
                        "multiple"
                    ],
                    "scope": "resource",
                    "description": "Behavior of the Interactive Window. 'perFile' will create a new interactive window for every file that runs a cell. 'single' allows a single window. 'multiple' allows the creation of multiple.",
                    "default": "multiple"
                },
                "jupyter.magicCommandsAsComments": {
                    "type": "boolean",
                    "default": false,
                    "description": "Uncomment shell assignments (#!), line magic (#!%) and cell magic (#!%%) when parsing code cells.",
                    "scope": "resource"
                },
                "jupyter.runMagicCommands": {
                    "type": "string",
                    "default": "",
                    "deprecationMessage": "This setting has been deprecated in favor of 'runStartupCommands'.",
                    "description": "A series of Python instructions or iPython magic commands separated by '\\n' that will be executed when the interactive window loads.",
                    "scope": "application"
                },
                "jupyter.runStartupCommands": {
                    "type": "array",
                    "default": "",
                    "description": "A series of Python instructions or iPython magic commands. Can be either an array of strings or a single string with commands separated by '\\n'. Commands will be silently executed whenever the interactive window loads. For instance, set this to '%load_ext autoreload\\n%autoreload 2' to automatically reload changes made to imported files without having to restart the interactive session.",
                    "scope": "application"
                },
                "jupyter.debugJustMyCode": {
                    "type": "boolean",
                    "default": true,
                    "description": "When debugging, debug just my code.",
                    "scope": "resource"
                }
            }
        },
        "languages": [
            {
                "id": "jupyter",
                "aliases": [
                    "Jupyter",
                    "Notebook"
                ],
                "extensions": [
                    ".ipynb"
                ]
            },
            {
                "id": "raw"
            },
            {
                "id": "julia",
                "aliases": [
                    "Julia",
                    "julia"
                ],
                "extensions": [
                    ".jl"
                ]
            }
        ],
        "notebooks": [
            {
                "type": "jupyter-notebook",
                "displayName": "Jupyter Notebook (preview)",
                "selector": [
                    {
                        "filenamePattern": "*.ipynb"
                    }
                ],
                "priority": "option"
            }
        ],
        "notebookRenderer": [
            {
                "id": "jupyter-ipywidget-renderer",
                "entrypoint": "./out/datascience-ui/ipywidgetsRenderer/ipywidgetsRenderer.js",
                "displayName": "Jupyter IPyWidget Renderer",
                "mimeTypes": [
                    "application/vnd.jupyter.widget-view+json"
                ]
            },
            {
                "id": "jupyter-notebook-renderer",
                "entrypoint": "./out/client_renderer/renderers.js",
                "displayName": "Jupyter Notebook Renderer",
                "mimeTypes": [
                    "application/geo+json",
                    "application/vdom.v1+json",
                    "application/vnd.dataresource+json",
                    "application/vnd.plotly.v1+json",
                    "application/vnd.vega.v2+json",
                    "application/vnd.vega.v3+json",
                    "application/vnd.vega.v4+json",
                    "application/vnd.vega.v5+json",
                    "application/vnd.vegalite.v1+json",
                    "application/vnd.vegalite.v2+json",
                    "application/vnd.vegalite.v3+json",
                    "application/vnd.vegalite.v4+json",
                    "application/x-nteract-model-debug+json",
                    "image/gif",
                    "image/png",
                    "image/jpeg",
                    "text/latex",
                    "text/vnd.plotly.v1+html"
                ]
            }
        ],
        "customEditors": [
            {
                "viewType": "jupyter.notebook.ipynb",
                "displayName": "Jupyter Notebook (custom)",
                "selector": [
                    {
                        "filenamePattern": "*.ipynb"
                    }
                ],
                "priority": "option"
            }
        ],
        "viewsContainers": {
            "panel": [
                {
                    "id": "jupyter-variables",
                    "title": "Jupyter",
                    "icon": "$(notebook)"
                }
            ]
        },
        "views": {
            "jupyter-variables": [
                {
                    "type": "webview",
                    "id": "jupyterViewVariables",
                    "name": "Variables",
                    "when": "jupyter.hasNativeNotebookOpen"
                }
            ]
        }
    },
    "scripts": {
        "package": "gulp clean && gulp prePublishBundle && vsce package -o ms-toolsai-jupyter-insiders.vsix",
        "compile": "tsc -watch -p ./",
        "compiled": "deemon npm run compile",
        "kill-compiled": "deemon --kill npm run compile",
        "compile-webviews-watch": "gulp compile-ipywidgets && cross-env NODE_OPTIONS=--max_old_space_size=9096 webpack --config ./build/webpack/webpack.datascience-ui.config.js --watch",
        "compile-webviews-watchd": "deemon npm run compile-webviews-watch",
        "kill-compile-webviews-watchd": "deemon --kill npm run compile-webviews-watch",
        "build-ipywidgets": "npm run build-ipywidgets-clean && npm run build-ipywidgets-compile && npm run build-ipywidgets-webpack",
        "build-ipywidgets-clean": "node ./src/ipywidgets/scripts/clean.js",
        "build-ipywidgets-compile": "tsc -p ./src/ipywidgets && rimraf ./out/tsconfig.tsbuildinfo && node ./src/ipywidgets/scripts/copyfiles.js",
        "build-ipywidgets-webpack": "cross-env NODE_OPTIONS=--max_old_space_size=9096 webpack --config ./src/ipywidgets/webpack.config.js",
        "checkDependencies": "gulp checkDependencies",
        "postinstall": "node ./build/ci/postInstall.js",
        "test:unittests": "mocha --config ./build/.mocha.unittests.js.json",
        "test:functional": "mocha --require source-map-support/register --config ./build/.mocha.functional.json",
        "test:functional:perf": "node --inspect-brk ./node_modules/mocha/bin/_mocha --require source-map-support/register --config ./build/.mocha.functional.perf.json",
        "test:functional:memleak": "node --inspect-brk ./node_modules/mocha/bin/_mocha --require source-map-support/register --config ./build/.mocha.functional.json",
        "test:functional:parallel": "cross-env VSC_JUPYTER_CI_TEST_PARALLEL=1 node ./build/ci/scripts/runFunctionalTests.js",
        "test:cover:report": "nyc report --reporter=text --reporter=html --reporter=text-summary --reporter=cobertura",
        "preTestJediLSP": "node ./out/test/languageServers/jedi/lspSetup.js",
        "testJediLSP": "node ./out/test/languageServers/jedi/lspSetup.js && cross-env CODE_TESTS_WORKSPACE=src/test VSC_JUPYTER_CI_TEST_GREP='Language Server:' node ./out/test/testBootstrap.js ./out/test/standardTest.js && node ./out/test/languageServers/jedi/lspTeardown.js",
        "pretestVSCode": "cross-env VSC_JUPYTER_CI_TEST_VSC_CHANNEL=insiders node ./out/test/datascience/dsTestSetup.js",
        "testVSCode": "cross-env CODE_TESTS_WORKSPACE=src/test/datascience VSC_JUPYTER_CI_TEST_VSC_CHANNEL=insiders TEST_FILES_SUFFIX=vscode.test VSC_JUPYTER_FORCE_LOGGING=1 VSC_JUPYTER_LOAD_EXPERIMENTS_FROM_FILE=true node ./out/test/testBootstrap.js ./out/test/standardTest.js",
        "pretestNativeNotebooksInVSCode": "cross-env VSC_JUPYTER_CI_TEST_VSC_CHANNEL=insiders VSC_JUPYTER_RUN_NB_TEST=true node ./out/test/datascience/dsTestSetup.js",
        "testNativeNotebooksInVSCode": "cross-env CODE_TESTS_WORKSPACE=src/test/datascience VSC_JUPYTER_CI_TEST_VSC_CHANNEL=insiders VSC_JUPYTER_RUN_NB_TEST=true TEST_FILES_SUFFIX=vscode.test VSC_JUPYTER_FORCE_LOGGING=1 VSC_JUPYTER_LOAD_EXPERIMENTS_FROM_FILE=true node ./out/test/testBootstrap.js ./out/test/standardTest.js",
        "pretestNativeNotebooksWithoutPythonInVSCode": "cross-env VSC_JUPYTER_CI_TEST_VSC_CHANNEL=insiders VSC_JUPYTER_RUN_NB_TEST=true node ./out/test/datascience/dsTestSetup.js",
        "testNativeNotebooksWithoutPythonInVSCode": "cross-env CODE_TESTS_WORKSPACE=src/test/datascience VSC_JUPYTER_CI_TEST_VSC_CHANNEL=insiders VSC_JUPYTER_RUN_NB_TEST=true TEST_FILES_SUFFIX=vscode.test VSC_JUPYTER_FORCE_LOGGING=1 VSC_JUPYTER_LOAD_EXPERIMENTS_FROM_FILE=true VSC_JUPYTER_CI_TEST_GREP=non-python-kernel VSC_JUPYTER_CI_TEST_DO_NOT_INSTALL_PYTHON_EXT=true node ./out/test/testBootstrap.js ./out/test/standardTest.js",
        "testNativeNotebooksAndWebviews": "cross-env CODE_TESTS_WORKSPACE=src/test/datascience VSC_JUPYTER_CI_TEST_VSC_CHANNEL=insiders VSC_JUPYTER_RUN_NB_TEST=true TEST_FILES_SUFFIX=vscode.test VSC_JUPYTER_FORCE_LOGGING=1 VSC_JUPYTER_CI_TEST_GREP=webview-test VSC_JUPYTER_LOAD_EXPERIMENTS_FROM_FILE=true node ./out/test/testBootstrap.js ./out/test/standardTest.js",
        "testPerformance": "node ./out/test/testBootstrap.js ./out/test/performanceTest.js",
        "testSmoke": "node ./out/test/testBootstrap.js ./out/test/smokeTest.js",
        "testSmokeLogged": "cross-env VSC_JUPYTER_FORCE_LOGGING=true VSC_JUPYTER_LOG_FILE=smoke-test.log node --no-force-async-hooks-checks ./out/test/testBootstrap.js ./out/test/smokeTest.js",
        "lint": "eslint -c .eslintrc.js --ext .ts src",
        "prettier-fix": "prettier 'src/**/*.ts*' --write && prettier 'build/**/*.js' --write",
        "clean": "gulp clean",
        "updateBuildNumber": "gulp updateBuildNumber",
        "webpack": "webpack",
        "download-api": "vscode-dts dev",
        "postdownload-api": "vscode-dts main"
    },
    "dependencies": {
        "@enonic/fnv-plus": "^1.3.0",
        "@fluentui/react": "^7.160.1",
        "@jupyter-widgets/base": "^2.0.1",
        "@jupyter-widgets/controls": "^1.5.2",
        "@jupyter-widgets/jupyterlab-manager": "^1.0.2",
        "@jupyter-widgets/output": "^2.0.1",
        "@jupyter-widgets/schema": "^0.4.0",
        "@jupyterlab/coreutils": "^3.1.0",
        "@jupyterlab/services": "^4.2.0",
        "@loadable/component": "^5.12.0",
        "@nteract/messaging": "^7.0.0",
        "@nteract/presentational-components": "^3.4.10",
        "@nteract/transform-dataresource": "^4.3.5",
        "@nteract/transform-geojson": "^3.2.3",
        "@nteract/transform-model-debug": "^3.2.3",
        "@nteract/transform-plotly": "^6.0.0",
        "@nteract/transform-vega": "^7.0.0",
        "@nteract/transforms": "^4.4.7",
        "@octokit/rest": "^18.0.6",
        "@phosphor/widgets": "^1.9.3",
        "ansi-regex": "^4.1.0",
        "ansi-to-html": "^0.6.7",
        "ansi-to-react": "^6.0.8",
        "arch": "^2.1.0",
        "bootstrap": "^4.3.1",
        "bootstrap-less": "^3.3.8",
        "detect-indent": "^6.0.0",
        "diff-match-patch": "^1.0.0",
        "download": "^8.0.0",
        "fast-deep-equal": "^2.0.1",
        "font-awesome": "^4.7.0",
        "fs-extra": "^4.0.3",
        "get-port": "^3.2.0",
        "glob": "^7.1.2",
        "hash.js": "^1.1.7",
        "iconv-lite": "^0.4.21",
        "inversify": "^5.0.1",
        "is-online": "^9.0.0",
        "jsonc-parser": "^2.0.3",
        "lodash": "^4.17.21",
        "log4js": "^6.1.2",
        "md5": "^2.2.1",
        "named-js-regexp": "^1.3.3",
        "node-fetch": "^2.6.1",
        "node-stream-zip": "^1.6.0",
        "onigasm": "^2.2.2",
        "pdfkit": "^0.12.1",
        "plotly.js-dist": "^1.58.4",
        "portfinder": "^1.0.25",
        "re-resizable": "~6.5.5",
        "react": "^16.5.2",
        "react-data-grid": "^6.0.2-0",
        "react-dom": "^16.5.2",
        "react-draggable": "^4.4.2",
        "react-redux": "^7.1.1",
        "react-svg-pan-zoom": "^3.1.0",
        "react-svgmt": "^1.1.8",
        "react-virtualized": "^9.21.1",
        "redux": "^4.0.4",
        "redux-logger": "^3.0.6",
        "reflect-metadata": "^0.1.12",
        "request": "^2.87.0",
        "request-progress": "^3.0.0",
        "requirejs": "^2.3.6",
        "rxjs": "^6.5.4",
        "rxjs-compat": "^6.5.4",
        "sanitize-filename": "^1.6.3",
        "semver": "^5.5.0",
        "slickgrid": "^2.4.17",
        "stack-trace": "0.0.10",
        "string-argv": "^0.3.1",
        "strip-ansi": "^5.2.0",
        "styled-components": "^5.2.1",
        "svg-inline-react": "^3.1.0",
        "svg-to-pdfkit": "^0.1.8",
        "tcp-port-used": "^1.0.1",
        "tmp": "^0.0.29",
        "typescript-char": "^0.0.0",
        "uint64be": "^1.0.1",
        "underscore": "^1.12.1",
        "unicode": "^10.0.0",
        "untildify": "^3.0.2",
        "uuid": "^3.3.2",
        "vscode-debugprotocol": "^1.28.0",
        "vscode-extension-telemetry": "0.1.4",
        "vscode-jsonrpc": "6.0.0",
        "vscode-languageclient": "7.0.0",
        "vscode-languageserver": "7.0.0",
        "vscode-languageserver-protocol": "3.16.0",
        "vscode-tas-client": "^0.1.17",
        "vsls": "^0.3.1291",
        "winston": "^3.2.1",
        "ws": "^6.0.0",
        "zeromq": "^6.0.0-beta.6"
    },
    "devDependencies": {
        "@actions/core": "^1.2.6",
        "@actions/github": "^4.0.0",
        "@babel/cli": "^7.8.4",
        "@babel/core": "^7.4.4",
        "@babel/plugin-transform-runtime": "^7.4.4",
        "@babel/polyfill": "^7.4.4",
        "@babel/preset-env": "^7.1.0",
        "@babel/preset-react": "^7.0.0",
        "@babel/register": "^7.9.0",
        "@istanbuljs/nyc-config-typescript": "^0.1.3",
        "@octokit/core": "^3.2.4",
        "@octokit/plugin-paginate-rest": "^2.7.0",
        "@octokit/webhooks": "^7.21.0",
        "@purtuga/esm-webpack-plugin": "^1.5.0",
        "@sinonjs/fake-timers": "^6.0.1",
        "@testing-library/react": "^9.4.0",
        "@types/ansi-regex": "^4.0.0",
        "@types/chai": "^4.1.2",
        "@types/chai-arrays": "^1.0.2",
        "@types/chai-as-promised": "^7.1.0",
        "@types/copy-webpack-plugin": "^6.0.0",
        "@types/cors": "^2.8.6",
        "@types/debug": "^4.1.5",
        "@types/dedent": "^0.7.0",
        "@types/del": "^4.0.0",
        "@types/diff-match-patch": "^1.0.32",
        "@types/download": "^6.2.2",
        "@types/enzyme": "^3.1.14",
        "@types/enzyme-adapter-react-16": "^1.0.3",
        "@types/event-stream": "^3.3.33",
        "@types/fs-extra": "^5.0.1",
        "@types/get-port": "^3.2.0",
        "@types/glob": "^5.0.35",
        "@types/html-webpack-plugin": "^3.2.0",
        "@types/iconv-lite": "^0.0.1",
        "@types/jsdom": "^11.12.0",
        "@types/loadable__component": "^5.10.0",
        "@types/loader-utils": "^1.1.3",
        "@types/lodash": "^4.14.104",
        "@types/md5": "^2.1.32",
        "@types/memoize-one": "^4.1.1",
        "@types/mocha": "^5.2.7",
        "@types/nock": "^10.0.3",
        "@types/node": "^10.14.18",
        "@types/node-fetch": "^2.5.7",
        "@types/pdfkit": "^0.11.0",
        "@types/promisify-node": "^0.4.0",
        "@types/react": "^16.4.14",
        "@types/react-dom": "^16.0.8",
        "@types/react-json-tree": "^0.6.8",
        "@types/react-redux": "^7.1.5",
        "@types/react-virtualized": "^9.21.2",
        "@types/redux-logger": "^3.0.7",
        "@types/request": "^2.47.0",
        "@types/semver": "^5.5.0",
        "@types/shortid": "^0.0.29",
        "@types/sinon": "^7.5.1",
        "@types/sinonjs__fake-timers": "^6.0.1",
        "@types/socket.io": "^2.1.4",
        "@types/stack-trace": "0.0.29",
        "@types/tcp-port-used": "^1.0.0",
        "@types/temp": "^0.8.32",
        "@types/tmp": "0.0.33",
        "@types/untildify": "^3.0.0",
        "@types/uuid": "^3.4.3",
        "@types/vscode-notebook-renderer": "^1.57.7",
        "@types/webpack-bundle-analyzer": "^2.13.0",
        "@types/winreg": "^1.2.30",
        "@types/ws": "^6.0.1",
        "@types/xml2js": "^0.4.2",
        "@typescript-eslint/eslint-plugin": "^3.10.1",
        "@typescript-eslint/eslint-plugin-tslint": "^4.13.0",
        "@typescript-eslint/parser": "^3.10.1",
        "acorn": "^6.4.1",
        "babel-polyfill": "^6.26.0",
        "cache-loader": "^4.1.0",
        "chai": "^4.3.0",
        "chai-arrays": "^2.0.0",
        "chai-as-promised": "^7.1.1",
        "chai-exclude": "^2.0.2",
        "codecov": "^3.7.1",
        "colors": "^1.2.1",
        "copy-webpack-plugin": "^6.2.1",
        "cors": "^2.8.5",
        "cross-env": "^6.0.3",
        "cross-spawn": "^6.0.5",
        "css-loader": "^1.0.1",
        "dedent": "^0.7.0",
        "deemon": "^1.4.0",
        "del": "^3.0.0",
        "enzyme": "^3.7.0",
        "enzyme-adapter-react-16": "^1.6.0",
        "eslint": "^7.17.0",
        "eslint-config-airbnb": "^18.2.0",
        "eslint-config-prettier": "^6.15.0",
        "eslint-plugin-import": "^2.22.1",
        "eslint-plugin-jsdoc": "^31.0.4",
        "eslint-plugin-jsx-a11y": "^6.3.1",
        "eslint-plugin-no-null": "^1.0.2",
        "eslint-plugin-prefer-arrow": "^1.2.2",
        "eslint-plugin-prettier": "^3.1.2",
        "eslint-plugin-react": "^7.22.0",
        "eslint-plugin-react-hooks": "^4.0.0",
        "expose-loader": "^0.7.5",
        "express": "^4.17.1",
        "fast-xml-parser": "^3.16.0",
        "file-loader": "^5.1.0",
        "flat": "^4.0.0",
        "fork-ts-checker-webpack-plugin": "^5.2.0",
        "gulp": "^4.0.0",
        "gulp-azure-storage": "^0.11.1",
        "gulp-filter": "^5.1.0",
        "gulp-rename": "^1.4.0",
        "gulp-typescript": "^4.0.1",
        "html-webpack-plugin": "^3.2.0",
        "husky": "^1.1.2",
        "jsdom": "^15.0.0",
        "less": "^3.9.0",
        "less-loader": "^5.0.0",
        "less-plugin-inline-urls": "^1.2.0",
        "lolex": "^5.1.2",
        "mocha": "^8.1.1",
        "mocha-junit-reporter": "^1.17.0",
        "mocha-multi-reporters": "^1.1.7",
        "monaco-editor": "0.18.1",
        "monaco-editor-textmate": "^2.2.1",
        "monaco-editor-webpack-plugin": "^1.7.0",
        "monaco-textmate": "^3.0.1",
        "nocache": "^2.1.0",
        "nock": "^10.0.6",
        "node-has-native-dependencies": "^1.0.2",
        "node-html-parser": "^1.1.13",
        "nyc": "^15.0.0",
        "postcss": "^7.0.27",
        "postcss-cssnext": "^3.1.0",
        "postcss-import": "^12.0.1",
        "postcss-loader": "^3.0.0",
        "prettier": "^2.0.2",
        "range-inclusive": "^1.0.2",
        "relative": "^3.0.2",
        "remove-files-webpack-plugin": "^1.4.0",
        "rewiremock": "^3.13.0",
        "rimraf": "^3.0.2",
        "sinon": "^8.0.1",
        "socket.io": "^2.3.0",
        "source-map-support": "^0.5.12",
        "style-loader": "^0.23.1",
        "svg-inline-loader": "^0.8.0",
        "terser-webpack-plugin": "^3.1.0",
        "thread-loader": "^2.1.3",
        "transform-loader": "^0.2.4",
        "ts-loader": "^5.3.0",
        "ts-mock-imports": "^1.3.0",
        "ts-mockito": "^2.5.0",
        "ts-node": "^8.3.0",
        "tsconfig-paths-webpack-plugin": "^3.2.0",
        "tslint": "^6.1.3",
        "tslint-config-prettier": "^1.18.0",
        "tslint-eslint-rules": "^5.1.0",
        "tslint-microsoft-contrib": "^5.0.3",
        "tslint-plugin-prettier": "^2.1.0",
        "typemoq": "^2.1.0",
        "typescript": "^4.0.2",
        "typescript-formatter": "^7.1.0",
        "unicode-properties": "^1.3.1",
        "url-loader": "^1.1.2",
        "vsce": "^1.59.0",
        "vscode-dts": "^0.3.1",
        "vscode-test": "^1.4.0",
        "webpack": "^4.37.0",
        "webpack-bundle-analyzer": "^3.6.0",
        "webpack-cli": "^3.1.2",
        "webpack-fix-default-import-plugin": "^1.0.3",
        "why-is-node-running": "^2.0.3",
        "yargs": "^15.4.1",
        "yargs-parser": "^13.1.2"
    },
    "optionalDependencies": {
        "canvas": "^2.7.0",
        "playwright-chromium": "^1.10.0"
    }
}<|MERGE_RESOLUTION|>--- conflicted
+++ resolved
@@ -755,91 +755,52 @@
         "menus": {
             "editor/context": [
                 {
-<<<<<<< HEAD
-                    "when": "editorFocus && jupyter.hascodecells && !notebookEditorFocused",
-=======
-                    "when": "editorFocus && editorLangId == python && jupyter.hascodecells && !notebookEditorFocused && isWorkspaceTrusted",
->>>>>>> 88737d6c
+                    "when": "editorFocus && jupyter.hascodecells && !notebookEditorFocused && isWorkspaceTrusted",
                     "command": "jupyter.runallcells",
                     "group": "Jupyter2"
                 },
                 {
-<<<<<<< HEAD
-                    "when": "editorFocus && jupyter.hascodecells && !notebookEditorFocused",
-=======
-                    "when": "editorFocus && editorLangId == python && jupyter.hascodecells && !notebookEditorFocused && isWorkspaceTrusted",
->>>>>>> 88737d6c
+                    "when": "editorFocus && jupyter.hascodecells && !notebookEditorFocused && isWorkspaceTrusted",
                     "command": "jupyter.runcurrentcell",
                     "group": "Jupyter2"
                 },
                 {
-<<<<<<< HEAD
-                    "when": "editorFocus && jupyter.hascodecells && !notebookEditorFocused",
-=======
-                    "when": "editorFocus && editorLangId == python && jupyter.hascodecells && !notebookEditorFocused && isWorkspaceTrusted",
->>>>>>> 88737d6c
+                    "when": "editorFocus && jupyter.hascodecells && !notebookEditorFocused && isWorkspaceTrusted",
                     "command": "jupyter.runcurrentcelladvance",
                     "group": "Jupyter2"
                 },
                 {
                     "command": "jupyter.runFileInteractive",
                     "group": "Jupyter2",
-<<<<<<< HEAD
-                    "when": "editorFocus && !notebookEditorFocused"
-=======
-                    "when": "editorFocus && editorLangId == python && !notebookEditorFocused && isWorkspaceTrusted"
->>>>>>> 88737d6c
+                    "when": "editorFocus && !notebookEditorFocused && isWorkspaceTrusted"
                 },
                 {
                     "command": "jupyter.runfromline",
                     "group": "Jupyter2",
-<<<<<<< HEAD
-                    "when": "editorFocus && !notebookEditorFocused"
-=======
-                    "when": "editorFocus && editorLangId == python && !notebookEditorFocused && isWorkspaceTrusted"
->>>>>>> 88737d6c
+                    "when": "editorFocus && !notebookEditorFocused && isWorkspaceTrusted"
                 },
                 {
                     "command": "jupyter.runtoline",
                     "group": "Jupyter2",
-<<<<<<< HEAD
-                    "when": "editorFocus && !notebookEditorFocused"
-=======
-                    "when": "editorFocus && editorLangId == python && !notebookEditorFocused && isWorkspaceTrusted"
->>>>>>> 88737d6c
+                    "when": "editorFocus && && !notebookEditorFocused && isWorkspaceTrusted"
                 },
                 {
                     "command": "jupyter.execSelectionInteractive",
                     "group": "Jupyter2",
-<<<<<<< HEAD
-                    "when": "editorFocus && !notebookEditorFocused"
-                },
-                {
-                    "when": "editorFocus && resourceLangId == jupyter && !notebookEditorFocused",
-=======
-                    "when": "editorFocus && editorLangId == python && !notebookEditorFocused && isWorkspaceTrusted"
+                    "when": "editorFocus && !notebookEditorFocused && isWorkspaceTrusted"
                 },
                 {
                     "when": "editorFocus && editorLangId == python && resourceLangId == jupyter && !notebookEditorFocused && isWorkspaceTrusted",
->>>>>>> 88737d6c
                     "command": "jupyter.importnotebook",
                     "group": "Jupyter3@1"
                 },
                 {
-<<<<<<< HEAD
-                    "when": "editorFocus && jupyter.hascodecells && !notebookEditorFocused",
-=======
-                    "when": "editorFocus && editorLangId == python && jupyter.hascodecells && !notebookEditorFocused && isWorkspaceTrusted",
->>>>>>> 88737d6c
+                    "when": "editorFocus && jupyter.hascodecells && !notebookEditorFocused && isWorkspaceTrusted",
                     "command": "jupyter.exportfileasnotebook",
                     "group": "Jupyter3@2"
                 },
                 {
-<<<<<<< HEAD
-                    "when": "editorFocus && jupyter.hascodecells && !notebookEditorFocused",
-=======
-                    "when": "editorFocus && editorLangId == python && jupyter.hascodecells && !notebookEditorFocused && isWorkspaceTrusted",
->>>>>>> 88737d6c
+                    "when": "editorFocus && jupyter.hascodecells && !notebookEditorFocused && isWorkspaceTrusted",
                     "command": "jupyter.exportfileandoutputasnotebook",
                     "group": "Jupyter3@3"
                 }
@@ -1066,11 +1027,7 @@
                     "command": "jupyter.debugcurrentcell.palette",
                     "title": "%jupyter.command.jupyter.debugcurrentcell.palette.title%",
                     "category": "Jupyter",
-<<<<<<< HEAD
-                    "when": "jupyter.hascodecells"
-=======
-                    "when": "editorLangId == python && jupyter.hascodecells && isWorkspaceTrusted"
->>>>>>> 88737d6c
+                    "when": "jupyter.hascodecells && isWorkspaceTrusted"
                 },
                 {
                     "command": "jupyter.createnewinteractive",
@@ -1106,21 +1063,13 @@
                     "command": "jupyter.runFileInteractive",
                     "title": "%jupyter.command.jupyter.runFileInteractive.title%",
                     "category": "Jupyter",
-<<<<<<< HEAD
-                    "when": "!notebookEditorFocused"
-=======
-                    "when": "editorLangId == python && !notebookEditorFocused && isWorkspaceTrusted"
->>>>>>> 88737d6c
+                    "when": "!notebookEditorFocused && isWorkspaceTrusted"
                 },
                 {
                     "command": "jupyter.debugFileInteractive",
                     "title": "%jupyter.command.jupyter.debugFileInteractive.title%",
                     "category": "Jupyter",
-<<<<<<< HEAD
-                    "when": "!notebookEditorFocused"
-=======
-                    "when": "editorLangId == python && !notebookEditorFocused && isWorkspaceTrusted"
->>>>>>> 88737d6c
+                    "when": "!notebookEditorFocused && isWorkspaceTrusted"
                 },
                 {
                     "command": "jupyter.importnotebook",
@@ -1308,11 +1257,7 @@
                 {
                     "command": "jupyter.execSelectionInteractive",
                     "category": "Jupyter",
-<<<<<<< HEAD
-                    "when": "!notebookEditorFocused"
-=======
-                    "when": "editorLangId == python && !notebookEditorFocused && isWorkspaceTrusted"
->>>>>>> 88737d6c
+                    "when": "!notebookEditorFocused && isWorkspaceTrusted"
                 },
                 {
                     "command": "jupyter.switchKernel",
@@ -1602,7 +1547,6 @@
                     "description": "Types to exclude from showing in the Interactive variable explorer",
                     "scope": "resource"
                 },
-<<<<<<< HEAD
                 "jupyter.codeLensExpressions": {
                     "type": "array",
                     "description": "Language to code lens mapping for identifying markdown and code cells based on different languages or file extensions",
@@ -1621,25 +1565,6 @@
                             "defaultCellMarker": "```python"
                         }
                     ]
-=======
-                "jupyter.codeRegularExpression": {
-                    "type": "string",
-                    "default": "^(#\\s*%%|#\\s*\\<codecell\\>|#\\s*In\\[\\d*?\\]|#\\s*In\\[ \\])",
-                    "description": "Regular expression used to identify code cells. All code until the next match is considered part of this cell.",
-                    "scope": "resource"
-                },
-                "jupyter.defaultCellMarker": {
-                    "type": "string",
-                    "default": "# %%",
-                    "description": "Cell marker used for delineating a cell in a python file.",
-                    "scope": "resource"
-                },
-                "jupyter.markdownRegularExpression": {
-                    "type": "string",
-                    "default": "^(#\\s*%%\\s*\\[markdown\\]|#\\s*\\<markdowncell\\>)",
-                    "description": "Regular expression used to identify markdown cells. All comments after this expression are considered part of the markdown.",
-                    "scope": "resource"
->>>>>>> 88737d6c
                 },
                 "jupyter.allowLiveShare": {
                     "type": "boolean",
