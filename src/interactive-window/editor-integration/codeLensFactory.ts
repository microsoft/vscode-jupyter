--- conflicted
+++ resolved
@@ -23,13 +23,10 @@
 import { IKernelProvider } from '../../kernels/types';
 import { InteractiveWindowView } from '../../notebooks/constants';
 import { CellHashProviderFactory } from './cellHashProviderFactory';
-<<<<<<< HEAD
 import { CodeLensCommands, Commands } from '../../platform/common/constants';
 import { generateCellRangesFromDocument } from './cellFactory';
 import { ICodeLensFactory, ICellHashProvider, IFileHashes } from './types';
-=======
 import { getAssociatedNotebookDocument } from '../../notebooks/controllers/kernelSelector';
->>>>>>> b655b3af
 
 type CodeLensCacheData = {
     cachedDocumentVersion: number | undefined;
