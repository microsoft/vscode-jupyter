--- conflicted
+++ resolved
@@ -27,13 +27,8 @@
 
 env:
   NODE_VERSION: 22.15.1
-<<<<<<< HEAD
-  NPM_VERSION: 10.8.2
+  NPM_VERSION: 10.9.2
   PYTHON_VERSION: 3.12
-=======
-  NPM_VERSION: 10.9.2
-  PYTHON_VERSION: 3.8
->>>>>>> 5c122d4d
   DENO_VERSION: '~1.37'
   MOCHA_REPORTER_JUNIT: true # Use the mocha-multi-reporters and send output to both console (spec) and JUnit (mocha-junit-reporter). Also enables a reporter which exits the process running the tests if it haven't already.
   CACHE_NPM_DEPS: cache-npm
