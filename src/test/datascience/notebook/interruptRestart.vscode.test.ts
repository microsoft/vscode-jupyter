// Copyright (c) Microsoft Corporation.
// Licensed under the MIT License.

import { assert } from 'chai';
import * as sinon from 'sinon';
<<<<<<< HEAD
import {
    EventEmitter,
    NotebookDocumentChangeEvent,
    window,
    workspace,
    Disposable as VSCodeDisposable,
    NotebookRange
} from 'vscode';
=======
import { EventEmitter, NotebookDocumentChangeEvent, window, workspace, Disposable as VSCodeDisposable } from 'vscode';
>>>>>>> 2319bda0
import { logger } from '../../../platform/logging';
import { IConfigurationService, IDisposable, IJupyterSettings, ReadWrite } from '../../../platform/common/types';
import { noop } from '../../../platform/common/utils/misc';
import { IKernel, IKernelProvider, INotebookKernelExecution } from '../../../kernels/types';
import { createEventHandler, IExtensionTestApi, sleep, waitForCondition } from '../../common.node';
import { IS_NON_RAW_NATIVE_TEST, IS_REMOTE_NATIVE_TEST } from '../../constants.node';
import { initialize } from '../../initialize.node';
import {
    assertVSCCellIsNotRunning,
    closeNotebooksAndCleanUpAfterTests,
    startJupyterServer,
    waitForExecutionCompletedWithErrors,
    waitForTextOutput,
    waitForExecutionCompletedSuccessfully,
    waitForQueuedForExecution,
    clickOKForRestartPrompt,
    getDefaultKernelConnection
} from './helper.node';
import { hasErrorOutput, NotebookCellStateTracker, getTextOutputValue } from '../../../kernels/execution/helpers';
import { TestNotebookDocument, createKernelController, deleteAllCellsAndNotify } from './executionHelper';
import { captureScreenShot } from '../../common';
import { NotebookCellExecutionState } from '../../../platform/notebooks/cellExecutionStateService';
import { KernelConnector } from '../../../notebooks/controllers/kernelConnector';
import { DisplayOptions } from '../../../kernels/displayOptions';
import { getOSType, OSType } from '../../../platform/common/utils/platform';
import { dispose } from '../../../platform/common/utils/lifecycle';

/* eslint-disable @typescript-eslint/no-explicit-any, no-invalid-this,  */
/*
 * This test focuses on interrupting, restarting kernels.
 * We will not use actual kernels, just ensure the appropriate methods are invoked on the appropriate classes.
 * This is done by stubbing out some methods.
 */
suite('Restart/Interrupt/Cancel/Errors @kernelCore', function () {
    this.timeout(60_000);
    this.retries(3); // Interrupting kernels on windows can be flaky at times.
    let api: IExtensionTestApi;
    const disposables: IDisposable[] = [];
    let oldAskForRestart: boolean | undefined;
    let dsSettings: ReadWrite<IJupyterSettings>;
    let notebook: TestNotebookDocument;
    let kernel: IKernel;
    let kernelExecution: INotebookKernelExecution;
    const suiteDisposables: IDisposable[] = [];
    let previousTestFailed: boolean | undefined = false;
    async function initSuite() {
        try {
            logger.info(`Start Suite Test Restart/Interrupt/Cancel/Errors @kernelCore`);
            await startJupyterServer();
            await closeNotebooksAndCleanUpAfterTests();
            notebook = new TestNotebookDocument();
            const kernelProvider = api.serviceContainer.get<IKernelProvider>(IKernelProvider);
            const metadata = await getDefaultKernelConnection();
            logger.info(`Start Suite Test Restart/Interrupt/Cancel/Errors @kernelCore metadata ${metadata.id}`);
            const controller = createKernelController();
            logger.info(`Controller created`);
            kernel = kernelProvider.getOrCreate(notebook, { metadata, resourceUri: notebook.uri, controller });
            logger.info(`Kernel created`);
            await kernel.start();
            logger.info(`Kernel started`);
            kernelExecution = kernelProvider.getKernelExecution(kernel);
            logger.info(`Start Suite Test Complete Restart/Interrupt/Cancel/Errors @kernelCore`);
        } catch (ex) {
            logger.error('Suite Setup (failed) - Test Restart/Interrupt/Cancel/Errors @kernelCore', ex);
            await captureScreenShot('execution-suite');
            throw ex;
        }
    }
    const onDidChangeNbEventHandler = new EventEmitter<NotebookDocumentChangeEvent>();
    let onDidChangeNotebookDocumentStub: sinon.SinonStub<
        [
            listener: (e: NotebookDocumentChangeEvent) => any,
            thisArgs?: any,
            disposables?: VSCodeDisposable[] | undefined
        ],
        VSCodeDisposable
    >;
    suiteSetup(async function () {
        onDidChangeNotebookDocumentStub = sinon.stub(workspace, 'onDidChangeNotebookDocument');
        onDidChangeNotebookDocumentStub.get(() => onDidChangeNbEventHandler.event);
        suiteDisposables.push(onDidChangeNbEventHandler);
        logger.info(`Start Suite Test Restart/Interrupt/Cancel/Errors @kernelCore`);
        api = await initialize();
        dsSettings = api.serviceContainer.get<IConfigurationService>(IConfigurationService).getSettings(undefined);
        oldAskForRestart = dsSettings.askForKernelRestart;
        await initSuite();
    });
    setup(async function () {
        logger.info(`Start Test ${this.currentTest?.title}`);
        deleteAllCellsAndNotify(notebook, onDidChangeNbEventHandler);
        if (previousTestFailed) {
            logger.info(`Start Running Test Suite again for ${this.currentTest?.title}`);
            await closeNotebooksAndCleanUpAfterTests(disposables.concat(suiteDisposables));
            await initSuite();
        }
        notebook.cells.length = 0;
        // Disable the prompt (when attempting to restart kernel).
        dsSettings.askForKernelRestart = false;
        logger.info(`Start Test (completed) ${this.currentTest?.title}`);
    });
    teardown(function () {
        deleteAllCellsAndNotify(notebook, onDidChangeNbEventHandler);
        dispose(disposables);
        previousTestFailed = this.currentTest?.isFailed();
        logger.info(`End Test (completed) ${this.currentTest?.title}`);
    });
    suiteTeardown(async () => {
<<<<<<< HEAD
        if (notebook.cells.length) {
            onDidChangeNbEventHandler.fire({
                contentChanges: [
                    {
                        addedCells: [],
                        range: new NotebookRange(0, notebook.cells.length),
                        removedCells: notebook.cells
                    }
                ],
                cellChanges: [],
                notebook,
                metadata: {}
            });
        }
        notebook.cells.length = 0;
=======
        deleteAllCellsAndNotify(notebook, onDidChangeNbEventHandler);
>>>>>>> 2319bda0
        if (dsSettings) {
            dsSettings.askForKernelRestart = oldAskForRestart === true;
        }
        await closeNotebooksAndCleanUpAfterTests(disposables.concat(suiteDisposables));
    });

    test('Interrupting kernel with Cancelling token will cancel cell execution', async function () {
        if (getOSType() === OSType.Windows) {
            return this.skip();
        }
        const cell = await notebook.appendCodeCell(
            'import time\nfor i in range(10000):\n  print(i)\n  time.sleep(0.1)'
        );
        const showInformationMessage = sinon.stub(window, 'showInformationMessage');
        showInformationMessage.resolves(); // Ignore message to restart kernel.
        disposables.push({ dispose: () => showInformationMessage.restore() });
        logger.info('Step 1');
        const execPromise = kernelExecution.executeCell(cell).catch(noop);
        logger.info('Step 2');

        await waitForTextOutput(cell, '1', 0, false);
        logger.info('Step 3');

        // Interrupt the kernel.
        const interruptPromise = kernel.interrupt().catch(noop);
        logger.info('Step 4');

        // Wait for interruption (cell will fail with errors).
        await Promise.all([
            execPromise,
            interruptPromise,
            waitForCondition(async () => hasErrorOutput(cell.outputs), 30_000, 'No errors')
        ]);
        logger.info('Step 5');
    });
    test('Restarting kernel will cancel cell execution & we can re-run a cell', async function () {
        if (IS_REMOTE_NATIVE_TEST()) {
            return this.skip();
        }
        logger.info('Step 1');
        const cell = await notebook.appendCodeCell(
            'import time\nfor i in range(10000):\n  print(i)\n  time.sleep(0.1)'
        );
        // Ensure we click `Yes` when prompted to restart the kernel.
        disposables.push(await clickOKForRestartPrompt());

        logger.info(`Step 4. Before execute`);
        logger.info(`Step 5. After execute`);
        const promise = kernelExecution.executeCell(cell).catch(noop);
        await waitForTextOutput(cell, '1', 0, false);

        // Restart the kernel & use event handler to check if it was restarted successfully.
        const waitForKernelToRestart = createEventHandler(kernel, 'onRestarted', disposables);
        logger.info('Step 9 Wait for restart');
        kernel.restart().catch(noop);
        // Wait for kernel to restart before we execute cells again.
        await waitForKernelToRestart.assertFired(30_000);
        logger.info('Step 10 Restarted');
        // Wait for cell completed
        await waitForCondition(
            async () => NotebookCellStateTracker.getCellState(cell) === NotebookCellExecutionState.Idle,
            60_000,
            'Cell did not stop running'
        );
        logger.info('Step 11 Restarted');

        // Clear the cells
        // Clear the outputs.
        cell.outputs.length = 0;

        // Confirm we can execute a cell (using the new kernel session).
        logger.info('Step 12 Executed');
        kernelExecution.executeCell(cell).catch(noop);
        await waitForTextOutput(cell, '1', 0, false);
        logger.info(`Step 13. Cell output`);

        // Don't have to wait for interrupt, as sometimes interrupt can timeout & we get a prompt to restart.
        // Stop execution of the cell (if possible) in kernel.
        kernel.interrupt().catch(noop);
        // Stop the cell (cleaner way to tear down this test, else VS Code can hang due to the fact that we delete/close notebooks & rest of the code is trying to access it).

        logger.info('Step 14');

        // Wait for interruption (cell will fail with errors).
        await Promise.all([promise, waitForCondition(async () => hasErrorOutput(cell.outputs), 30_000, 'No errors')]);
        logger.info('Step 15');
    });
    test('Restarting kernel during run all will skip the rest of the cells', async function () {
        logger.info('Step 1');
        await notebook.appendCodeCell('print(1)');
        const cell = await notebook.appendCodeCell('import time\nprint(2)\ntime.sleep(60)');
        const lastCell = await notebook.appendCodeCell('print(3)');

        // Ensure we click `Yes` when prompted to restart the kernel.
        await clickOKForRestartPrompt();
        logger.info(`Step 4. Before execute`);
        logger.info(`Step 5. After execute`);
        const executionPromise = Promise.all(
            notebook.cells.map((cell) => kernelExecution.executeCell(cell).catch(noop))
        );
        await waitForTextOutput(cell, '2', 0, false);
        logger.info(`Step 6. Cell is busy`);

        // Restart the kernel & use event handler to check if it was restarted successfully.
        const waitForKernelToRestart = createEventHandler(kernel, 'onRestarted', disposables);
        const restartPromise = kernel.restart().catch(noop);

        // Wait for kernel to restart before we execute cells again.
        logger.info('Step 8 Wait for restart');
        await waitForKernelToRestart.assertFired(30_000);
        logger.info('Step 9 Restarted');

        // Confirm last cell is empty
        await Promise.all([executionPromise, restartPromise]);
        assert.equal(lastCell.outputs.length, 0, 'Last cell should not have run');
    });
    test('Interrupt and running cells again should only run the necessary cells', async function () {
        // No need to test remote as this is a test of status (fewer slower tests is better).
        if (IS_REMOTE_NATIVE_TEST()) {
            return this.skip();
        }
        if (getOSType() === OSType.Windows) {
            return this.skip();
        }

        /*
        Cells 1, 2, 3.
        Ensure cell 2 is a long running cell
        Run all cells, interrupt execution when running cell 2.
        Confirm 1 is a success & 2 has failed (as a result of interrupt)
        Run cell 2 again & confirm cell 3 is NOT running (previously cell 3 would run again).
        Similarly run whole document again & confirm cell 3 is NOT running (previously cell 3 would run again).

        Interrupt & verify cell 3 status has not changed, & cell 2 gets interrupted (this used to fail).
        Ensure we can run cell 3 after we interrupt.
        */
        await notebook.appendCodeCell('1');
        await notebook.appendCodeCell('import time\nfor i in range(10000):\n  print(i)\n  time.sleep(0.2)');
        await notebook.appendCodeCell('3');

        const [cell1, cell2, cell3] = notebook.getCells();
        const showInformationMessage = sinon.stub(window, 'showInformationMessage');
        showInformationMessage.resolves(); // Ignore message to restart kernel.
        disposables.push({ dispose: () => showInformationMessage.restore() });

        console.log('Step1');
        // Confirm 1 completes, 2 is in progress & 3 is queued.
        let executionPromise: Promise<unknown> = Promise.all(
            notebook.cells.map((cell) => kernelExecution.executeCell(cell).catch(noop))
        );
        await Promise.all([
            waitForExecutionCompletedSuccessfully(cell1),
            waitForTextOutput(cell2, '1', 0, false),
            waitForQueuedForExecution(cell3)
        ]);
        console.log('Step2');

        // Interrupt the kernel & wait for 2 to cancel & 3 to get de-queued.
        let interruptPromise = kernel.interrupt().catch(noop);
        console.log('Step3');

        await Promise.all([
            executionPromise,
            interruptPromise,
            waitForExecutionCompletedWithErrors(cell2),
            waitForCondition(async () => hasErrorOutput(cell2.outputs), 30_000, 'Cell 2 does not have any errors'),
            waitForCondition(async () => assertVSCCellIsNotRunning(cell3), 15_000, 'Cell 3 did not get dequeued')
        ]);
        console.log('Step4');
        assert.equal(cell1.executionSummary?.executionOrder, 1, 'Execution order of cell 1 is incorrect');
        assert.equal(cell2.executionSummary?.executionOrder, 2, 'Execution order of cell 2 is incorrect');

        const message = showInformationMessage.getCalls()[0]?.args[0];
        const cell2Output = getTextOutputValue(cell2.outputs[0]).trim();

        // Run cell 2 again (errors should be cleared and we should start seeing 1,2,3 again)
        console.log('Step5');
        executionPromise = kernelExecution.executeCell(cell2).catch(noop);
        await Promise.all([
            waitForCondition(
                async () => (cell2.executionSummary?.executionOrder || 0) >= 3,
                30_000,
                `Execution order of cell 1 should be greater than previous execution count. Interrupt had this message ${message}`
            ),
            waitForTextOutput(cell2, '1', 0, false),
            waitForCondition(
                async () => getTextOutputValue(cell2.outputs[0]).trim() != cell2Output,
                30_000,
                'Output of cell 2 has not changed after re-running it'
            )
        ]);
        console.log('Step6');
        assertVSCCellIsNotRunning(cell1);
        assertVSCCellIsNotRunning(cell3);
        assert.equal(cell1.executionSummary?.executionOrder, 1, 'Execution order of cell 1 changed');
        assert.equal(cell2.executionSummary?.executionOrder, 3, 'Execution order of cell 2 should be 3');

        // Interrupt the kernel & wait for 2.
        interruptPromise = kernel.interrupt().catch(noop);

        console.log('Step7');
        await Promise.all([
            executionPromise,
            interruptPromise,
            waitForExecutionCompletedWithErrors(cell2),
            waitForCondition(async () => hasErrorOutput(cell2.outputs), 30_000, 'Cell 2 does not have any errors'),
            waitForCondition(
                async () => NotebookCellStateTracker.getCellState(cell3) === NotebookCellExecutionState.Idle,
                30_000,
                'Cell 3 is not idle'
            )
        ]);
        console.log('Step8');

        // Run entire document again & confirm 1 completes again & 2 runs & 3 gets queued.
        // Confirm 1 completes, 2 is in progress & 3 is queued.
        executionPromise = Promise.all(notebook.cells.map((cell) => kernelExecution.executeCell(cell).catch(noop)));
        await Promise.all([
            waitForExecutionCompletedSuccessfully(cell1),
            waitForCondition(
                async () => (cell1.executionSummary?.executionOrder || 0) === 4,
                30_000,
                'Execution order of cell 1 should be 4'
            ),
            waitForCondition(
                async () => (cell2.executionSummary?.executionOrder || 0) === 5,
                30_000,
                'Execution order of cell 2 should be 4'
            ),
            waitForQueuedForExecution(cell3)
        ]);
        console.log('Step9');

        // Interrupt the kernel & wait for 2 to cancel & 3 to get de-queued.
        interruptPromise = kernel.interrupt().catch(noop);
        console.log('Step10');

        await Promise.all([
            executionPromise,
            interruptPromise,
            waitForExecutionCompletedWithErrors(cell2),
            waitForCondition(async () => hasErrorOutput(cell2.outputs), 30_000, 'Cell 2 does not have any errors'),
            waitForCondition(async () => assertVSCCellIsNotRunning(cell3), 15_000, 'Cell 3 did not get dequeued')
        ]);

        console.log('Step11');
        // Run cell 3 now, & confirm we can run it to completion.
        await Promise.all([
            kernelExecution.executeCell(cell3),
            waitForExecutionCompletedSuccessfully(cell3),
            waitForTextOutput(cell3, '3', 0, false)
        ]);
        console.log('Step12');
    });
    test('Can restart a kernel after it dies', async function () {
        if (IS_REMOTE_NATIVE_TEST() || IS_NON_RAW_NATIVE_TEST()) {
            // The kernel will auto start if it fails when using Jupyter.
            // When using Raw we don't use jupyter.
            return this.skip();
        }
        // eslint-disable-next-line local-rules/dont-use-process
        if (process.env.PACKAGE_PRE_RELEASE === 'prerelease') {
            return this.skip();
        }

        /*
        Run cell 1 - Print some value
        Run Cell 2 with some code that will cause the kernel to die.
        Run cell 1 again, it should fail as the kernel is dead.
        Restart kernel & run cell 1, it should work.
        */
        await notebook.appendCodeCell('1');
        await notebook.appendCodeCell(
            'import IPython\napp = IPython.Application.instance()\napp.kernel.do_shutdown(True)'
        );

        const [cell1, cell2] = notebook.getCells();
        // Ensure we click `Yes` when prompted to restart the kernel.
        disposables.push(await clickOKForRestartPrompt());

        // Confirm 1 completes, 2 is in progress & 3 is queued.
        await Promise.all([
            Promise.all(notebook.cells.map((cell) => kernelExecution.executeCell(cell).catch(noop))),
            waitForExecutionCompletedSuccessfully(cell1),
            waitForExecutionCompletedSuccessfully(cell2),
            waitForTextOutput(cell1, '1', 0, false)
        ]);
        assert.isAtLeast(cell1.executionSummary!.executionOrder!, 1, 'Cell 1 should have an execution order of 1');
        assert.strictEqual(
            cell2.executionSummary?.executionOrder,
            cell1.executionSummary!.executionOrder! + 1,
            'Cell 1 should have an execution order of 2'
        );

        // Clear all outputs
        cell1.outputs.length = 0;

        // Wait a bit to make sure it cleared & for kernel to die.
        await sleep(500);

        // Restart the kernel & use event handler to check if it was restarted successfully.
        const waitForKernelToRestart = createEventHandler(kernel, 'onRestarted', disposables);
        logger.info('Step 9 Wait for restart');
        await Promise.all([
            kernel.restart(),
            // Wait for kernel to restart before we execute cells again.
            waitForKernelToRestart.assertFired(30_000)
        ]);
        logger.info('Step 10 Restarted');

        // Run the first cell again & this time it should work.
        // When we re-run the cells, the execution order shoulld start from 1 all over again
        // If its one, then kernel has restarted.
        await Promise.all([
            Promise.all(notebook.cells.map((cell) => kernelExecution.executeCell(cell).catch(noop))),
            waitForExecutionCompletedSuccessfully(cell1),
            waitForExecutionCompletedSuccessfully(cell2),
            waitForTextOutput(cell1, '1', 0, false)
        ]);
        assert.strictEqual(cell1.executionSummary?.executionOrder, 1, 'Cell 1 should have an execution order of 1');
        assert.strictEqual(cell2.executionSummary?.executionOrder, 2, 'Cell 1 should have an execution order of 2');

        // Restart and run the first cell
        const restart = kernel.restart();
        await sleep(500); // Wait a bit for restart to start (else the promises will not be setup).
        await Promise.all([
            restart,
            kernelExecution.executeCell(cell1),
            waitForExecutionCompletedSuccessfully(cell1),
            waitForTextOutput(cell1, '1', 0, false)
        ]);
    });
    test.skip('Will restart a kernel after it dies and re-running all cells all over again', async function () {
        // We have 2 cells, first cell prints 1, second cell kills the kernel.
        // Run all cells, first cell should print 1, second cell should kill the kernel.
        // Run again, we should be prompted to re-start the kernel.
        // & the first cell should run again and second cell should kill the kernel again.

        if (IS_REMOTE_NATIVE_TEST() || IS_NON_RAW_NATIVE_TEST()) {
            // The kernel will auto start if it fails when using Jupyter.
            // When using Raw we don't use jupyter.
            return this.skip();
        }

        // Should restart upon connecting to kernel.
        await KernelConnector.connectToNotebookKernel(
            kernel.kernelConnectionMetadata,
            api.serviceContainer,
            {
                controller: kernel.controller,
                notebook,
                resource: notebook.uri
            },
            new DisplayOptions(false),
            disposables,
            'jupyterExtension'
        );

        /*
        Run cell 1 - Print some value
        Run Cell 2 with some code that will cause the kernel to die.
        Run cell 1 again, it should fail as the kernel is dead.
        Restart kernel & run cell 1, it should work.
        */
        await notebook.appendCodeCell('1');
        await notebook.appendCodeCell(
            'import IPython\napp = IPython.Application.instance()\napp.kernel.do_shutdown(True)'
        );

        const [cell1, cell2] = notebook.getCells();
        // Ensure we click `Yes` when prompted to restart the kernel.
        disposables.push(await clickOKForRestartPrompt(kernel.kernelConnectionMetadata));

        // Confirm 1 completes, 2 is in progress & 3 is queued.
        await Promise.all([
            Promise.all(notebook.cells.map((cell) => kernelExecution.executeCell(cell).catch(noop))),
            waitForExecutionCompletedSuccessfully(cell1),
            waitForExecutionCompletedSuccessfully(cell2),
            waitForTextOutput(cell1, '1', 0, false)
        ]);
        assert.isAtLeast(cell1.executionSummary!.executionOrder!, 1, 'Cell 1 should have an execution order of 1');
        assert.strictEqual(
            cell2.executionSummary?.executionOrder,
            cell1.executionSummary!.executionOrder! + 1,
            'Cell 1 should have an execution order of 2'
        );

        // Clear all outputs
        cell1.outputs.length = 0;

        // Wait a bit to make sure it cleared & for kernel to die.
        await sleep(500);

        // Should restart upon connecting to kernel.
        try {
            await KernelConnector.connectToNotebookKernel(
                kernel.kernelConnectionMetadata,
                api.serviceContainer,
                {
                    controller: kernel.controller,
                    notebook,
                    resource: notebook.uri
                },
                new DisplayOptions(false),
                disposables,
                'jupyterExtension'
            );
        } catch (ex) {
            console.log(ex);
        }
        // Confirm 1 completes, 2 is in progress & 3 is queued.
        await Promise.all([
            Promise.all(notebook.cells.map((cell) => kernelExecution.executeCell(cell).catch(noop))),
            waitForExecutionCompletedSuccessfully(cell1),
            waitForExecutionCompletedSuccessfully(cell2),
            waitForTextOutput(cell1, '1', 0, false)
        ]);
        assert.isAtLeast(cell1.executionSummary!.executionOrder!, 1, 'Cell 1 should have an execution order of 1');
        assert.strictEqual(
            cell2.executionSummary?.executionOrder,
            cell1.executionSummary!.executionOrder! + 1,
            'Cell 1 should have an execution order of 2'
        );
    });
});<|MERGE_RESOLUTION|>--- conflicted
+++ resolved
@@ -3,18 +3,7 @@
 
 import { assert } from 'chai';
 import * as sinon from 'sinon';
-<<<<<<< HEAD
-import {
-    EventEmitter,
-    NotebookDocumentChangeEvent,
-    window,
-    workspace,
-    Disposable as VSCodeDisposable,
-    NotebookRange
-} from 'vscode';
-=======
 import { EventEmitter, NotebookDocumentChangeEvent, window, workspace, Disposable as VSCodeDisposable } from 'vscode';
->>>>>>> 2319bda0
 import { logger } from '../../../platform/logging';
 import { IConfigurationService, IDisposable, IJupyterSettings, ReadWrite } from '../../../platform/common/types';
 import { noop } from '../../../platform/common/utils/misc';
@@ -122,25 +111,7 @@
         logger.info(`End Test (completed) ${this.currentTest?.title}`);
     });
     suiteTeardown(async () => {
-<<<<<<< HEAD
-        if (notebook.cells.length) {
-            onDidChangeNbEventHandler.fire({
-                contentChanges: [
-                    {
-                        addedCells: [],
-                        range: new NotebookRange(0, notebook.cells.length),
-                        removedCells: notebook.cells
-                    }
-                ],
-                cellChanges: [],
-                notebook,
-                metadata: {}
-            });
-        }
-        notebook.cells.length = 0;
-=======
         deleteAllCellsAndNotify(notebook, onDidChangeNbEventHandler);
->>>>>>> 2319bda0
         if (dsSettings) {
             dsSettings.askForKernelRestart = oldAskForRestart === true;
         }
