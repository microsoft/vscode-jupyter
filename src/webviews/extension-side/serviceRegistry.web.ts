// Copyright (c) Microsoft Corporation. All rights reserved.
// Licensed under the MIT License.
'use strict';

import { IWebviewViewProvider, IWebviewPanelProvider } from '../../platform/common/application/types';
import { IServiceManager } from '../../platform/ioc/types';
import { WebviewViewProvider } from './webviewViews/webviewViewProvider';
import { WebviewPanelProvider } from './webviewPanels/webviewPanelProvider';
import { IExtensionActivationManager, IExtensionSingleActivationService } from '../../platform/activation/types';
import { VariableViewActivationService } from './variablesView/variableViewActivationService';
import { INotebookWatcher, IVariableViewProvider } from './variablesView/types';
import { VariableViewProvider } from './variablesView/variableViewProvider';
import { JupyterVariableDataProvider } from './dataviewer/jupyterVariableDataProvider';
import { JupyterVariableDataProviderFactory } from './dataviewer/jupyterVariableDataProviderFactory';
import {
    IDataViewer,
    IDataViewerFactory,
    IJupyterVariableDataProvider,
    IJupyterVariableDataProviderFactory
} from './dataviewer/types';
import { DataViewerCommandRegistry } from './dataviewer/dataViewerCommandRegistry';
import { CommandRegistry as ExportCommandRegistry } from './import-export/commandRegistry';
import { NotebookWatcher } from './variablesView/notebookWatcher';
import { DataViewerFactory } from './dataviewer/dataViewerFactory';
import { ExtensionSideRenderer, IExtensionSideRenderer } from './renderer';
import { ActiveEditorContextService } from './activeEditorContext';
import { GlobalActivation } from './globalActivation';
<<<<<<< HEAD
import { ExtensionActivationManager } from './activationManager';
=======
import { DataViewer } from './dataviewer/dataViewer';
import { INotebookExporter } from '../../kernels/jupyter/types';
import { JupyterExporter } from './import-export/jupyterExporter';
import { JupyterKernelServiceFactory } from './api/kernelApi';
import { IExportedKernelServiceFactory } from './api/api';
import { ApiAccessService } from './api/apiAccessService';
>>>>>>> b8216817

export function registerTypes(serviceManager: IServiceManager, _isDevMode: boolean) {
    serviceManager.addSingleton<IExtensionSingleActivationService>(IExtensionSingleActivationService, GlobalActivation);
    serviceManager.addSingleton<IExtensionSingleActivationService>(
        IExtensionSingleActivationService,
        ActiveEditorContextService
    );

    serviceManager.add<IWebviewViewProvider>(IWebviewViewProvider, WebviewViewProvider);
    serviceManager.add<IWebviewPanelProvider>(IWebviewPanelProvider, WebviewPanelProvider);

    // Data viewer
    serviceManager.add<IDataViewer>(IDataViewer, DataViewer);
    serviceManager.addSingleton<IDataViewerFactory>(IDataViewerFactory, DataViewerFactory);
    serviceManager.addSingleton<IExtensionSingleActivationService>(
        IExtensionSingleActivationService,
        DataViewerCommandRegistry
    );

    // Variables view
    serviceManager.addSingleton<INotebookWatcher>(INotebookWatcher, NotebookWatcher);
    serviceManager.addSingleton<IExtensionSingleActivationService>(
        IExtensionSingleActivationService,
        VariableViewActivationService
    );
    serviceManager.addSingleton<IVariableViewProvider>(IVariableViewProvider, VariableViewProvider);
    serviceManager.add<IJupyterVariableDataProvider>(IJupyterVariableDataProvider, JupyterVariableDataProvider);
    serviceManager.addSingleton<IJupyterVariableDataProviderFactory>(
        IJupyterVariableDataProviderFactory,
        JupyterVariableDataProviderFactory
    );

    serviceManager.addSingleton<IExtensionSingleActivationService>(
        IExtensionSingleActivationService,
        ExportCommandRegistry
    );

    serviceManager.addSingletonInstance<IExtensionSideRenderer>(IExtensionSideRenderer, new ExtensionSideRenderer());
<<<<<<< HEAD

    // Activation Manager
    serviceManager.add<IExtensionActivationManager>(IExtensionActivationManager, ExtensionActivationManager);
=======
    serviceManager.add<INotebookExporter>(INotebookExporter, JupyterExporter);

    // API
    serviceManager.addSingleton<IExportedKernelServiceFactory>(
        IExportedKernelServiceFactory,
        JupyterKernelServiceFactory
    );
    serviceManager.addSingleton<ApiAccessService>(ApiAccessService, ApiAccessService);
>>>>>>> b8216817
}<|MERGE_RESOLUTION|>--- conflicted
+++ resolved
@@ -25,16 +25,13 @@
 import { ExtensionSideRenderer, IExtensionSideRenderer } from './renderer';
 import { ActiveEditorContextService } from './activeEditorContext';
 import { GlobalActivation } from './globalActivation';
-<<<<<<< HEAD
-import { ExtensionActivationManager } from './activationManager';
-=======
 import { DataViewer } from './dataviewer/dataViewer';
 import { INotebookExporter } from '../../kernels/jupyter/types';
 import { JupyterExporter } from './import-export/jupyterExporter';
 import { JupyterKernelServiceFactory } from './api/kernelApi';
 import { IExportedKernelServiceFactory } from './api/api';
 import { ApiAccessService } from './api/apiAccessService';
->>>>>>> b8216817
+import { ExtensionActivationManager } from './activationManager';
 
 export function registerTypes(serviceManager: IServiceManager, _isDevMode: boolean) {
     serviceManager.addSingleton<IExtensionSingleActivationService>(IExtensionSingleActivationService, GlobalActivation);
@@ -73,11 +70,9 @@
     );
 
     serviceManager.addSingletonInstance<IExtensionSideRenderer>(IExtensionSideRenderer, new ExtensionSideRenderer());
-<<<<<<< HEAD
 
     // Activation Manager
     serviceManager.add<IExtensionActivationManager>(IExtensionActivationManager, ExtensionActivationManager);
-=======
     serviceManager.add<INotebookExporter>(INotebookExporter, JupyterExporter);
 
     // API
@@ -86,5 +81,4 @@
         JupyterKernelServiceFactory
     );
     serviceManager.addSingleton<ApiAccessService>(ApiAccessService, ApiAccessService);
->>>>>>> b8216817
 }