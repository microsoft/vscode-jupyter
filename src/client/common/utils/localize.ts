// Copyright (c) Microsoft Corporation. All rights reserved.
// Licensed under the MIT License.

'use strict';

import * as fs from 'fs-extra';
import * as path from 'path';
import { EXTENSION_ROOT_DIR } from '../../constants';

// External callers of localize use these tables to retrieve localized values.

export namespace Common {
    export const bannerLabelYes = localize('Common.bannerLabelYes', 'Yes');
    export const bannerLabelNo = localize('Common.bannerLabelNo', 'No');
    export const yesPlease = localize('Common.yesPlease', 'Yes, please');
    export const canceled = localize('Common.canceled', 'Canceled');
    export const cancel = localize('Common.cancel', 'Cancel');
    export const ok = localize('Common.ok', 'Ok');
    export const download = localize('Common.download', 'Download');
    export const gotIt = localize('Common.gotIt', 'Got it!');
    export const install = localize('Common.install', 'Install');
    export const reInstall = localize('Common.reInstall', 'Re-Install');
    export const loadingExtension = localize('Common.loadingExtension', 'Jupyter extension loading...');
    export const openOutputPanel = localize('Common.openOutputPanel', 'Show output');
    export const noIWillDoItLater = localize('Common.noIWillDoItLater', 'No, I will do it later');
    export const notNow = localize('Common.notNow', 'Not now');
    export const doNotShowAgain = localize('Common.doNotShowAgain', 'Do not show again');
    export const reload = localize('Common.reload', 'Reload');
    export const moreInfo = localize('Common.moreInfo', 'More Info');
    export const learnMore = localize('Common.learnMore', 'Learn more');
    export const and = localize('Common.and', 'and');
    export const reportThisIssue = localize('Common.reportThisIssue', 'Report this issue');
}

export namespace CommonSurvey {
    export const remindMeLaterLabel = localize('CommonSurvey.remindMeLaterLabel', 'Remind me later');
    export const yesLabel = localize('CommonSurvey.yesLabel', 'Yes, take survey now');
    export const noLabel = localize('CommonSurvey.noLabel', 'No, thanks');
}

export namespace Http {
    export const downloadingFile = localize('downloading.file', 'Downloading {0}...');
    export const downloadingFileProgress = localize('downloading.file.progress', '{0}{1} of {2} KB ({3}%)');
}
export namespace Experiments {
    export const inGroup = localize('Experiments.inGroup', "User belongs to experiment group '{0}'");
}
export namespace OutputChannelNames {
    export const jupyter = localize('OutputChannelNames.jupyter', 'Jupyter');
}

export namespace GitHubIssue {
    export const failure = localize(
        'GitHubIssue.Failure',
        'We encountered an error while submitting your GitHub issue. Would you still like to report an issue?'
    );
    export const copyContentToClipboardAndOpenIssue = localize(
        'GitHubIssue.copyToClipboardAndOpenIssue',
        'Yes, copy content to clipboard and open issue'
    );
    export const askForIssueTitle = localize(
        'GitHubIssue.askForIssueTitle',
        'Please provide a descriptive title summarizing your issue.'
    );
    export const titlePlaceholder = localize(
        'GitHubIssue.titlePlaceholder',
        'E.g.: Unable to start a local kernel session'
    );
    export const pleaseFillThisOut = localize(
        'GitHubIssue.pleaseFillThisOut',
        'Please fill this section out and delete this comment before submitting an issue!'
    );
    export const missingFields = localize(
        'GitHubIssue.missingFields',
        'Please provide details of the issue you encountered before clicking Submit GitHub Issue.'
    );
    export const submitGitHubIssue = localize('GitHubIssue.submitGitHubIssue', '✅ Submit GitHub Issue');
}

export namespace Logging {
    export const currentWorkingDirectory = localize('Logging.CurrentWorkingDirectory', 'cwd:');
    export const warnUserAboutDebugLoggingSetting = localize(
        'Logging.WarnUserAboutDebugLoggingSetting',
        'You have enabled debug logging for the Jupyter extension, which will continue to write logs to disk. Would you like to turn debug logging off?.'
    );
    export const bannerYesTurnOffDebugLogging = localize(
        'Logging.YesTurnOffDebugLogging',
        'Yes, turn off debug logging'
    );
    export const NoResponse = localize('Logging.NoResponse', 'No');
    export const NoAndDontAskAgain = localize('Logging.NoAndDontAskAgain', "No, and don't ask again");
}

export namespace InteractiveShiftEnterBanner {
    export const bannerMessage = localize(
        'InteractiveShiftEnterBanner.bannerMessage',
        'Would you like shift-enter to send code to the new Interactive Window experience?'
    );
}

export namespace InsidersNativeNotebooksSurveyBanner {
    export const bannerMessage = localize(
        'InsidersNativeNotebooksSurveyBanner.bannerMessage',
        'Can you please take a minute to tell us about your notebooks experience in VS Code?'
    );
}

export namespace DataScienceSurveyBanner {
    export const bannerMessage = localize(
        'DataScienceSurveyBanner.bannerMessage',
        'Can you please take 2 minutes to tell us how the Python Data Science features are working for you?'
    );
    export const bannerLabelYes = localize('DataScienceSurveyBanner.bannerLabelYes', 'Yes, take survey now');
    export const bannerLabelNo = localize('DataScienceSurveyBanner.bannerLabelNo', 'No, thanks');
}
export namespace DataScienceRendererExtension {
    export const installingExtension = localize(
        'DataScienceRendererExtension.installingExtension',
        'Installing Notebook Renderers extension... '
    );
    export const installationCompleteMessage = localize(
        'DataScienceRendererExtension.installationCompleteMessage',
        'complete.'
    );
    export const startingDownloadOutputMessage = localize(
        'DataScienceRendererExtension.startingDownloadOutputMessage',
        'Starting download of Notebook Renderers extension.'
    );
    export const downloadingMessage = localize(
        'DataScienceRendererExtension.downloadingMessage',
        'Downloading Notebook Renderers Extension... '
    );
    export const downloadCompletedOutputMessage = localize(
        'DataScienceRendererExtension.downloadCompletedOutputMessage',
        'Notebook Renderers extension download complete.'
    );
}
export namespace ExtensionSurveyBanner {
    export const bannerMessage = localize(
        'ExtensionSurveyBanner.bannerMessage',
        'Can you please take 2 minutes to tell us how the Python extension is working for you?'
    );
    export const bannerLabelYes = localize('ExtensionSurveyBanner.bannerLabelYes', 'Yes, take survey now');
    export const bannerLabelNo = localize('ExtensionSurveyBanner.bannerLabelNo', 'No, thanks');
    export const maybeLater = localize('ExtensionSurveyBanner.maybeLater', 'Maybe later');
}

export namespace DataScience {
    export const pythonExtensionRequiredToRunNotebook = localize(
        'DataScience.pythonExtensionRequiredToRunNotebook',
        'Python Extension required to run Python notebooks.'
    );
    export const pythonExtensionRequired = localize(
        'DataScience.pythonExtensionRequired',
        'The Python extension is required to perform that task. Click Yes to open Python extension installation page.'
    );

    export const pythonExtensionRecommended = localize(
        'DataScience.pythonExtensionRecommended',
        'Installation of the Python Extension is strongly recommended when working with Python notebooks. For all features and the most seamless experience, would you like to install now?'
    );

    export const pythonExtensionInstalled = localize(
        'DataScience.pythonInstalledReloadPromptMessage',
        'Python extension is now installed. Some features might not be available until a notebook or interactive window session is restarted.'
    );
    export const unknownServerUri = localize(
        'DataScience.unknownServerUri',
        'Server URI cannot be used. Did you uninstall an extension that provided a Jupyter server connection?'
    );
    export const uriProviderDescriptionFormat = localize(
        'DataScience.uriProviderDescriptionFormat',
        '{0} (From {1} extension)'
    );
    export const unknownPackage = localize('DataScience.unknownPackage', 'unknown');
    export const interactiveWindowTitle = localize('DataScience.interactiveWindowTitle', 'Interactive');
    export const interactiveWindowTitleFormat = localize(
        'DataScience.interactiveWindowTitleFormat',
        'Interactive - {0}'
    );

    export const interactiveWindowModeBannerTitle = localize(
        'DataScience.interactiveWindowModeBannerTitle',
        'Do you want to open a new Interactive window for this file? [More Information](command:workbench.action.openSettings?%5B%22jupyter.interactiveWindowMode%22%5D).'
    );

    export const interactiveWindowModeBannerSwitchYes = localize(
        'DataScience.interactiveWindowModeBannerSwitchYes',
        'Yes'
    );
    export const interactiveWindowModeBannerSwitchAlways = localize(
        'DataScience.interactiveWindowModeBannerSwitchAlways',
        'Always'
    );
    export const interactiveWindowModeBannerSwitchNo = localize(
        'DataScience.interactiveWindowModeBannerSwitchNo',
        'No'
    );

    export const dataExplorerTitle = localize('DataScience.dataExplorerTitle', 'Data Viewer');
    export const badWebPanelFormatString = localize(
        'DataScience.badWebPanelFormatString',
        '<html><body><h1>{0} is not a valid file name</h1></body></html>'
    );
    export const checkingIfImportIsSupported = localize(
        'DataScience.checkingIfImportIsSupported',
        'Checking if import is supported'
    );
    export const installingMissingDependencies = localize(
        'DataScience.installingMissingDependencies',
        'Installing missing dependencies'
    );
    export const performingExport = localize('DataScience.performingExport', 'Performing Export');
    export const convertingToPDF = localize('DataScience.convertingToPDF', 'Converting to PDF');
    export const exportNotebookToPython = localize(
        'DataScience.exportNotebookToPython',
        'Exporting Notebook to Python'
    );
    export const sessionDisposed = localize(
        'DataScience.sessionDisposed',
        'Cannot execute code, session has been disposed.'
    );
    export const passwordFailure = localize(
        'DataScience.passwordFailure',
        'Failed to connect to password protected server. Check that password is correct.'
    );
    export const rawKernelProcessNotStarted = localize(
        'DataScience.rawKernelProcessNotStarted',
        'Raw kernel process was not able to start.'
    );
    export const rawKernelProcessExitBeforeConnect = localize(
        'DataScience.rawKernelProcessExitBeforeConnect',
        'Raw kernel process exited before connecting.'
    );
    export const unknownMimeTypeFormat = localize(
        'DataScience.unknownMimeTypeFormat',
        'Mime type {0} is not currently supported'
    );
    export const exportDialogTitle = localize('DataScience.exportDialogTitle', 'Export to Jupyter Notebook');
    export const exportDialogFilter = localize('DataScience.exportDialogFilter', 'Jupyter Notebooks');
    export const exportDialogComplete = localize('DataScience.exportDialogComplete', 'Notebook written to {0}');
    export const exportDialogFailed = localize('DataScience.exportDialogFailed', 'Failed to export notebook. {0}');
    export const exportOpenQuestion1 = localize('DataScience.exportOpenQuestion1', 'Open in editor');
    export const runCellLensCommandTitle = localize('jupyter.command.jupyter.runcell.title', 'Run cell');
    export const importDialogTitle = localize('DataScience.importDialogTitle', 'Import Jupyter Notebook');
    export const importDialogFilter = localize('DataScience.importDialogFilter', 'Jupyter Notebooks');
    export const notebookCheckForImportTitle = localize(
        'DataScience.notebookCheckForImportTitle',
        'Do you want to import the Jupyter Notebook into Python code?'
    );
    export const notebookCheckForImportYes = localize('DataScience.notebookCheckForImportYes', 'Import');
    export const notebookCheckForImportNo = localize('DataScience.notebookCheckForImportNo', 'Later');
    export const notebookCheckForImportDontAskAgain = localize(
        'DataScience.notebookCheckForImportDontAskAgain',
        "Don't Ask Again"
    );
    export const libraryNotInstalled = localize(
        'DataScience.libraryNotInstalled',
        'Data Science library {0} is not installed. Install?'
    );
    export const libraryNotInstalledCorrectlyOrOutdated = localize(
        'DataScience.libraryNotInstalledCorrectlyOrOutdated',
        'Data Science library {0} is not installed correctly or outdated. Re-Install?'
    );
    export const couldNotInstallLibrary = localize(
        'DataScience.couldNotInstallLibrary',
        'Could not install {0}. If pip is not available, please use the package manager of your choice to manually install this library into your Python environment.'
    );
    export const libraryRequiredToLaunchJupyterNotInstalled = localize(
        'DataScience.libraryRequiredToLaunchJupyterNotInstalled',
        'Running cells requires {0}.'
    );
    export const librariesRequiredToLaunchJupyterNotInstalled = localize(
        'DataScience.librariesRequiredToLaunchJupyterNotInstalled',
        'Running cells requires {0}.'
    );
    export const libraryRequiredToLaunchJupyterNotInstalledInterpreter = localize(
        'DataScience.libraryRequiredToLaunchJupyterNotInstalledInterpreter',
        "Running cells with '{0}' requires {1}."
    );
    export const libraryRequiredToLaunchJupyterKernelNotInstalledInterpreter = localize(
        'DataScience.libraryRequiredToLaunchJupyterKernelNotInstalledInterpreter',
        "Running cells with '{0}' requires {1}."
    );
    export const libraryRequiredToLaunchJupyterKernelNotInstalledInterpreterAndRequiresUpdate = localize(
        'DataScience.libraryRequiredToLaunchJupyterKernelNotInstalledInterpreterAndRequiresUpdate',
        "Running cells with '{0}' requires {1} installed or requires an update."
    );
    export const librariesRequiredToLaunchJupyterNotInstalledInterpreter = localize(
        'DataScience.librariesRequiredToLaunchJupyterNotInstalledInterpreter',
        "Running cells with '{0}' requires {1}."
    );
    export const selectJupyterInterpreter = localize(
        'DataScience.selectJupyterInterpreter',
        'Select an Interpreter to start Jupyter'
    );
    export const jupyterInstall = localize('DataScience.jupyterInstall', 'Install');
    export const currentlySelectedJupyterInterpreterForPlaceholder = localize(
        'Datascience.currentlySelectedJupyterInterpreterForPlaceholder',
        'current: {0}'
    );
    export const jupyterNotSupported = localize(
        'DataScience.jupyterNotSupported',
        'Jupyter cannot be started. Error attempting to locate jupyter: {0}'
    );
    export const jupyterNotSupportedBecauseOfEnvironment = localize(
        'DataScience.jupyterNotSupportedBecauseOfEnvironment',
        'Activating {0} to run Jupyter failed with {1}'
    );
    export const jupyterNbConvertNotSupported = localize(
        'DataScience.jupyterNbConvertNotSupported',
        'Jupyter nbconvert is not installed'
    );
    export const jupyterLaunchTimedOut = localize(
        'DataScience.jupyterLaunchTimedOut',
        'The Jupyter notebook server failed to launch in time'
    );
    export const jupyterLaunchNoURL = localize(
        'DataScience.jupyterLaunchNoURL',
        'Failed to find the URL of the launched Jupyter notebook server'
    );
    export const jupyterSelfCertFail = localize(
        'DataScience.jupyterSelfCertFail',
        'The security certificate used by server {0} was not issued by a trusted certificate authority.\r\nThis may indicate an attempt to steal your information.\r\nDo you want to enable the Allow Unauthorized Remote Connection setting for this workspace to allow you to connect?'
    );
    export const jupyterSelfCertEnable = localize('DataScience.jupyterSelfCertEnable', 'Yes, connect anyways');
    export const jupyterSelfCertClose = localize('DataScience.jupyterSelfCertClose', 'No, close the connection');
    export const pythonInteractiveHelpLink = localize(
        'DataScience.pythonInteractiveHelpLink',
        'See [https://aka.ms/pyaiinstall] for help on installing jupyter.'
    );
    export const markdownHelpInstallingMissingDependencies = localize(
        'DataScience.markdownHelpInstallingMissingDependencies',
        'See [https://aka.ms/pyaiinstall](https://aka.ms/pyaiinstall) for help on installing Jupyter and related dependencies.'
    );
    export const importingFormat = localize('DataScience.importingFormat', 'Importing {0}');
    export const startingJupyter = localize('DataScience.startingJupyter', 'Starting Jupyter server');
    export const connectingToKernel = localize('DataScience.connectingToKernel', 'Connecting to kernel: {0}');
    export const connectedToKernel = localize('DataScience.connectedToKernel', 'Connected.');
    export const connectingToJupyter = localize('DataScience.connectingToJupyter', 'Connecting to Jupyter server');
    export const exportingFormat = localize('DataScience.exportingFormat', 'Exporting {0}');
    export const runAllCellsLensCommandTitle = localize('jupyter.command.jupyter.runallcells.title', 'Run all cells');
    export const runAllCellsAboveLensCommandTitle = localize(
        'jupyter.command.jupyter.runallcellsabove.title',
        'Run above'
    );
    export const runCellAndAllBelowLensCommandTitle = localize(
        'jupyter.command.jupyter.runcellandallbelow.title',
        'Run Below'
    );
    export const importChangeDirectoryComment = localize(
        'DataScience.importChangeDirectoryComment',
        '{0} Change working directory from the workspace root to the ipynb file location. Turn this addition off with the DataScience.changeDirOnImportExport setting'
    );
    export const exportChangeDirectoryComment = localize(
        'DataScience.exportChangeDirectoryComment',
        '# Change directory to VSCode workspace root so that relative path loads work correctly. Turn this addition off with the DataScience.changeDirOnImportExport setting'
    );

    export const restartKernelMessage = localize(
        'DataScience.restartKernelMessage',
        'Do you want to restart the Jupter kernel? All variables will be lost.'
    );
    export const restartKernelMessageYes = localize('DataScience.restartKernelMessageYes', 'Restart');
    export const restartKernelMessageDontAskAgain = localize(
        'DataScience.restartKernelMessageDontAskAgain',
        "Don't Ask Again"
    );
    export const restartKernelMessageNo = localize('DataScience.restartKernelMessageNo', 'Cancel');
    export const restartingKernelStatus = localize('DataScience.restartingKernelStatus', 'Restarting Jupyter Kernel');
    export const restartingKernelFailed = localize(
        'DataScience.restartingKernelFailed',
        'Kernel restart failed. Jupyter server is hung. Please reload VS code.'
    );
    export const interruptingKernelFailed = localize(
        'DataScience.interruptingKernelFailed',
        'Kernel interrupt failed. Jupyter server is hung. Please reload VS code.'
    );
    export const sessionStartFailedWithKernel = localize(
        'DataScience.sessionStartFailedWithKernel',
        "Failed to start a session for the Kernel '{0}'. \nView Jupyter [log](command:{1}) for further details."
    );
    export const kernelTimeout = localize(
        'DataScience.kernelTimeout',
        'Timed out waiting to get a heartbeat from kernel process. \nView Jupyter [log](command:{0}) for further details.'
    );
    export const kernelDied = localize(
        'DataScience.kernelDied',
        'The kernel died. View Jupyter [log](command:{0}) for further details. \nError: {1}...'
    );
    export const executingCode = localize('DataScience.executingCode', 'Executing Cell');
    export const collapseAll = localize('DataScience.collapseAll', 'Collapse all cell inputs');
    export const expandAll = localize('DataScience.expandAll', 'Expand all cell inputs');
    export const collapseSingle = localize('DataScience.collapseSingle', 'Collapse');
    export const expandSingle = localize('DataScience.expandSingle', 'Expand');
    export const exportKey = localize('DataScience.export', 'Export as Jupyter notebook');
    export const restartServer = localize('DataScience.restartServer', 'Restart Jupyter Kernel');
    export const undo = localize('DataScience.undo', 'Undo');
    export const redo = localize('DataScience.redo', 'Redo');
    export const save = localize('DataScience.save', 'Save file');
    export const clearAll = localize('DataScience.clearAll', 'Remove all cells');
    export const reloadRequired = localize(
        'DataScience.reloadRequired',
        'Please reload the window for new settings to take effect.'
    );
    export const restartedKernelHeader = localize('DataScience.restartedKernelHeader', 'Restarted {0}');
    export const startedNewKernelHeader = localize('DataScience.startedNewKernelHeader', 'Started {0}');
    export const connectKernelHeader = localize('DataScience.connectKernelHeader', 'Connected to {0}');

    export const jupyterSelectURIPrompt = localize(
        'DataScience.jupyterSelectURIPrompt',
        'Enter the URI of the running Jupyter server'
    );
    export const jupyterSelectURIQuickPickTitle = localize(
        'DataScience.jupyterSelectURIQuickPickTitle',
        'Pick how to connect to Jupyter'
    );
    export const jupyterSelectURIQuickPickPlaceholder = localize(
        'DataScience.jupyterSelectURIQuickPickPlaceholder',
        'Choose an option'
    );
    export const jupyterSelectURIQuickPickCurrent = localize(
        'DataScience.jupyterSelectURIQuickPickCurrent',
        'Current: {0}'
    );
    export const jupyterSelectURILocalLabel = localize('DataScience.jupyterSelectURILocalLabel', 'Default');
    export const jupyterSelectURILocalDetail = localize(
        'DataScience.jupyterSelectURILocalDetail',
        'VS Code will automatically start a server for you on the localhost'
    );
    export const jupyterSelectURIMRUDetail = localize('DataScience.jupyterSelectURIMRUDetail', 'Last Connection: {0}');
    export const jupyterSelectURINewLabel = localize('DataScience.jupyterSelectURINewLabel', 'Existing');
    export const jupyterSelectURINewDetail = localize(
        'DataScience.jupyterSelectURINewDetail',
        'Specify the URI of an existing server'
    );
    export const jupyterSelectURIInvalidURI = localize(
        'DataScience.jupyterSelectURIInvalidURI',
        'Invalid URI specified'
    );
    export const jupyterSelectURIRunningDetailFormat = localize(
        'DataScience.jupyterSelectURIRunningDetailFormat',
        'Last activity {0}. {1} existing connections.'
    );
    export const jupyterSelectURINotRunningDetail = localize(
        'DataScience.jupyterSelectURINotRunningDetail',
        'Cannot connect at this time. Status unknown.'
    );
    export const jupyterSelectUserAndPasswordTitle = localize(
        'DataScience.jupyterSelectUserAndPasswordTitle',
        'Enter your user name and password to connect to Jupyter Hub'
    );
    export const jupyterSelectUserPrompt = localize('DataScience.jupyterSelectUserPrompt', 'Enter your user name');
    export const jupyterSelectPasswordPrompt = localize(
        'DataScience.jupyterSelectPasswordPrompt',
        'Enter your password'
    );
    export const pythonNotInstalled = localize(
        'DataScience.installPython',
        'Python is not installed. \nPlease [download](https://www.python.org/downloads) and install Python in order to execute cells in this notebook.'
    );
    export const kernelNotInstalled = localize(
        'DataScience.installKernel',
        "The Jupyter Kernel '{0}' could not be found and needs to be installed in order to execute cells in this notebook."
    );
    export const jupyterNotebookFailure = localize(
        'DataScience.jupyterNotebookFailure',
        'Jupyter notebook failed to launch. \r\n{0}'
    );
    export const jupyterNotebookConnectFailed = localize(
        'DataScience.jupyterNotebookConnectFailed',
        'Failed to connect to Jupyter notebook. \r\n{0}\r\n{1}'
    );
    export const reloadAfterChangingJupyterServerConnection = localize(
        'DataScience.reloadAfterChangingJupyterServerConnection',
        'Please reload VS Code when changing the Jupyter Server connection.'
    );
    export const jupyterNotebookRemoteConnectFailed = localize(
        'DataScience.jupyterNotebookRemoteConnectFailed',
        'Failed to connect to remote Jupyter notebook.\r\nCheck that the Jupyter Server URI setting has a valid running server specified.\r\n{0}\r\n{1}'
    );
    export const jupyterNotebookRemoteConnectSelfCertsFailed = localize(
        'DataScience.jupyterNotebookRemoteConnectSelfCertsFailed',
        'Failed to connect to remote Jupyter notebook.\r\nSpecified server is using self signed certs. Enable Allow Unauthorized Remote Connection setting to connect anyways\r\n{0}\r\n{1}'
    );
    export const rawConnectionDisplayName = localize(
        'DataScience.rawConnectionDisplayName',
        'Direct kernel connection'
    );
    export const rawConnectionBrokenError = localize(
        'DataScience.rawConnectionBrokenError',
        'Direct kernel connection broken'
    );
    export const jupyterServerCrashed = localize(
        'DataScience.jupyterServerCrashed',
        'Jupyter server crashed. Unable to connect. \r\nError code from jupyter: {0}'
    );
    export const notebookVersionFormat = localize('DataScience.notebookVersionFormat', 'Jupyter Notebook Version: {0}');
    export const jupyterKernelSpecNotFound = localize(
        'DataScience.jupyterKernelSpecNotFound',
        'Cannot create a Jupyter kernel spec and none are available for use'
    );
    export const jupyterKernelSpecModuleNotFound = localize(
        'DataScience.jupyterKernelSpecModuleNotFound',
        "'Kernelspec' module not installed in the selected interpreter ({0}).\n Please re-install or update 'jupyter'."
    );
    export const interruptKernel = localize('DataScience.interruptKernel', 'Interrupt Jupyter Kernel');
    export const clearAllOutput = localize('DataScience.clearAllOutput', 'Clear All Output');
    export const interruptKernelStatus = localize('DataScience.interruptKernelStatus', 'Interrupting Jupyter Kernel');
    export const exportCancel = localize('DataScience.exportCancel', 'Cancel');
    export const exportPythonQuickPickLabel = localize('DataScience.exportPythonQuickPickLabel', 'Python Script');
    export const exportHTMLQuickPickLabel = localize('DataScience.exportHTMLQuickPickLabel', 'HTML');
    export const exportPDFQuickPickLabel = localize('DataScience.exportPDFQuickPickLabel', 'PDF');
    export const restartKernelAfterInterruptMessage = localize(
        'DataScience.restartKernelAfterInterruptMessage',
        'Interrupting the kernel timed out. Do you want to restart the kernel instead? All variables will be lost.'
    );
    export const pythonInterruptFailedHeader = localize(
        'DataScience.pythonInterruptFailedHeader',
        'Keyboard interrupt crashed the kernel. Kernel restarted.'
    );
    export const sysInfoURILabel = localize('DataScience.sysInfoURILabel', 'Jupyter Server URI: ');
    export const executingCodeFailure = localize('DataScience.executingCodeFailure', 'Executing code failed : {0}');
    export const inputWatermark = localize('DataScience.inputWatermark', 'Type code here and press shift-enter to run');
    export const liveShareConnectFailure = localize(
        'DataScience.liveShareConnectFailure',
        'Cannot connect to host jupyter session. URI not found.'
    );
    export const liveShareCannotSpawnNotebooks = localize(
        'DataScience.liveShareCannotSpawnNotebooks',
        'Spawning jupyter notebooks is not supported over a live share connection'
    );
    export const liveShareCannotImportNotebooks = localize(
        'DataScience.liveShareCannotImportNotebooks',
        'Importing notebooks is not currently supported over a live share connection'
    );
    export const liveShareHostFormat = localize('DataScience.liveShareHostFormat', '{0} Jupyter Server');
    export const liveShareSyncFailure = localize(
        'DataScience.liveShareSyncFailure',
        'Synchronization failure during live share startup.'
    );
    export const liveShareServiceFailure = localize(
        'DataScience.liveShareServiceFailure',
        "Failure starting '{0}' service during live share connection."
    );
    export const documentMismatch = localize(
        'DataScience.documentMismatch',
        'Cannot run cells, duplicate documents for {0} found.'
    );
    export const jupyterGetVariablesBadResults = localize(
        'DataScience.jupyterGetVariablesBadResults',
        'Failed to fetch variable info from the Jupyter server.'
    );
    export const dataExplorerInvalidVariableFormat = localize(
        'DataScience.dataExplorerInvalidVariableFormat',
        "'{0}' is not an active variable."
    );
    export const pythonInteractiveCreateFailed = localize(
        'DataScience.pythonInteractiveCreateFailed',
        "Failure to create a 'Interactive' window. Try reinstalling the Python extension."
    );
    export const jupyterGetVariablesExecutionError = localize(
        'DataScience.jupyterGetVariablesExecutionError',
        'Failure during variable extraction: \r\n{0}'
    );
    export const loadingMessage = localize('DataScience.loadingMessage', 'loading ...');
    export const fetchingDataViewer = localize('DataScience.fetchingDataViewer', 'Fetching data ...');
    export const noRowsInDataViewer = localize('DataScience.noRowsInDataViewer', 'No rows match current filter');
    export const jupyterServer = localize('DataScience.jupyterServer', 'Jupyter Server');
    export const noKernel = localize('DataScience.noKernel', 'No Kernel');
    export const serverNotStarted = localize('DataScience.serverNotStarted', 'Not Started');
    export const selectKernel = localize('DataScience.selectKernel', 'Change Kernel');
    export const selectDifferentKernel = localize('DataScience.selectDifferentKernel', 'Select a different Kernel');
    export const selectDifferentJupyterInterpreter = localize(
        'DataScience.selectDifferentJupyterInterpreter',
        'Change Interpreter'
    );
    export const localJupyterServer = localize('DataScience.localJupyterServer', 'local');
    export const pandasTooOldForViewingFormat = localize(
        'DataScience.pandasTooOldForViewingFormat',
        "Python package 'pandas' is version {0}. Version 0.20 or greater is required for viewing data."
    );
    export const pandasRequiredForViewing = localize(
        'DataScience.pandasRequiredForViewing',
        "Python package 'pandas' is required for viewing data."
    );
    export const valuesColumn = localize('DataScience.valuesColumn', 'values');
    export const liveShareInvalid = localize(
        'DataScience.liveShareInvalid',
        'One or more guests in the session do not have the Jupyter Extension installed. Live share session cannot continue.'
    );
    export const tooManyColumnsMessage = localize(
        'DataScience.tooManyColumnsMessage',
        'Variables with over a 1000 columns may take a long time to display. Are you sure you wish to continue?'
    );
    export const tooManyColumnsYes = localize('DataScience.tooManyColumnsYes', 'Yes');
    export const tooManyColumnsNo = localize('DataScience.tooManyColumnsNo', 'No');
    export const tooManyColumnsDontAskAgain = localize('DataScience.tooManyColumnsDontAskAgain', "Don't Ask Again");
    export const filterRowsTooltip = localize(
        'DataScience.filterRowsTooltip',
        'Allows filtering multiple rows. Use =, >, or < signs to filter numeric values.'
    );
    export const previewHeader = localize('DataScience.previewHeader', '--- Begin preview of {0} ---');
    export const previewFooter = localize('DataScience.previewFooter', '--- End preview of {0} ---');
    export const previewStatusMessage = localize('DataScience.previewStatusMessage', 'Generating preview of {0}');
    export const plotViewerTitle = localize('DataScience.plotViewerTitle', 'Plots');
    export const exportPlotTitle = localize('DataScience.exportPlotTitle', 'Save plot image');
    export const pdfFilter = localize('DataScience.pdfFilter', 'PDF');
    export const pngFilter = localize('DataScience.pngFilter', 'PNG');
    export const svgFilter = localize('DataScience.svgFilter', 'SVG');
    export const previousPlot = localize('DataScience.previousPlot', 'Previous');
    export const nextPlot = localize('DataScience.nextPlot', 'Next');
    export const panPlot = localize('DataScience.panPlot', 'Pan');
    export const zoomInPlot = localize('DataScience.zoomInPlot', 'Zoom in');
    export const zoomOutPlot = localize('DataScience.zoomOutPlot', 'Zoom out');
    export const exportPlot = localize('DataScience.exportPlot', 'Export to different formats');
    export const deletePlot = localize('DataScience.deletePlot', 'Remove');
    export const editSection = localize('DataScience.editSection', 'Input new cells here.');
    export const selectedImageListLabel = localize('DataScience.selectedImageListLabel', 'Selected Image');
    export const imageListLabel = localize('DataScience.imageListLabel', 'Image');
    export const exportImageFailed = localize('DataScience.exportImageFailed', 'Error exporting image: {0}');
    export const jupyterDataRateExceeded = localize(
        'DataScience.jupyterDataRateExceeded',
        'Cannot view variable because data rate exceeded. Please restart your server with a higher data rate limit. For example, --NotebookApp.iopub_data_rate_limit=10000000000.0'
    );
    export const addCellBelowCommandTitle = localize('DataScience.addCellBelowCommandTitle', 'Add cell');
    export const debugCellCommandTitle = localize('DataScience.debugCellCommandTitle', 'Debug Cell');
    export const debugStepOverCommandTitle = localize('DataScience.debugStepOverCommandTitle', 'Step over');
    export const debugContinueCommandTitle = localize('DataScience.debugContinueCommandTitle', 'Continue');
    export const debugStopCommandTitle = localize('DataScience.debugStopCommandTitle', 'Stop');
    export const runCurrentCellAndAddBelow = localize(
        'DataScience.runCurrentCellAndAddBelow',
        'Run current and add cell below'
    );
    export const jupyterDebuggerNotInstalledError = localize(
        'DataScience.jupyterDebuggerNotInstalledError',
        'Pip module {0} is required for debugging cells. You will need to install it to debug cells.'
    );
    export const jupyterDebuggerOutputParseError = localize(
        'DataScience.jupyterDebuggerOutputParseError',
        'Unable to parse {0} output, please log an issue with https://github.com/microsoft/vscode-jupyter'
    );
    export const jupyterDebuggerPortNotAvailableError = localize(
        'DataScience.jupyterDebuggerPortNotAvailableError',
        'Port {0} cannot be opened for debugging. Please specify a different port in the remoteDebuggerPort setting.'
    );
    export const jupyterDebuggerPortBlockedError = localize(
        'DataScience.jupyterDebuggerPortBlockedError',
        'Port {0} cannot be connected to for debugging. Please let port {0} through your firewall.'
    );
    export const jupyterDebuggerPortNotAvailableSearchError = localize(
        'DataScience.jupyterDebuggerPortNotAvailableSearchError',
        'Ports in the range {0}-{1} cannot be found for debugging. Please specify a port in the remoteDebuggerPort setting.'
    );
    export const jupyterDebuggerPortBlockedSearchError = localize(
        'DataScience.jupyterDebuggerPortBlockedSearchError',
        'A port cannot be connected to for debugging. Please let ports {0}-{1} through your firewall.'
    );
    export const jupyterDebuggerInstallNew = localize(
        'DataScience.jupyterDebuggerInstallNew',
        'Pip module {0} is required for debugging cells. Install {0} and continue to debug cell?'
    );
    export const jupyterDebuggerInstallNewRunByLine = localize(
        'DataScience.jupyterDebuggerInstallNewRunByLine',
        'Pip module {0} is required for running by line. Install {0} and continue to run by line?'
    );
    export const jupyterDebuggerInstallUpdate = localize(
        'DataScience.jupyterDebuggerInstallUpdate',
        'The version of {0} installed does not support debugging cells. Update {0} to newest version and continue to debug cell?'
    );
    export const jupyterDebuggerInstallUpdateRunByLine = localize(
        'DataScience.jupyterDebuggerInstallUpdateRunByLine',
        'The version of {0} installed does not support running by line. Update {0} to newest version and continue to run by line?'
    );
    export const jupyterDebuggerInstallYes = localize('DataScience.jupyterDebuggerInstallYes', 'Yes');
    export const jupyterDebuggerInstallNo = localize('DataScience.jupyterDebuggerInstallNo', 'No');
    export const cellStopOnErrorFormatMessage = localize(
        'DataScience.cellStopOnErrorFormatMessage',
        '{0} cells were canceled due to an error in the previous cell.'
    );
    export const scrollToCellTitleFormatMessage = localize('DataScience.scrollToCellTitleFormatMessage', 'Go to [{0}]');
    export const instructionComments = localize(
        'DataScience.instructionComments',
        '# To add a new cell, type "{0}"\n# To add a new markdown cell, type "{0} [markdown]"\n'
    );
    export const invalidNotebookFileError = localize(
        'DataScience.invalidNotebookFileError',
        'Notebook is not in the correct format. Check the file for correct json.'
    );
    export const invalidNotebookFileErrorFormat = localize(
        'DataScience.invalidNotebookFileError',
        '{0} is not a valid notebook file. Check the file for correct json.'
    );
    export const nativeEditorTitle = localize('DataScience.nativeEditorTitle', 'Notebook Editor');
    export const untitledNotebookFileName = localize('DataScience.untitledNotebookFileName', 'Untitled');
    export const dirtyNotebookMessage1 = localize(
        'DataScience.dirtyNotebookMessage1',
        'Do you want to save the changes you made to {0}?'
    );
    export const dirtyNotebookMessage2 = localize(
        'DataScience.dirtyNotebookMessage2',
        "Your changes will be lost if you don't save them."
    );
    export const dirtyNotebookYes = localize('DataScience.dirtyNotebookYes', 'Save');
    export const dirtyNotebookNo = localize('DataScience.dirtyNotebookNo', "Don't Save");
    export const dirtyNotebookCancel = localize('DataScience.dirtyNotebookCancel', 'Cancel');
    export const dirtyNotebookDialogTitle = localize('DataScience.dirtyNotebookDialogTitle', 'Save');
    export const dirtyNotebookDialogFilter = localize('DataScience.dirtyNotebookDialogFilter', 'Jupyter Notebooks');
    export const remoteDebuggerNotSupported = localize(
        'DataScience.remoteDebuggerNotSupported',
        'Debugging while attached to a remote server is not currently supported.'
    );
    export const notebookExportAs = localize('DataScience.notebookExportAs', 'Export As');
    export const exportAsPythonFileTitle = localize('DataScience.exportAsPythonFileTitle', 'Save As Python File');
    export const exportButtonTitle = localize('DataScience.exportButtonTitle', 'Export');
    export const exportAsQuickPickPlaceholder = localize('DataScience.exportAsQuickPickPlaceholder', 'Export As...');
    export const openExportedFileMessage = localize(
        'DataScience.openExportedFileMessage',
        'Would you like to open the exported file?'
    );
    export const openExportFileYes = localize('DataScience.openExportFileYes', 'Yes');
    export const openExportFileNo = localize('DataScience.openExportFileNo', 'No');
    export const exportFailedGeneralMessage = localize(
        'DataScience.exportFailedGeneralMessage',
        `Please check the 'Python' [output](command:python.viewOutput) panel for further details.`
    );
    export const exportToPDFDependencyMessage = localize(
        'DataScience.exportToPDFDependencyMessage',
        'If you have not installed xelatex (TeX) you will need to do so before you can export to PDF, for further instructions please look https://nbconvert.readthedocs.io/en/latest/install.html#installing-tex. \r\nTo avoid installing xelatex (TeX) you might want to try exporting to HTML and using your browsers "Print to PDF" feature.'
    );
    export const failedExportMessage = localize('DataScience.failedExportMessage', 'Export failed.');
    export const runCell = localize('DataScience.runCell', 'Run cell');
    export const deleteCell = localize('DataScience.deleteCell', 'Delete cell');
    export const moveCellUp = localize('DataScience.moveCellUp', 'Move cell up');
    export const moveCellDown = localize('DataScience.moveCellDown', 'Move cell down');
    export const moveSelectedCellUp = localize('DataScience.moveSelectedCellUp', 'Move selected cell up');
    export const moveSelectedCellDown = localize('DataScience.deleteCell', 'Move selected cell down');
    export const insertBelow = localize('DataScience.insertBelow', 'Insert cell below');
    export const insertAbove = localize('DataScience.insertAbove', 'Insert cell above');
    export const addCell = localize('DataScience.addCell', 'Add cell');
    export const runAll = localize('DataScience.runAll', 'Insert cell');
    export const convertingToPythonFile = localize(
        'DataScience.convertingToPythonFile',
        'Converting ipynb to python file'
    );
    export const noInterpreter = localize('DataScience.noInterpreter', 'No python selected');
    export const notebookNotFound = localize(
        'DataScience.notebookNotFound',
        'python -m jupyter notebook --version is not running'
    );
    export const findJupyterCommandProgress = localize(
        'DataScience.findJupyterCommandProgress',
        'Active interpreter does not support {0}. Searching for the best available interpreter.'
    );
    export const findJupyterCommandProgressCheckInterpreter = localize(
        'DataScience.findJupyterCommandProgressCheckInterpreter',
        'Checking {0}.'
    );
    export const findJupyterCommandProgressSearchCurrentPath = localize(
        'DataScience.findJupyterCommandProgressSearchCurrentPath',
        'Searching current path.'
    );
    export const savePngTitle = localize('DataScience.savePngTitle', 'Save Image');
    export const fallbackToUseActiveInterpreterAsKernel = localize(
        'DataScience.fallbackToUseActiveInterpeterAsKernel',
        "Couldn't find kernel '{0}' that the notebook was created with. Using the current interpreter."
    );
    export const fallBackToRegisterAndUseActiveInterpeterAsKernel = localize(
        'DataScience.fallBackToRegisterAndUseActiveInterpeterAsKernel',
        "Couldn't find kernel '{0}' that the notebook was created with. Registering a new kernel using the current interpreter."
    );
    export const fallBackToPromptToUseActiveInterpreterOrSelectAKernel = localize(
        'DataScience.fallBackToPromptToUseActiveInterpreterOrSelectAKernel',
        "Couldn't find kernel '{0}' that the notebook was created with."
    );
    export const startingJupyterLogMessage = localize(
        'DataScience.startingJupyterLogMessage',
        'Starting Jupyter from {0}'
    );
    export const jupyterStartTimedout = localize(
        'DataScience.jupyterStartTimedout',
        "Starting Jupyter has timedout. Please check the 'Jupyter' output panel for further details."
    );
    export const switchingKernelProgress = localize('DataScience.switchingKernelProgress', "Switching Kernel to '{0}'");
    export const waitingForJupyterSessionToBeIdle = localize(
        'DataScience.waitingForJupyterSessionToBeIdle',
        'Waiting for Jupyter Session to be idle'
    );
    export const gettingListOfKernelsForLocalConnection = localize(
        'DataScience.gettingListOfKernelsForLocalConnection',
        'Fetching Kernels'
    );
    export const gettingListOfKernelsForRemoteConnection = localize(
        'DataScience.gettingListOfKernelsForRemoteConnection',
        'Fetching Kernels'
    );
    export const gettingListOfKernelSpecs = localize('DataScience.gettingListOfKernelSpecs', 'Fetching Kernel specs');
    export const startingJupyterNotebook = localize('DataScience.startingJupyterNotebook', 'Starting Jupyter Notebook');
    export const registeringKernel = localize('DataScience.registeringKernel', 'Registering Kernel');
    export const trimmedOutput = localize(
        'DataScience.trimmedOutput',
        'Output was trimmed for performance reasons.\nTo see the full output set the setting "jupyter.textOutputLimit" to 0.'
    );
    export const jupyterCommandLineDefaultLabel = localize('DataScience.jupyterCommandLineDefaultLabel', 'Default');
    export const jupyterCommandLineDefaultDetail = localize(
        'DataScience.jupyterCommandLineDefaultDetail',
        'The Python extension will determine the appropriate command line for Jupyter'
    );
    export const jupyterCommandLineCustomLabel = localize('DataScience.jupyterCommandLineCustomLabel', 'Custom');
    export const jupyterCommandLineCustomDetail = localize(
        'DataScience.jupyterCommandLineCustomDetail',
        'Customize the command line passed to Jupyter on startup'
    );
    export const jupyterCommandLineReloadQuestion = localize(
        'DataScience.jupyterCommandLineReloadQuestion',
        'Please reload the window when changing the Jupyter command line.'
    );
    export const jupyterCommandLineReloadAnswer = localize('DataScience.jupyterCommandLineReloadAnswer', 'Reload');
    export const jupyterCommandLineQuickPickPlaceholder = localize(
        'DataScience.jupyterCommandLineQuickPickPlaceholder',
        'Choose an option'
    );
    export const jupyterCommandLineQuickPickTitle = localize(
        'DataScience.jupyterCommandLineQuickPickTitle',
        'Pick command line for Jupyter'
    );
    export const jupyterCommandLinePrompt = localize(
        'DataScience.jupyterCommandLinePrompt',
        'Enter your custom command line for Jupyter'
    );

    export const connectingToJupyterUri = localize(
        'DataScience.connectingToJupyterUri',
        'Connecting to Jupyter server at {0}'
    );
    export const createdNewNotebook = localize('DataScience.createdNewNotebook', '{0}: Creating new notebook ');

    export const createdNewKernel = localize('DataScience.createdNewKernel', '{0}: Kernel started: {1}');
    export const kernelInvalid = localize(
        'DataScience.kernelInvalid',
        'Kernel {0} is not usable. Check the Jupyter output tab for more information.'
    );

    export const nativeDependencyFail = localize(
        'DataScience.nativeDependencyFail',
        '{0}. We cannot launch a jupyter server for you because your OS is not supported. Select an already running server if you wish to continue.'
    );

    export const selectNewServer = localize('DataScience.selectNewServer', 'Pick Running Server');
    export const jupyterSelectURIRemoteLabel = localize('DataScience.jupyterSelectURIRemoteLabel', 'Existing');
    export const jupyterSelectURIQuickPickTitleRemoteOnly = localize(
        'DataScience.jupyterSelectURIQuickPickTitleRemoteOnly',
        'Pick an already running jupyter server'
    );
    export const jupyterSelectURIRemoteDetail = localize(
        'DataScience.jupyterSelectURIRemoteDetail',
        'Specify the URI of an existing server'
    );
    export const specifyLocalOrRemoteJupyterServerForConnections = localize(
        'jupyter.command.jupyter.selectjupyteruri.title',
        'Specify local or remote Jupyter server for connections'
    );
    export const jupyterNativeNotebookUriStatusLabelForLocal = localize(
        'DataScience.jupyterNativeNotebookUriStatusLabelForLocal',
        'Jupyter Server: local'
    );
    export const jupyterNativeNotebookUriStatusLabelForRemote = localize(
        'DataScience.jupyterNativeNotebookUriStatusLabelForRemote',
        'Jupyter Server: Remote'
    );

    export const loadClassFailedWithNoInternet = localize(
        'DataScience.loadClassFailedWithNoInternet',
        'Error loading {0}:{1}. Internet connection required for loading 3rd party widgets.'
    );
    export const loadThirdPartyWidgetScriptsPostEnabled = localize(
        'DataScience.loadThirdPartyWidgetScriptsPostEnabled',
        "Please restart the Kernel when changing the setting 'jupyter.widgetScriptSources'."
    );
    export const useCDNForWidgets = localize(
        'DataScience.useCDNForWidgets',
        'Widgets require us to download supporting files from a 3rd party website. Click [here](https://aka.ms/PVSCIPyWidgets) for more information.'
    );
    export const enableCDNForWidgetsSettingHtml = localize(
        'DataScience.enableCDNForWidgetsSettingHtml',
        "Widgets require us to download supporting files from a 3rd party website. Click <a href='https://command:jupyter.enableLoadingWidgetScriptsFromThirdPartySource'>here</a> to enable this or click <a href='https://aka.ms/PVSCIPyWidgets'>here</a> for more information. (Error loading {0}:{1})."
    );

    export const enableCDNForWidgetsSetting = localize(
        'DataScience.enableCDNForWidgetsSetting',
        'Widgets require us to download supporting files from a 3rd party website. (Error loading {0}:{1}).'
    );

    export const enableCDNForWidgetsButton = localize('DataScience.enableCDNForWidgetsButton', 'Enable Downloads');

    export const unhandledMessage = localize(
        'DataScience.unhandledMessage',
        'Unhandled kernel message from a widget: {0} : {1}'
    );

    export const widgetScriptNotFoundOnCDNWidgetMightNotWork = localize(
        'DataScience.widgetScriptNotFoundOnCDNWidgetMightNotWork',
        "Unable to load a compatible version of the widget '{0}'. Expected behavior may be affected."
    );
    export const qgridWidgetScriptVersionCompatibilityWarning = localize(
        'DataScience.qgridWidgetScriptVersionCompatibilityWarning',
        "Unable to load a compatible version of the widget 'qgrid'. Consider downgrading to version 1.1.1."
    );

    export const kernelStarted = localize('DataScience.kernelStarted', 'Started kernel {0}.');
    export const runByLine = localize('DataScience.runByLine', 'Run by line (F10)');
    export const step = localize('DataScience.step', 'Run next line (F10)');
    export const stopRunByLine = localize('DataScience.stopRunByLine', 'Stop');
    export const rawKernelSessionFailed = localize(
        'DataScience.rawKernelSessionFailed',
        'Unable to start session for kernel {0}. Select another kernel to launch with.'
    );
    export const rawKernelConnectingSession = localize(
        'DataScience.rawKernelConnectingSession',
        'Connecting to kernel.'
    );

    export const reloadCustomEditor = localize(
        'DataScience.reloadCustomEditor',
        'Please reload VS Code to use the custom editor API'
    );
    export const reloadVSCodeNotebookEditor = localize(
        'DataScience.reloadVSCodeNotebookEditor',
        'Please reload VS Code to use the Notebook Editor'
    );
    export const usingPreviewNotebookWithOtherNotebookWarning = localize(
        'DataScience.usingPreviewNotebookWithOtherNotebookWarning',
        'Opening the same file in the Preview Notebook Editor and stable Notebook Editor is not recommended. Doing so could result in data loss or corruption of notebooks.'
    );
    export const insecureSessionMessage = localize(
        'DataScience.insecureSessionMessage',
        'Connecting over HTTP without a token may be an insecure connection. Do you want to connect to a possibly insecure server?'
    );
    export const insecureSessionDenied = localize(
        'DataScience.insecureSessionDenied',
        'Denied connection to insecure server.'
    );
    export const connected = localize('DataScience.connected', 'Connected');
    export const disconnected = localize('DataScience.disconnected', 'Disconnected');
    export const ipykernelNotInstalled = localize(
        'DataScience.ipykernelNotInstalled',
        'IPyKernel not installed into interpreter {0}'
    );
    export const illegalEditorConfig = localize(
        'DataScience.illegalEditorConfig',
        'CustomEditor and NativeNotebook experiments cannot be turned on together'
    );
    export const invalidCustomEditor = localize(
        'DataScience.invalidCustomEditor',
        'Using the Jupyter notebook editor requires the stable version of VS code and the CustomEditor experiment to be enabled.'
    );
    export const showDataViewerFail = localize(
        'DataScience.showDataViewerFail',
        'Failed to create the Data Viewer. Check the Jupyter tab of the Output window for more info.'
    );

    export const kernelTipMessage = localize(
        'DataScience.kernelTipMessage',
        'Tip: You can change your notebook kernel in the status bar.'
    );
    export const placeHolderToSelectOptionForNotebookCreation = localize(
        'DataScience.notebookCreationPickerPlaceHolder',
        'Select an option to create a blank notebook'
    );

    export const defaultNotebookName = localize('DataScience.defaultNotebookName', 'default');
    export const recommendExtensionForNotebookLanguage = localize(
        'DataScience.recommendExtensionForNotebook',
        "The {0} extension is recommended for notebooks targetting the language '{1}'."
    );
<<<<<<< HEAD

    // Data Wrangler
    export const dataWranglerRenameColumnCode = localize(
        'DataScience.dataWranglerRenameColumnCode',
        "{0} = {1}.rename(columns={ '{2}': '{3}' })\n"
    );
    export const dataWranglerRenameColumnTransformation = localize(
        'DataScience.dataWranglerRenameColumnTransformation',
        "Renamed column '{0}' to '{1}'"
    );
    export const dataWranglerDropRowCode = localize(
        'DataScience.dataWranglerDropRowCode',
        '{0} = {1}.drop(index={2})\n'
    );
    export const dataWranglerDropRowTransformation = localize(
        'DataScience.dataWranglerDropRowTransformation',
        'Dropped rows(s): {0}'
    );
    export const dataWranglerDropColumnCode = localize(
        'DataScience.dataWranglerDropColumnCode',
        '{0} = {1}.drop(columns={2})\n'
    );
    export const dataWranglerDropColumnTransformation = localize(
        'DataScience.dataWranglerDropColumnTransformation',
        'Dropped column(s): {0}'
    );
    export const dataWranglerDropDuplicatesRowsCode = localize(
        'DataScience.dataWranglerDropDuplicatesRowsCode',
        '{0} = {1}.drop_duplicates()\n'
    );
    export const dataWranglerDropDuplicatesRowsTransformation = localize(
        'DataScience.dataWranglerDropDuplicatesRowsTransformation',
        'Removed duplicate rows'
    );
    export const dataWranglerDropDuplicatesRowsOnColumnCode = localize(
        'DataScience.dataWranglerDropDuplicatesRowsOnColumnCode',
        '{0} = {1}.drop_duplicates(subset=[{2}])\n'
    );
    export const dataWranglerDropDuplicatesRowsOnColumnTransformation = localize(
        'DataScience.dataWranglerDropDuplicatesRowsOnColumnTransformation',
        'Removed duplicate rows on column(s): {0}'
    );
    export const dataWranglerDropNaCode = localize(
        'DataScience.dataWranglerDropNaRowsCode',
        '{0} = {1}.dropna(axis={2})\n'
    );
    export const dataWranglerDropNaRowsTransformation = localize(
        'DataScience.dataWranglerDropNaRowsTransformation',
        'Dropped rows with missing data'
    );
    export const dataWranglerDropNaColumnsTransformation = localize(
        'DataScience.dataWranglerDropNaColumnsTransformation',
        'Dropped columns with missing data'
    );
    export const dataWranglerDropNaRowsOnColumnCode = localize(
        'DataScience.dataWranglerDropNaRowsOnColumnCode',
        '{0} = {1}.dropna(subset=[{2}])\n'
    );
    export const dataWranglerDropNaRowsOnColumnTransformation = localize(
        'DataScience.dataWranglerDropNaRowsOnColumnTransformation',
        'Dropped rows with missing data in column: {0}'
    );
    export const dataWranglerNormalizeColumnCode = localize(
        'DataScience.dataWranglerNormalizeColumnCode',
        "from sklearn.preprocessing import MinMaxScaler\r\nscaler = MinMaxScaler(feature_range=({0}, {1}))\r\n{2} = {3}.copy()\r\n{4}['{5}'] = scaler.fit_transform({6}['{7}'].values.reshape(-1, 1))\n"
    );
    export const dataWranglerNormalizeColumnTransformation = localize(
        'DataScience.dataWranglerNormalizeColumnTransformation',
        "Normalized column: '{0}'"
    );
    export const dataWranglerFillNaCode = localize('DataScience.dataWranglerFillNaCode', '{0} = {1}.fillna({2})\n');
    export const dataWranglerFillNaTransformation = localize(
        'DataScience.dataWranglerFillNaTransformation',
        "Replaced Na values with: '{0}'"
    );
    export const dataWranglerPyplotHistogramCode = localize(
        'DataScience.dataWranglerPyPlotHistogram',
        "import matplotlib.pyplot as plt\nplt.hist({0}['{1}'])\n"
    );
    export const dataWranglerImportCode = localize(
        'DataScience.dataWranglerImportCode',
        "import pandas as pd\r\ndf = pd.read_csv(r'{0}')\n"
    );
    export const dataWranglerImportTransformation = localize(
        'DataScience.DataWranglerImportTransformation',
        'Imported data'
    );
    export const dataWranglerStandalone = localize('DataScience.dataWranglerStandalone', 'Open just the Data Wrangler');
    export const dataWranglerStandaloneLoading = localize(
        'DataScience.dataWranglerStandaloneLoading',
        'Importing Data and Launching Data Wrangler...'
    );
    export const dataWranglerFailedToShowMessage = localize(
        'DataScience.dataWranglerFailedToShowMessage',
        'Failed to create the Data Wrangler. Check the Jupyter tab of the Output window for more info.'
    );
    export const dataWranglerTitle = localize('DataScience.dataWranglerTitle', 'Data Wrangler');
=======
    export const kernelWasNotStarted = localize(
        'DataScience.kernelWasNotStarted',
        'Kernel was not started. A kernel session is needed to start debugging.'
    );
    export const noNotebookToDebug = localize('DataScience.noNotebookToDebug', 'No active notebook document to debug.');
    export const cantStartDebugging = localize('DataScience.cantStartDebugging', "Can't start debugging.");
    export const pythonKernelDebugAdapter = localize(
        'DataScience.pythonKernelDebugAdapter',
        'Python Kernel Debug Adapter'
    );
>>>>>>> 87128eb4
}

// Skip using vscode-nls and instead just compute our strings based on key values. Key values
// can be loaded out of the nls.<locale>.json files
let loadedCollection: Record<string, string> | undefined;
let defaultCollection: Record<string, string> | undefined;
let askedForCollection: Record<string, string> = {};
let loadedLocale: string;

// This is exported only for testing purposes.
export function _resetCollections() {
    loadedLocale = '';
    loadedCollection = undefined;
    askedForCollection = {};
}

// This is exported only for testing purposes.
export function _getAskedForCollection() {
    return askedForCollection;
}

// Return the effective set of all localization strings, by key.
//
// This should not be used for direct lookup.
export function getCollectionJSON(): string {
    // Load the current collection
    if (!loadedCollection || parseLocale() !== loadedLocale) {
        load();
    }

    // Combine the default and loaded collections
    return JSON.stringify({ ...defaultCollection, ...loadedCollection });
}

// eslint-disable-next-line
export function localize(key: string, defValue?: string) {
    // Return a pointer to function so that we refetch it on each call.
    return () => {
        return getString(key, defValue);
    };
}

function parseLocale(): string {
    // Attempt to load from the vscode locale. If not there, use english
    const vscodeConfigString = process.env.VSCODE_NLS_CONFIG;
    return vscodeConfigString ? JSON.parse(vscodeConfigString).locale : 'en-us';
}

function getString(key: string, defValue?: string) {
    // Load the current collection
    if (!loadedCollection || parseLocale() !== loadedLocale) {
        load();
    }

    // The default collection (package.nls.json) is the fallback.
    // Note that we are guaranteed the following (during shipping)
    //  1. defaultCollection was initialized by the load() call above
    //  2. defaultCollection has the key (see the "keys exist" test)
    let collection = defaultCollection!;

    // Use the current locale if the key is defined there.
    if (loadedCollection && loadedCollection.hasOwnProperty(key)) {
        collection = loadedCollection;
    }
    let result = collection[key];
    if (!result && defValue) {
        // This can happen during development if you haven't fixed up the nls file yet or
        // if for some reason somebody broke the functional test.
        result = defValue;
    }
    askedForCollection[key] = result;

    return result;
}

function load() {
    // Figure out our current locale.
    loadedLocale = parseLocale();

    // Find the nls file that matches (if there is one)
    const nlsFile = path.join(EXTENSION_ROOT_DIR, `package.nls.${loadedLocale}.json`);
    if (fs.pathExistsSync(nlsFile)) {
        const contents = fs.readFileSync(nlsFile, 'utf-8');
        loadedCollection = JSON.parse(contents);
    } else {
        // If there isn't one, at least remember that we looked so we don't try to load a second time
        loadedCollection = {};
    }

    // Get the default collection if necessary. Strings may be in the default or the locale json
    if (!defaultCollection) {
        const defaultNlsFile = path.join(EXTENSION_ROOT_DIR, 'package.nls.json');
        if (fs.pathExistsSync(defaultNlsFile)) {
            const contents = fs.readFileSync(defaultNlsFile, 'utf-8');
            defaultCollection = JSON.parse(contents);
        } else {
            defaultCollection = {};
        }
    }
}

// Default to loading the current locale
load();<|MERGE_RESOLUTION|>--- conflicted
+++ resolved
@@ -973,105 +973,6 @@
         'DataScience.recommendExtensionForNotebook',
         "The {0} extension is recommended for notebooks targetting the language '{1}'."
     );
-<<<<<<< HEAD
-
-    // Data Wrangler
-    export const dataWranglerRenameColumnCode = localize(
-        'DataScience.dataWranglerRenameColumnCode',
-        "{0} = {1}.rename(columns={ '{2}': '{3}' })\n"
-    );
-    export const dataWranglerRenameColumnTransformation = localize(
-        'DataScience.dataWranglerRenameColumnTransformation',
-        "Renamed column '{0}' to '{1}'"
-    );
-    export const dataWranglerDropRowCode = localize(
-        'DataScience.dataWranglerDropRowCode',
-        '{0} = {1}.drop(index={2})\n'
-    );
-    export const dataWranglerDropRowTransformation = localize(
-        'DataScience.dataWranglerDropRowTransformation',
-        'Dropped rows(s): {0}'
-    );
-    export const dataWranglerDropColumnCode = localize(
-        'DataScience.dataWranglerDropColumnCode',
-        '{0} = {1}.drop(columns={2})\n'
-    );
-    export const dataWranglerDropColumnTransformation = localize(
-        'DataScience.dataWranglerDropColumnTransformation',
-        'Dropped column(s): {0}'
-    );
-    export const dataWranglerDropDuplicatesRowsCode = localize(
-        'DataScience.dataWranglerDropDuplicatesRowsCode',
-        '{0} = {1}.drop_duplicates()\n'
-    );
-    export const dataWranglerDropDuplicatesRowsTransformation = localize(
-        'DataScience.dataWranglerDropDuplicatesRowsTransformation',
-        'Removed duplicate rows'
-    );
-    export const dataWranglerDropDuplicatesRowsOnColumnCode = localize(
-        'DataScience.dataWranglerDropDuplicatesRowsOnColumnCode',
-        '{0} = {1}.drop_duplicates(subset=[{2}])\n'
-    );
-    export const dataWranglerDropDuplicatesRowsOnColumnTransformation = localize(
-        'DataScience.dataWranglerDropDuplicatesRowsOnColumnTransformation',
-        'Removed duplicate rows on column(s): {0}'
-    );
-    export const dataWranglerDropNaCode = localize(
-        'DataScience.dataWranglerDropNaRowsCode',
-        '{0} = {1}.dropna(axis={2})\n'
-    );
-    export const dataWranglerDropNaRowsTransformation = localize(
-        'DataScience.dataWranglerDropNaRowsTransformation',
-        'Dropped rows with missing data'
-    );
-    export const dataWranglerDropNaColumnsTransformation = localize(
-        'DataScience.dataWranglerDropNaColumnsTransformation',
-        'Dropped columns with missing data'
-    );
-    export const dataWranglerDropNaRowsOnColumnCode = localize(
-        'DataScience.dataWranglerDropNaRowsOnColumnCode',
-        '{0} = {1}.dropna(subset=[{2}])\n'
-    );
-    export const dataWranglerDropNaRowsOnColumnTransformation = localize(
-        'DataScience.dataWranglerDropNaRowsOnColumnTransformation',
-        'Dropped rows with missing data in column: {0}'
-    );
-    export const dataWranglerNormalizeColumnCode = localize(
-        'DataScience.dataWranglerNormalizeColumnCode',
-        "from sklearn.preprocessing import MinMaxScaler\r\nscaler = MinMaxScaler(feature_range=({0}, {1}))\r\n{2} = {3}.copy()\r\n{4}['{5}'] = scaler.fit_transform({6}['{7}'].values.reshape(-1, 1))\n"
-    );
-    export const dataWranglerNormalizeColumnTransformation = localize(
-        'DataScience.dataWranglerNormalizeColumnTransformation',
-        "Normalized column: '{0}'"
-    );
-    export const dataWranglerFillNaCode = localize('DataScience.dataWranglerFillNaCode', '{0} = {1}.fillna({2})\n');
-    export const dataWranglerFillNaTransformation = localize(
-        'DataScience.dataWranglerFillNaTransformation',
-        "Replaced Na values with: '{0}'"
-    );
-    export const dataWranglerPyplotHistogramCode = localize(
-        'DataScience.dataWranglerPyPlotHistogram',
-        "import matplotlib.pyplot as plt\nplt.hist({0}['{1}'])\n"
-    );
-    export const dataWranglerImportCode = localize(
-        'DataScience.dataWranglerImportCode',
-        "import pandas as pd\r\ndf = pd.read_csv(r'{0}')\n"
-    );
-    export const dataWranglerImportTransformation = localize(
-        'DataScience.DataWranglerImportTransformation',
-        'Imported data'
-    );
-    export const dataWranglerStandalone = localize('DataScience.dataWranglerStandalone', 'Open just the Data Wrangler');
-    export const dataWranglerStandaloneLoading = localize(
-        'DataScience.dataWranglerStandaloneLoading',
-        'Importing Data and Launching Data Wrangler...'
-    );
-    export const dataWranglerFailedToShowMessage = localize(
-        'DataScience.dataWranglerFailedToShowMessage',
-        'Failed to create the Data Wrangler. Check the Jupyter tab of the Output window for more info.'
-    );
-    export const dataWranglerTitle = localize('DataScience.dataWranglerTitle', 'Data Wrangler');
-=======
     export const kernelWasNotStarted = localize(
         'DataScience.kernelWasNotStarted',
         'Kernel was not started. A kernel session is needed to start debugging.'
@@ -1082,7 +983,102 @@
         'DataScience.pythonKernelDebugAdapter',
         'Python Kernel Debug Adapter'
     );
->>>>>>> 87128eb4
+    // Data Wrangler
+    export const dataWranglerRenameColumnCode = localize(
+        'DataScience.dataWranglerRenameColumnCode',
+        "{0} = {1}.rename(columns={ '{2}': '{3}' })\n"
+    );
+    export const dataWranglerRenameColumnTransformation = localize(
+        'DataScience.dataWranglerRenameColumnTransformation',
+        "Renamed column '{0}' to '{1}'"
+    );
+    export const dataWranglerDropRowCode = localize(
+        'DataScience.dataWranglerDropRowCode',
+        '{0} = {1}.drop(index={2})\n'
+    );
+    export const dataWranglerDropRowTransformation = localize(
+        'DataScience.dataWranglerDropRowTransformation',
+        'Dropped rows(s): {0}'
+    );
+    export const dataWranglerDropColumnCode = localize(
+        'DataScience.dataWranglerDropColumnCode',
+        '{0} = {1}.drop(columns={2})\n'
+    );
+    export const dataWranglerDropColumnTransformation = localize(
+        'DataScience.dataWranglerDropColumnTransformation',
+        'Dropped column(s): {0}'
+    );
+    export const dataWranglerDropDuplicatesRowsCode = localize(
+        'DataScience.dataWranglerDropDuplicatesRowsCode',
+        '{0} = {1}.drop_duplicates()\n'
+    );
+    export const dataWranglerDropDuplicatesRowsTransformation = localize(
+        'DataScience.dataWranglerDropDuplicatesRowsTransformation',
+        'Removed duplicate rows'
+    );
+    export const dataWranglerDropDuplicatesRowsOnColumnCode = localize(
+        'DataScience.dataWranglerDropDuplicatesRowsOnColumnCode',
+        '{0} = {1}.drop_duplicates(subset=[{2}])\n'
+    );
+    export const dataWranglerDropDuplicatesRowsOnColumnTransformation = localize(
+        'DataScience.dataWranglerDropDuplicatesRowsOnColumnTransformation',
+        'Removed duplicate rows on column(s): {0}'
+    );
+    export const dataWranglerDropNaCode = localize(
+        'DataScience.dataWranglerDropNaRowsCode',
+        '{0} = {1}.dropna(axis={2})\n'
+    );
+    export const dataWranglerDropNaRowsTransformation = localize(
+        'DataScience.dataWranglerDropNaRowsTransformation',
+        'Dropped rows with missing data'
+    );
+    export const dataWranglerDropNaColumnsTransformation = localize(
+        'DataScience.dataWranglerDropNaColumnsTransformation',
+        'Dropped columns with missing data'
+    );
+    export const dataWranglerDropNaRowsOnColumnCode = localize(
+        'DataScience.dataWranglerDropNaRowsOnColumnCode',
+        '{0} = {1}.dropna(subset=[{2}])\n'
+    );
+    export const dataWranglerDropNaRowsOnColumnTransformation = localize(
+        'DataScience.dataWranglerDropNaRowsOnColumnTransformation',
+        'Dropped rows with missing data in column: {0}'
+    );
+    export const dataWranglerNormalizeColumnCode = localize(
+        'DataScience.dataWranglerNormalizeColumnCode',
+        "from sklearn.preprocessing import MinMaxScaler\r\nscaler = MinMaxScaler(feature_range=({0}, {1}))\r\n{2} = {3}.copy()\r\n{4}['{5}'] = scaler.fit_transform({6}['{7}'].values.reshape(-1, 1))\n"
+    );
+    export const dataWranglerNormalizeColumnTransformation = localize(
+        'DataScience.dataWranglerNormalizeColumnTransformation',
+        "Normalized column: '{0}'"
+    );
+    export const dataWranglerFillNaCode = localize('DataScience.dataWranglerFillNaCode', '{0} = {1}.fillna({2})\n');
+    export const dataWranglerFillNaTransformation = localize(
+        'DataScience.dataWranglerFillNaTransformation',
+        "Replaced Na values with: '{0}'"
+    );
+    export const dataWranglerPyplotHistogramCode = localize(
+        'DataScience.dataWranglerPyPlotHistogram',
+        "import matplotlib.pyplot as plt\nplt.hist({0}['{1}'])\n"
+    );
+    export const dataWranglerImportCode = localize(
+        'DataScience.dataWranglerImportCode',
+        "import pandas as pd\r\ndf = pd.read_csv(r'{0}')\n"
+    );
+    export const dataWranglerImportTransformation = localize(
+        'DataScience.DataWranglerImportTransformation',
+        'Imported data'
+    );
+    export const dataWranglerStandalone = localize('DataScience.dataWranglerStandalone', 'Open just the Data Wrangler');
+    export const dataWranglerStandaloneLoading = localize(
+        'DataScience.dataWranglerStandaloneLoading',
+        'Importing Data and Launching Data Wrangler...'
+    );
+    export const dataWranglerFailedToShowMessage = localize(
+        'DataScience.dataWranglerFailedToShowMessage',
+        'Failed to create the Data Wrangler. Check the Jupyter tab of the Output window for more info.'
+    );
+    export const dataWranglerTitle = localize('DataScience.dataWranglerTitle', 'Data Wrangler');
 }
 
 // Skip using vscode-nls and instead just compute our strings based on key values. Key values
