--- conflicted
+++ resolved
@@ -1697,7 +1697,6 @@
                 "priority": "option"
             }
         ],
-<<<<<<< HEAD
         "notebookOutputRenderer": [
             {
                 "id": "jupyter-ipywidget-renderer",
@@ -1708,7 +1707,8 @@
                 "mimeTypes": [
                     "application/vnd.jupyter.widget-view+json"
                 ]
-=======
+            }
+        ],
         "customEditors": [
             {
                 "viewType": "jupyter.notebook.ipynb",
@@ -1719,7 +1719,6 @@
                     }
                 ],
                 "priority": "option"
->>>>>>> d31ddf0c
             }
         ]
     },
