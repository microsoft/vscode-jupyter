// Copyright (c) Microsoft Corporation. All rights reserved.
// Licensed under the MIT License.
'use strict';

import * as path from 'path';
import { Uri } from 'vscode';

import { IWorkspaceService } from '../common/application/types';
import { IFileSystem } from '../common/platform/types';

import type { NotebookCell, NotebookCellRunState } from '../../../types/vscode-proposed';
import { concatMultilineString } from '../../datascience-ui/common';
import { IConfigurationService } from '../common/types';
<<<<<<< HEAD
import { CellState, ICell, IFileSystem } from './types';
// tslint:disable-next-line: no-var-requires no-require-imports
const vscodeNotebookEnums = require('vscode') as typeof import('vscode-proposed');
=======
>>>>>>> 47e7f570

export async function calculateWorkingDirectory(
    configService: IConfigurationService,
    workspace: IWorkspaceService,
    fs: IFileSystem
): Promise<string | undefined> {
    let workingDir: string | undefined;
    // For a local launch calculate the working directory that we should switch into
    const settings = configService.getSettings(undefined);
    const fileRoot = settings.notebookFileRoot;

    // If we don't have a workspace open the notebookFileRoot seems to often have a random location in it (we use ${workspaceRoot} as default)
    // so only do this setting if we actually have a valid workspace open
    if (fileRoot && workspace.hasWorkspaceFolders) {
        const workspaceFolderPath = workspace.workspaceFolders![0].uri.fsPath;
        if (path.isAbsolute(fileRoot)) {
            if (await fs.localDirectoryExists(fileRoot)) {
                // User setting is absolute and exists, use it
                workingDir = fileRoot;
            } else {
                // User setting is absolute and doesn't exist, use workspace
                workingDir = workspaceFolderPath;
            }
        } else if (!fileRoot.includes('${')) {
            // fileRoot is a relative path, combine it with the workspace folder
            const combinedPath = path.join(workspaceFolderPath, fileRoot);
            if (await fs.localDirectoryExists(combinedPath)) {
                // combined path exists, use it
                workingDir = combinedPath;
            } else {
                // Combined path doesn't exist, use workspace
                workingDir = workspaceFolderPath;
            }
        } else {
            // fileRoot is a variable that hasn't been expanded
            workingDir = fileRoot;
        }
    }
    return workingDir;
}

export function cellTranslate(cell: ICell, language: string): (Partial<NotebookCell> & { code: string }) | undefined {
    if (cell && cell.data && cell.data.source) {
        return {
            index: 0,
            language: language,
            metadata: {
                executionOrder: cell.data.execution_count as number,
                hasExecutionOrder: true,
                runState: translateCellStateToNative(cell.state)
            },
            uri: Uri.parse(cell.file + cell.id),
            outputs: [],
            cellKind: vscodeNotebookEnums.CellKind.Code,
            code: concatMultilineString(cell.data.source)
        };
    }
}

export function translateCellStateToNative(state: CellState): NotebookCellRunState {
    switch (state) {
        case CellState.editing:
            return vscodeNotebookEnums.NotebookCellRunState.Idle;
        case CellState.error:
            return vscodeNotebookEnums.NotebookCellRunState.Error;
        case CellState.executing:
            return vscodeNotebookEnums.NotebookCellRunState.Running;
        case CellState.finished:
            return vscodeNotebookEnums.NotebookCellRunState.Success;
        case CellState.init:
            return vscodeNotebookEnums.NotebookCellRunState.Idle;
        default:
            return vscodeNotebookEnums.NotebookCellRunState.Idle;
    }
}

export function translateCellStateFromNative(state: NotebookCellRunState): CellState {
    switch (state) {
        case vscodeNotebookEnums.NotebookCellRunState.Error:
            return CellState.error;
        case vscodeNotebookEnums.NotebookCellRunState.Idle:
            return CellState.init;
        case vscodeNotebookEnums.NotebookCellRunState.Running:
            return CellState.executing;
        case vscodeNotebookEnums.NotebookCellRunState.Success:
            return CellState.finished;
        default:
            return CellState.init;
    }
}<|MERGE_RESOLUTION|>--- conflicted
+++ resolved
@@ -11,12 +11,9 @@
 import type { NotebookCell, NotebookCellRunState } from '../../../types/vscode-proposed';
 import { concatMultilineString } from '../../datascience-ui/common';
 import { IConfigurationService } from '../common/types';
-<<<<<<< HEAD
-import { CellState, ICell, IFileSystem } from './types';
+import { CellState, ICell } from './types';
 // tslint:disable-next-line: no-var-requires no-require-imports
 const vscodeNotebookEnums = require('vscode') as typeof import('vscode-proposed');
-=======
->>>>>>> 47e7f570
 
 export async function calculateWorkingDirectory(
     configService: IConfigurationService,
