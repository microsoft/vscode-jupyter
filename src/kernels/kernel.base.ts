--- conflicted
+++ resolved
@@ -64,14 +64,10 @@
 import { traceCellMessage } from './execution/helpers';
 import { KernelExecution } from './execution/kernelExecution';
 
-<<<<<<< HEAD
-export abstract class BaseKernel implements IBaseKernel {
-=======
 /**
  * Represents an active kernel process running on the jupyter (or local) machine.
  */
-export abstract class BaseKernel implements IKernel {
->>>>>>> 87225e5f
+export abstract class BaseKernel implements IBaseKernel {
     private readonly disposables: IDisposable[] = [];
     get onStatusChanged(): Event<KernelMessage.Status> {
         return this._onStatusChanged.event;
