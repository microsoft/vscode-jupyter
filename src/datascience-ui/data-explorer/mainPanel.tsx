--- conflicted
+++ resolved
@@ -34,11 +34,7 @@
     baseTheme: string;
     testMode?: boolean;
 }
-<<<<<<< HEAD
-=======
-
-/* eslint-disable @typescript-eslint/no-explicit-any */
->>>>>>> e8f311aa
+
 interface IMainPanelState {
     gridColumns: Slick.Column<Slick.SlickData>[];
     gridRows: ISlickRow[];
